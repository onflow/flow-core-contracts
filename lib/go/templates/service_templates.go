package templates

import (
	"github.com/onflow/flow-core-contracts/lib/go/templates/internal/assets"
	ft_templates "github.com/onflow/flow-ft/lib/go/templates"
	nft_templates "github.com/onflow/flow-nft/lib/go/templates"
)

const (

	// FlowToken Templates
	mintFlowFilename       = "flowToken/mint_tokens.cdc"
	getFlowBalanceFilename = "flowToken/scripts/get_balance.cdc"

	// FlowStorageFees templates

	changeStorageFeeParametersFilename                    = "storageFees/admin/set_parameters.cdc"
	getStorageFeeConversionFilenane                       = "storageFees/scripts/get_storage_fee_conversion.cdc"
	getAccountsCapacityForTransactionStorageCheckFilename = "storageFees/scripts/get_accounts_capacity_for_transaction_storage_check.cdc"

	getAccountAvailableBalanceFilename = "storageFees/scripts/get_account_available_balance.cdc"
	getStorageFeeMinimumFilename       = "storageFees/scripts/get_storage_fee_min.cdc"
	getStorageCapacityFilename         = "storageFees/scripts/get_storage_capacity.cdc"

	getAccountCreators             = "FlowServiceAccount/scripts/get_account_creators.cdc"
	getIsAccountCreationRestricted = "FlowServiceAccount/scripts/get_is_account_creation_restricted.cdc"
	getIsAccountCreator            = "FlowServiceAccount/scripts/get_is_account_creator.cdc"
	setIsAccountCreationRestricted = "FlowServiceAccount/set_is_account_creation_restricted.cdc"
	addAccountCreator              = "FlowServiceAccount/add_account_creator.cdc"
	removeAccountCreator           = "FlowServiceAccount/remove_account_creator.cdc"

	depositFeesFilename       = "FlowServiceAccount/deposit_fees.cdc"
	getFeesBalanceFilename    = "FlowServiceAccount/scripts/get_fees_balance.cdc"
	getFeeParametersFilename  = "FlowServiceAccount/scripts/get_tx_fee_parameters.cdc"
	setFeeParametersFilename  = "FlowServiceAccount/set_tx_fee_parameters.cdc"
	setFeeSurgeFactorFilename = "FlowServiceAccount/set_tx_fee_surge_factor.cdc"
	getExecutionEffortWeighs  = "FlowServiceAccount/scripts/get_execution_effort_weights.cdc"
	setExecutionEffortWeighs  = "FlowServiceAccount/set_execution_effort_weights.cdc"
	getExecutionMemoryWeighs  = "FlowServiceAccount/scripts/get_execution_memory_weights.cdc"
	setExecutionMemoryWeighs  = "FlowServiceAccount/set_execution_memory_weights.cdc"
	getExecutionMemoryLimit   = "FlowServiceAccount/scripts/get_execution_memory_limit.cdc"
	setExecutionMemoryLimit   = "FlowServiceAccount/set_execution_memory_limit.cdc"

<<<<<<< HEAD
	verifyPayerBalanceForTxExecution = "FlowServiceAccount/scripts/verify_payer_balance_for_tx_execution.cdc"
=======
	// Account templates
	createAccountFilename = "accounts/create_new_account.cdc"
	addKeyFilename        = "accounts/add_key.cdc"
	revokeKeyFilename     = "accounts/revoke_key.cdc"
>>>>>>> 71b0f49d
)

// account templates
func GenerateCreateAccountScript(env Environment) []byte {
	code := assets.MustAssetString(createAccountFilename)

	return []byte(ReplaceAddresses(code, env))
}

func GenerateAddKeyScript(env Environment) []byte {
	code := assets.MustAssetString(addKeyFilename)

	return []byte(ReplaceAddresses(code, env))
}

func GenerateRevokeKeyScript(env Environment) []byte {
	code := assets.MustAssetString(revokeKeyFilename)

	return []byte(ReplaceAddresses(code, env))
}

// FT and NFT templates
func GenerateSetupFTAccountFromAddressScript(env Environment) []byte {
	return ft_templates.GenerateSetupAccountFromAddressScript(env.FungibleTokenAddress, env.FungibleTokenMetadataViewsAddress)
}

func GenerateTransferGenericVaultWithPathsScript(env Environment) []byte {
	return ft_templates.GenerateTransferGenericVaultWithPathsScript(env.FungibleTokenAddress)
}

func GenerateTransferGenericVaultWithAddressScript(env Environment) []byte {
	return ft_templates.GenerateTransferGenericVaultWithAddressScript(env.FungibleTokenAddress, env.FungibleTokenMetadataViewsAddress)
}

func GenerateSetupNFTAccountFromAddressScript(env Environment) []byte {
	return nft_templates.GenerateSetupAccountFromAddressScript(env.NonFungibleTokenAddress, env.MetadataViewsAddress)
}

func GenerateTransferGenericNFTWithPathsScript(env Environment) []byte {
	return nft_templates.GenerateTransferGenericNFTWithPathsScript(env.NonFungibleTokenAddress)
}

func GenerateTransferGenericNFTWithAddressScript(env Environment) []byte {
	return nft_templates.GenerateTransferGenericNFTWithAddressScript(env.NonFungibleTokenAddress, env.MetadataViewsAddress)
}

// FlowToken Templates
func GenerateMintFlowScript(env Environment) []byte {
	code := assets.MustAssetString(mintFlowFilename)

	return []byte(ReplaceAddresses(code, env))
}

func GenerateGetFlowBalanceScript(env Environment) []byte {
	code := assets.MustAssetString(getFlowBalanceFilename)

	return []byte(ReplaceAddresses(code, env))
}

// StorageFees Templates

func GenerateChangeStorageFeeParametersScript(env Environment) []byte {
	code := assets.MustAssetString(changeStorageFeeParametersFilename)

	return []byte(ReplaceAddresses(code, env))
}

func GenerateGetStorageFeeConversionScript(env Environment) []byte {
	code := assets.MustAssetString(getStorageFeeConversionFilenane)

	return []byte(ReplaceAddresses(code, env))
}

func GenerateGetAccountAvailableBalanceFilenameScript(env Environment) []byte {
	code := assets.MustAssetString(getAccountAvailableBalanceFilename)

	return []byte(ReplaceAddresses(code, env))
}

func GenerateGetStorageFeeMinimumScript(env Environment) []byte {
	code := assets.MustAssetString(getStorageFeeMinimumFilename)

	return []byte(ReplaceAddresses(code, env))
}

func GenerateGetStorageCapacityScript(env Environment) []byte {
	code := assets.MustAssetString(getStorageCapacityFilename)

	return []byte(ReplaceAddresses(code, env))
}

func GenerateGetAccountsCapacityForTransactionStorageCheckScript(env Environment) []byte {
	code := assets.MustAssetString(getAccountsCapacityForTransactionStorageCheckFilename)

	return []byte(ReplaceAddresses(code, env))
}

func GenerateGetIsAccountCreationRestricted(env Environment) []byte {
	code := assets.MustAssetString(getIsAccountCreationRestricted)

	return []byte(ReplaceAddresses(code, env))
}

func GenerateGetAccountCreators(env Environment) []byte {
	code := assets.MustAssetString(getAccountCreators)

	return []byte(ReplaceAddresses(code, env))
}

func GenerateSetIsAccountCreationRestricted(env Environment) []byte {
	code := assets.MustAssetString(setIsAccountCreationRestricted)

	return []byte(ReplaceAddresses(code, env))
}

func GenerateGetIsAccountCreator(env Environment) []byte {
	code := assets.MustAssetString(getIsAccountCreator)

	return []byte(ReplaceAddresses(code, env))
}

func GenerateAddAccountCreator(env Environment) []byte {
	code := assets.MustAssetString(addAccountCreator)

	return []byte(ReplaceAddresses(code, env))
}

func GenerateRemoveAccountCreator(env Environment) []byte {
	code := assets.MustAssetString(removeAccountCreator)

	return []byte(ReplaceAddresses(code, env))
}

func GenerateGetFeesBalanceScript(env Environment) []byte {
	code := assets.MustAssetString(getFeesBalanceFilename)

	return []byte(ReplaceAddresses(code, env))
}

func GenerateDepositFeesScript(env Environment) []byte {
	code := assets.MustAssetString(depositFeesFilename)

	return []byte(ReplaceAddresses(code, env))
}

func GenerateGetFeeParametersScript(env Environment) []byte {
	code := assets.MustAssetString(getFeeParametersFilename)

	return []byte(ReplaceAddresses(code, env))
}

func GenerateSetFeeParametersScript(env Environment) []byte {
	code := assets.MustAssetString(setFeeParametersFilename)

	return []byte(ReplaceAddresses(code, env))
}

func GenerateSetFeeSurgeFactorScript(env Environment) []byte {
	code := assets.MustAssetString(setFeeSurgeFactorFilename)

	return []byte(ReplaceAddresses(code, env))
}

func GenerateSetExecutionEffortWeights(env Environment) []byte {
	code := assets.MustAssetString(setExecutionEffortWeighs)

	return []byte(ReplaceAddresses(code, env))
}

func GenerateGetExecutionEffortWeights(env Environment) []byte {
	code := assets.MustAssetString(getExecutionEffortWeighs)

	return []byte(ReplaceAddresses(code, env))
}

func GenerateSetExecutionMemoryWeights(env Environment) []byte {
	code := assets.MustAssetString(setExecutionMemoryWeighs)

	return []byte(ReplaceAddresses(code, env))
}

func GenerateGetExecutionMemoryWeights(env Environment) []byte {
	code := assets.MustAssetString(getExecutionMemoryWeighs)

	return []byte(ReplaceAddresses(code, env))
}

func GenerateSetExecutionMemoryLimit(env Environment) []byte {
	code := assets.MustAssetString(setExecutionMemoryLimit)

	return []byte(ReplaceAddresses(code, env))
}

func GenerateGetExecutionMemoryLimit(env Environment) []byte {
	code := assets.MustAssetString(getExecutionMemoryLimit)

	return []byte(ReplaceAddresses(code, env))
}

func GenerateVerifyPayerBalanceForTxExecution(env Environment) []byte {
	code := assets.MustAssetString(verifyPayerBalanceForTxExecution)

	return []byte(ReplaceAddresses(code, env))
}<|MERGE_RESOLUTION|>--- conflicted
+++ resolved
@@ -41,14 +41,12 @@
 	getExecutionMemoryLimit   = "FlowServiceAccount/scripts/get_execution_memory_limit.cdc"
 	setExecutionMemoryLimit   = "FlowServiceAccount/set_execution_memory_limit.cdc"
 
-<<<<<<< HEAD
 	verifyPayerBalanceForTxExecution = "FlowServiceAccount/scripts/verify_payer_balance_for_tx_execution.cdc"
-=======
+
 	// Account templates
 	createAccountFilename = "accounts/create_new_account.cdc"
 	addKeyFilename        = "accounts/add_key.cdc"
 	revokeKeyFilename     = "accounts/revoke_key.cdc"
->>>>>>> 71b0f49d
 )
 
 // account templates
