package templates

//go:generate go run github.com/kevinburke/go-bindata/go-bindata -prefix ../../../transactions -o internal/assets/assets.go -pkg assets -nometadata -nomemcopy ../../../transactions/...
//go:generate go run ./cmd/manifest/main.go ./cmd/manifest/manifest.go manifest.testnet.json --network testnet
//go:generate go run ./cmd/manifest/main.go ./cmd/manifest/manifest.go manifest.mainnet.json --network mainnet

import (
	"fmt"
	"strings"

	_ "github.com/kevinburke/go-bindata"
	_ "github.com/psiemens/sconfig"
	_ "github.com/spf13/cobra"
)

const (
	placeholderFungibleTokenAddress     = "0xFUNGIBLETOKENADDRESS"
	placeholderFlowTokenAddress         = "0xFLOWTOKENADDRESS"
	placeholderIDTableAddress           = "0xIDENTITYTABLEADDRESS"
	placeholderLockedTokensAddress      = "0xLOCKEDTOKENADDRESS"
	placeholderStakingProxyAddress      = "0xSTAKINGPROXYADDRESS"
<<<<<<< HEAD
	placeholderQuorumCertificateAddress = "0xQCADDRESS"
	placeholderStorageFeesAddress       = "0xFLOWSTORAGEFEESADDRESS"
	placeholderServiceAccountAddress    = "0xFLOWSERVICEADDRESS"
	placeholderDKGAddress               = "0xDKGADDRESS"
	placeholderEpochAddress             = "0xEPOCHADDRESS"
=======
	placeholderStorageFeesAddress       = "0xFLOWSTORAGEFEESADDRESS"
	placeholderServiceAccountAddress    = "0xFLOWSERVICEADDRESS"
>>>>>>> 2f5add60
	placeholderStakingCollectionAddress = "0xSTAKINGCOLLECTIONADDRESS"
)

type Environment struct {
	Network                  string
	FungibleTokenAddress     string
	FlowTokenAddress         string
	IDTableAddress           string
	LockedTokensAddress      string
	StakingProxyAddress      string
	QuorumCertificateAddress string
	DkgAddress               string
	EpochAddress             string
	StorageFeesAddress       string
	ServiceAccountAddress    string
}

func withHexPrefix(address string) string {
	if address == "" {
		return ""
	}

	if address[0:2] == "0x" {
		return address
	}

	return fmt.Sprintf("0x%s", address)
}

func replaceAddresses(code string, env Environment) string {

	code = strings.ReplaceAll(
		code,
		placeholderFungibleTokenAddress,
		withHexPrefix(env.FungibleTokenAddress),
	)

	code = strings.ReplaceAll(
		code,
		placeholderFlowTokenAddress,
		withHexPrefix(env.FlowTokenAddress),
	)

	code = strings.ReplaceAll(
		code,
		placeholderIDTableAddress,
		withHexPrefix(env.IDTableAddress),
	)

	code = strings.ReplaceAll(
		code,
		placeholderLockedTokensAddress,
		withHexPrefix(env.LockedTokensAddress),
	)

	code = strings.ReplaceAll(
		code,
		placeholderStakingProxyAddress,
		withHexPrefix(env.StakingProxyAddress),
	)

	code = strings.ReplaceAll(
		code,
		placeholderQuorumCertificateAddress,
		withHexPrefix(env.QuorumCertificateAddress),
	)

	code = strings.ReplaceAll(
		code,
		placeholderDKGAddress,
		withHexPrefix(env.DkgAddress),
	)

	code = strings.ReplaceAll(
		code,
		placeholderEpochAddress,
		withHexPrefix(env.EpochAddress),
	)

	code = strings.ReplaceAll(
		code,
		placeholderStorageFeesAddress,
		withHexPrefix(env.StorageFeesAddress),
	)

	code = strings.ReplaceAll(
		code,
		placeholderStakingCollectionAddress,
		withHexPrefix(env.LockedTokensAddress),
	)

	code = strings.ReplaceAll(
		code,
		placeholderServiceAccountAddress,
		withHexPrefix(env.ServiceAccountAddress),
	)

	return code
}<|MERGE_RESOLUTION|>--- conflicted
+++ resolved
@@ -19,16 +19,11 @@
 	placeholderIDTableAddress           = "0xIDENTITYTABLEADDRESS"
 	placeholderLockedTokensAddress      = "0xLOCKEDTOKENADDRESS"
 	placeholderStakingProxyAddress      = "0xSTAKINGPROXYADDRESS"
-<<<<<<< HEAD
 	placeholderQuorumCertificateAddress = "0xQCADDRESS"
 	placeholderStorageFeesAddress       = "0xFLOWSTORAGEFEESADDRESS"
 	placeholderServiceAccountAddress    = "0xFLOWSERVICEADDRESS"
 	placeholderDKGAddress               = "0xDKGADDRESS"
 	placeholderEpochAddress             = "0xEPOCHADDRESS"
-=======
-	placeholderStorageFeesAddress       = "0xFLOWSTORAGEFEESADDRESS"
-	placeholderServiceAccountAddress    = "0xFLOWSERVICEADDRESS"
->>>>>>> 2f5add60
 	placeholderStakingCollectionAddress = "0xSTAKINGCOLLECTIONADDRESS"
 )
 
