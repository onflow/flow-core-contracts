package templates

//go:generate go run github.com/kevinburke/go-bindata/go-bindata -prefix ../../../transactions -o internal/assets/assets.go -pkg assets -nometadata -nomemcopy ../../../transactions/...
//go:generate go run ./manifest/main.go ./manifest/manifest.go manifest.testnet.json --network testnet
//go:generate go run ./manifest/main.go ./manifest/manifest.go manifest.mainnet.json --network mainnet

import (
	"fmt"
	"strings"

	_ "github.com/kevinburke/go-bindata"
	_ "github.com/psiemens/sconfig"
	_ "github.com/spf13/cobra"
)

const (
	placeholderFungibleTokenAddress     = "0xFUNGIBLETOKENADDRESS"
	placeholderFlowTokenAddress         = "0xFLOWTOKENADDRESS"
	placeholderIDTableAddress           = "0xIDENTITYTABLEADDRESS"
	placeholderLockedTokensAddress      = "0xLOCKEDTOKENADDRESS"
	placeholderStakingProxyAddress      = "0xSTAKINGPROXYADDRESS"
<<<<<<< HEAD
	placeholderQuorumCertificateAddress = "0xQCADDRESS"
	placeholderStorageFeesAddress       = "0xFLOWSTORAGEFEESADDRESS"
	placeholderDKGAddress               = "0xDKGADDRESS"
	placeholderEpochAddress             = "0xEPOCHADDRESS"
=======
	placeholderStorageFeesAddress       = "0xFLOWSTORAGEFEESADDRESS"
>>>>>>> 71115be6
	placeholderStakingCollectionAddress = "0xSTAKINGCOLLECTIONADDRESS"
)

type Environment struct {
	Network                  string
	FungibleTokenAddress     string
	FlowTokenAddress         string
	IDTableAddress           string
	LockedTokensAddress      string
	StakingProxyAddress      string
	QuorumCertificateAddress string
	DkgAddress               string
	EpochAddress             string
	StorageFeesAddress       string
}

func withHexPrefix(address string) string {
	if address == "" {
		return ""
	}

	if address[0:2] == "0x" {
		return address
	}

	return fmt.Sprintf("0x%s", address)
}

func replaceAddresses(code string, env Environment) string {

	code = strings.ReplaceAll(
		code,
		placeholderFungibleTokenAddress,
		withHexPrefix(env.FungibleTokenAddress),
	)

	code = strings.ReplaceAll(
		code,
		placeholderFlowTokenAddress,
		withHexPrefix(env.FlowTokenAddress),
	)

	code = strings.ReplaceAll(
		code,
		placeholderIDTableAddress,
		withHexPrefix(env.IDTableAddress),
	)

	code = strings.ReplaceAll(
		code,
		placeholderLockedTokensAddress,
		withHexPrefix(env.LockedTokensAddress),
	)

	code = strings.ReplaceAll(
		code,
		placeholderStakingProxyAddress,
		withHexPrefix(env.StakingProxyAddress),
	)

	code = strings.ReplaceAll(
		code,
		placeholderQuorumCertificateAddress,
		withHexPrefix(env.QuorumCertificateAddress),
	)

	code = strings.ReplaceAll(
		code,
		placeholderDKGAddress,
		withHexPrefix(env.DkgAddress),
	)

	code = strings.ReplaceAll(
		code,
		placeholderEpochAddress,
		withHexPrefix(env.EpochAddress),
	)

	code = strings.ReplaceAll(
		code,
		placeholderStorageFeesAddress,
		withHexPrefix(env.StorageFeesAddress),
	)

	code = strings.ReplaceAll(
		code,
		placeholderStakingCollectionAddress,
		withHexPrefix(env.LockedTokensAddress),
	)

	return code
}<|MERGE_RESOLUTION|>--- conflicted
+++ resolved
@@ -19,14 +19,10 @@
 	placeholderIDTableAddress           = "0xIDENTITYTABLEADDRESS"
 	placeholderLockedTokensAddress      = "0xLOCKEDTOKENADDRESS"
 	placeholderStakingProxyAddress      = "0xSTAKINGPROXYADDRESS"
-<<<<<<< HEAD
 	placeholderQuorumCertificateAddress = "0xQCADDRESS"
 	placeholderStorageFeesAddress       = "0xFLOWSTORAGEFEESADDRESS"
 	placeholderDKGAddress               = "0xDKGADDRESS"
 	placeholderEpochAddress             = "0xEPOCHADDRESS"
-=======
-	placeholderStorageFeesAddress       = "0xFLOWSTORAGEFEESADDRESS"
->>>>>>> 71115be6
 	placeholderStakingCollectionAddress = "0xSTAKINGCOLLECTIONADDRESS"
 )
 
