package templates

import (
	"github.com/onflow/flow-core-contracts/lib/go/templates/internal/assets"
)

const (
	transferDeployFilename = "idTableStaking/admin/transfer_minter_deploy.cdc"

	removeNodeFilename              = "idTableStaking/admin/remove_node.cdc"
	endStakingFilename              = "idTableStaking/admin/end_staking.cdc"
	removeUnapprovedNodesFilename   = "idTableStaking/admin/remove_unapproved_nodes.cdc"
	setApprovedNodesFilename        = "idTableStaking/admin/set_approved_nodes.cdc"
	payRewardsFilename              = "idTableStaking/admin/pay_rewards.cdc"
	moveTokensFilename              = "idTableStaking/admin/move_tokens.cdc"
	endEpochFilename                = "idTableStaking/admin/end_epoch.cdc"
	changeMinimumsFilename          = "idTableStaking/admin/change_minimums.cdc"
	changeCutFilename               = "idTableStaking/admin/change_cut.cdc"
	changePayoutFilename            = "idTableStaking/admin/change_payout.cdc"
	endEpochChangePayoutFilename    = "idTableStaking/admin/end_epoch_change_payout.cdc"
	startStakingFilename            = "idTableStaking/admin/start_staking.cdc"
	upgradeStakingFilename          = "idTableStaking/admin/upgrade_staking.cdc"
	setClaimedFilename              = "idTableStaking/admin/set_claimed.cdc"
	transferAdminCapabilityFilename = "idTableStaking/admin/transfer_admin.cdc"
	capabilityEndEpochFilename      = "idTableStaking/admin/capability_end_epoch.cdc"

	// for testing only
	scaleRewardsTestFilename = "idTableStaking/admin/scale_rewards_test.cdc"

	registerNodeFilename            = "idTableStaking/node/register_node.cdc"
	stakeNewTokensFilename          = "idTableStaking/node/stake_new_tokens.cdc"
	stakeUnstakedTokensFilename     = "idTableStaking/node/stake_unstaked_tokens.cdc"
	stakeRewardedTokensFilename     = "idTableStaking/node/stake_rewarded_tokens.cdc"
	unstakeTokensFilename           = "idTableStaking/node/request_unstake.cdc"
	unstakeAllFilename              = "idTableStaking/node/unstake_all.cdc"
	withdrawUnstakedTokensFilename  = "idTableStaking/node/withdraw_unstaked_tokens.cdc"
	withdrawRewardedTokensFilename  = "idTableStaking/node/withdraw_rewarded_tokens.cdc"
	updateNetworkingAddressFilename = "idTableStaking/node/update_networking_address.cdc"
	addPublicNodeCapabilityFilename = "idTableStaking/node/node_add_capability.cdc"

	registerManyNodesFilename = "idTableStaking/node/register_many_nodes.cdc"

	getTableFilename                            = "idTableStaking/scripts/get_table.cdc"
	currentTableFilename                        = "idTableStaking/scripts/get_current_table.cdc"
	proposedTableFilename                       = "idTableStaking/scripts/get_proposed_table.cdc"
	getNodeInfoScript                           = "idTableStaking/scripts/get_node_info.cdc"
	getNodeInfoFromAddressScript                = "idTableStaking/scripts/get_node_info_from_address.cdc"
	getRoleFilename                             = "idTableStaking/scripts/get_node_role.cdc"
	getNetworkingAddrFilename                   = "idTableStaking/scripts/get_node_networking_addr.cdc"
	getNetworkingKeyFilename                    = "idTableStaking/scripts/get_node_networking_key.cdc"
	getStakingKeyFilename                       = "idTableStaking/scripts/get_node_staking_key.cdc"
	getInitialWeightFilename                    = "idTableStaking/scripts/get_node_initial_weight.cdc"
	stakedBalanceFilename                       = "idTableStaking/scripts/get_node_staked_tokens.cdc"
	comittedBalanceFilename                     = "idTableStaking/scripts/get_node_committed_tokens.cdc"
	unstakedBalanceFilename                     = "idTableStaking/scripts/get_node_unstaked_tokens.cdc"
	rewardBalanceFilename                       = "idTableStaking/scripts/get_node_rewarded_tokens.cdc"
	unstakingBalanceFilename                    = "idTableStaking/scripts/get_node_unstaking_tokens.cdc"
	getTotalCommitmentFilename                  = "idTableStaking/scripts/get_node_total_commitment.cdc"
	getTotalCommitmentWithoutDelegatorsFilename = "idTableStaking/scripts/get_node_total_commitment_without_delegators.cdc"
	getUnstakingRequestFilename                 = "idTableStaking/scripts/get_node_unstaking_request.cdc"
	getCutPercentageFilename                    = "idTableStaking/scripts/get_cut_percentage.cdc"

	stakeRequirementsFilename = "idTableStaking/scripts/get_stake_requirements.cdc"
	totalStakedByTypeFilename = "idTableStaking/scripts/get_total_staked_by_type.cdc"
	totalStakedFilename       = "idTableStaking/scripts/get_total_staked.cdc"
	rewardRatioFilename       = "idTableStaking/scripts/get_node_type_ratio.cdc"
	weeklyPayoutFilename      = "idTableStaking/scripts/get_weekly_payout.cdc"
)

// Admin Templates -----------------------------------------------------------

// GenerateTransferMinterAndDeployScript generates a script that transfers
// a flow minter and deploys the id table account
func GenerateTransferMinterAndDeployScript(env Environment) []byte {
	code := assets.MustAssetString(transferDeployFilename)

	return []byte(replaceAddresses(code, env))
}

// GenerateRemoveNodeScript creates a script that removes a node
// from the record
func GenerateRemoveNodeScript(env Environment) []byte {
	code := assets.MustAssetString(removeNodeFilename)

	return []byte(replaceAddresses(code, env))
}

// GenerateStartStakingScript creates a script that starts the staking auction
func GenerateStartStakingScript(env Environment) []byte {
	code := assets.MustAssetString(startStakingFilename)

	return []byte(replaceAddresses(code, env))
}

// GenerateEndStakingScript creates a script that ends the staking auction
func GenerateEndStakingScript(env Environment) []byte {
	code := assets.MustAssetString(endStakingFilename)

	return []byte(replaceAddresses(code, env))
}

func GenerateRemoveUnapprovedNodesScript(env Environment) []byte {
	code := assets.MustAssetString(removeUnapprovedNodesFilename)

	return []byte(replaceAddresses(code, env))
}

func GenerateSetApprovedNodesScript(env Environment) []byte {
	code := assets.MustAssetString(setApprovedNodesFilename)

	return []byte(replaceAddresses(code, env))
}

// GeneratePayRewardsScript creates a script that pays rewards
func GeneratePayRewardsScript(env Environment) []byte {
	code := assets.MustAssetString(payRewardsFilename)

	return []byte(replaceAddresses(code, env))
}

// GenerateMoveTokensScript creates a script that moves tokens between buckets
func GenerateMoveTokensScript(env Environment) []byte {
	code := assets.MustAssetString(moveTokensFilename)

	return []byte(replaceAddresses(code, env))
}

func GenerateEndEpochScript(env Environment) []byte {
	code := assets.MustAssetString(endEpochFilename)

	return []byte(replaceAddresses(code, env))
}

// GenerateChangeMinimumsScript creates a script that changes the staking minimums
func GenerateChangeMinimumsScript(env Environment) []byte {
	code := assets.MustAssetString(changeMinimumsFilename)

	return []byte(replaceAddresses(code, env))
}

// GenerateChangeCutScript creates a script that changes the cut percentage
func GenerateChangeCutScript(env Environment) []byte {
	code := assets.MustAssetString(changeCutFilename)

	return []byte(replaceAddresses(code, env))
}

// GenerateChangePayoutScript creates a script that changes the weekly payout
func GenerateChangePayoutScript(env Environment) []byte {
	code := assets.MustAssetString(changePayoutFilename)

	return []byte(replaceAddresses(code, env))
}

// GenerateEndEpochChangePayoutScript creates a script that changes the weekly payout
// and then ends the epoch
func GenerateEndEpochChangePayoutScript(env Environment) []byte {
	code := assets.MustAssetString(endEpochChangePayoutFilename)

	return []byte(replaceAddresses(code, env))
}

// GenerateUpgradeStakingScript creates a script that upgrades the staking contract
func GenerateUpgradeStakingScript(env Environment) []byte {
	code := assets.MustAssetString(upgradeStakingFilename)

	return []byte(replaceAddresses(code, env))
}

// GenerateSetClaimedScript creates a script that sets the new metadata claimed fields
func GenerateSetClaimedScript(env Environment) []byte {
	code := assets.MustAssetString(setClaimedFilename)

	return []byte(replaceAddresses(code, env))
}

func GenerateTransferAdminCapabilityScript(env Environment) []byte {
	code := assets.MustAssetString(transferAdminCapabilityFilename)

	return []byte(replaceAddresses(code, env))
}

func GenerateCapabilityEndEpochScript(env Environment) []byte {
	code := assets.MustAssetString(capabilityEndEpochFilename)

	return []byte(replaceAddresses(code, env))
}

// For testing only
func GenerateScaleRewardsTestScript(env Environment) []byte {
	code := assets.MustAssetString(scaleRewardsTestFilename)
	return []byte(replaceAddresses(code, env))
}

<<<<<<< HEAD
// Staker Templates -------------------------------------------------------------
=======
// Node Templates -------------------------------------------------------------
>>>>>>> 6e64b6ae

// GenerateRegisterNodeScript creates a script that creates a new
// node struct and stores it in the Node records
func GenerateRegisterNodeScript(env Environment) []byte {
	code := assets.MustAssetString(registerNodeFilename)

	return []byte(replaceAddresses(code, env))
}

// GenerateStakeNewTokensScript creates a script that stakes new
// tokens for a node operator
func GenerateStakeNewTokensScript(env Environment) []byte {
	code := assets.MustAssetString(stakeNewTokensFilename)

	return []byte(replaceAddresses(code, env))
}

// GenerateStakeUnstakedTokensScript creates a script that stakes
// tokens for a node operator from their unstaked bucket
func GenerateStakeUnstakedTokensScript(env Environment) []byte {
	code := assets.MustAssetString(stakeUnstakedTokensFilename)

	return []byte(replaceAddresses(code, env))
}

// GenerateStakeRewardedTokensScript creates a script that stakes
// tokens for a node operator from their rewarded bucket
func GenerateStakeRewardedTokensScript(env Environment) []byte {
	code := assets.MustAssetString(stakeRewardedTokensFilename)

	return []byte(replaceAddresses(code, env))
}

// GenerateUnstakeTokensScript creates a script that makes an unstaking request
// for an existing node operator
func GenerateUnstakeTokensScript(env Environment) []byte {
	code := assets.MustAssetString(unstakeTokensFilename)

	return []byte(replaceAddresses(code, env))
}

// GenerateUnstakeAllScript creates a script that makes an unstaking request
// for an existing node operator to unstake all their tokens
func GenerateUnstakeAllScript(env Environment) []byte {
	code := assets.MustAssetString(unstakeAllFilename)

	return []byte(replaceAddresses(code, env))
}

// GenerateWithdrawUnstakedTokensScript creates a script that withdraws unstaked tokens
// for an existing node operator
func GenerateWithdrawUnstakedTokensScript(env Environment) []byte {
	code := assets.MustAssetString(withdrawUnstakedTokensFilename)

	return []byte(replaceAddresses(code, env))
}

// GenerateWithdrawRewardedTokensScript creates a script that withdraws rewarded tokens
// for an existing node operator
func GenerateWithdrawRewardedTokensScript(env Environment) []byte {
	code := assets.MustAssetString(withdrawRewardedTokensFilename)

	return []byte(replaceAddresses(code, env))
}

// GenerateUpdateNetworkingAddressScript creates a script changes the networking address
// for an existing node operator
func GenerateUpdateNetworkingAddressScript(env Environment) []byte {
	code := assets.MustAssetString(updateNetworkingAddressFilename)

	return []byte(replaceAddresses(code, env))
}

func GenerateAddPublicNodeCapabilityScript(env Environment) []byte {
	code := assets.MustAssetString(addPublicNodeCapabilityFilename)

	return []byte(replaceAddresses(code, env))
}

// GenerateReturnTableScript creates a script that returns
// the the whole ID table nodeIDs
func GenerateReturnTableScript(env Environment) []byte {
	code := assets.MustAssetString(getTableFilename)

	return []byte(replaceAddresses(code, env))
}

// Staking Data Scripts --------------------------------------------------------

// GenerateGetStakeRequirementsScript returns the stake requirement for a node type
func GenerateGetStakeRequirementsScript(env Environment) []byte {
	code := assets.MustAssetString(stakeRequirementsFilename)

	return []byte(replaceAddresses(code, env))
}

// GenerateGetTotalTokensStakedByTypeScript returns the total tokens staked for a node type
func GenerateGetTotalTokensStakedByTypeScript(env Environment) []byte {
	code := assets.MustAssetString(totalStakedByTypeFilename)

	return []byte(replaceAddresses(code, env))
}

// GenerateGetTotalTokensStakedScript returns the total tokens staked
func GenerateGetTotalTokensStakedScript(env Environment) []byte {
	code := assets.MustAssetString(totalStakedFilename)

	return []byte(replaceAddresses(code, env))
}

// GenerateGetRewardRatioScript gets the reward ratio for a node type
func GenerateGetRewardRatioScript(env Environment) []byte {
	code := assets.MustAssetString(rewardRatioFilename)

	return []byte(replaceAddresses(code, env))
}

// GenerateGetWeeklyPayoutScript gets the total weekly reward payout
func GenerateGetWeeklyPayoutScript(env Environment) []byte {
	code := assets.MustAssetString(weeklyPayoutFilename)

	return []byte(replaceAddresses(code, env))
}

// GenerateGetCutPercentageScript gets the delegator cut percentage
func GenerateGetCutPercentageScript(env Environment) []byte {
	code := assets.MustAssetString(getCutPercentageFilename)

	return []byte(replaceAddresses(code, env))
}

// GenerateReturnCurrentTableScript creates a script that returns
// the current ID table
func GenerateReturnCurrentTableScript(env Environment) []byte {
	code := assets.MustAssetString(currentTableFilename)

	return []byte(replaceAddresses(code, env))
}

// GenerateReturnProposedTableScript creates a script that returns
// the ID table for the proposed next epoch
func GenerateReturnProposedTableScript(env Environment) []byte {
	code := assets.MustAssetString(proposedTableFilename)

	return []byte(replaceAddresses(code, env))
}

func GenerateGetNodeInfoScript(env Environment) []byte {
	code := assets.MustAssetString(getNodeInfoFilename)

	return []byte(replaceAddresses(code, env))
}

func GenerateGetNodeInfoFromAddressScript(env Environment) []byte {
	code := assets.MustAssetString(getNodeInfoFromAddressScript)

	return []byte(replaceAddresses(code, env))
}

// GenerateGetRoleScript creates a script
// that returns the role of a node
func GenerateGetRoleScript(env Environment) []byte {
	code := assets.MustAssetString(getRoleFilename)

	return []byte(replaceAddresses(code, env))
}

// GenerateGetNetworkingAddressScript creates a script
// that returns the networking address of a node
func GenerateGetNetworkingAddressScript(env Environment) []byte {
	code := assets.MustAssetString(getNetworkingAddrFilename)

	return []byte(replaceAddresses(code, env))
}

// GenerateGetNetworkingKeyScript creates a script
// that returns the networking key of a node
func GenerateGetNetworkingKeyScript(env Environment) []byte {
	code := assets.MustAssetString(getNetworkingKeyFilename)

	return []byte(replaceAddresses(code, env))
}

// GenerateGetStakingKeyScript creates a script
// that returns the staking key of a node
func GenerateGetStakingKeyScript(env Environment) []byte {
	code := assets.MustAssetString(getStakingKeyFilename)

	return []byte(replaceAddresses(code, env))
}

// GenerateGetInitialWeightScript creates a script
// that returns the initial weight of a node
func GenerateGetInitialWeightScript(env Environment) []byte {
	code := assets.MustAssetString(getInitialWeightFilename)

	return []byte(replaceAddresses(code, env))
}

// GenerateGetStakedBalanceScript creates a script
// that returns the balance of the staked tokens of a node
func GenerateGetStakedBalanceScript(env Environment) []byte {
	code := assets.MustAssetString(stakedBalanceFilename)

	return []byte(replaceAddresses(code, env))
}

// GenerateGetCommittedBalanceScript creates a script
// that returns the balance of the committed tokens of a node
func GenerateGetCommittedBalanceScript(env Environment) []byte {
	code := assets.MustAssetString(comittedBalanceFilename)

	return []byte(replaceAddresses(code, env))
}

// GenerateGetUnstakingBalanceScript creates a script
// that returns the balance of the unstaking tokens of a node
func GenerateGetUnstakingBalanceScript(env Environment) []byte {
	code := assets.MustAssetString(unstakingBalanceFilename)

	return []byte(replaceAddresses(code, env))
}

// GenerateGetUnstakedBalanceScript creates a script
// that returns the balance of the unstaked tokens of a node
func GenerateGetUnstakedBalanceScript(env Environment) []byte {
	code := assets.MustAssetString(unstakedBalanceFilename)

	return []byte(replaceAddresses(code, env))
}

// GenerateGetRewardBalanceScript creates a script
// that returns the balance of the rewarded tokens of a node
func GenerateGetRewardBalanceScript(env Environment) []byte {
	code := assets.MustAssetString(rewardBalanceFilename)

	return []byte(replaceAddresses(code, env))
}

// GenerateGetUnstakingRequestScript creates a script
// that returns the balance of the unstaking request for a node
func GenerateGetUnstakingRequestScript(env Environment) []byte {
	code := assets.MustAssetString(getUnstakingRequestFilename)

	return []byte(replaceAddresses(code, env))
}

// GenerateGetTotalCommitmentBalanceScript creates a script
// that returns the balance of the total committed tokens of a node plus delegators
func GenerateGetTotalCommitmentBalanceScript(env Environment) []byte {
	code := assets.MustAssetString(getTotalCommitmentFilename)

	return []byte(replaceAddresses(code, env))
}

// GenerateGetTotalCommitmentBalanceWithoutDelegatorsScript creates a script
// that returns the balance of the total committed tokens of a node without delegators
func GenerateGetTotalCommitmentBalanceWithoutDelegatorsScript(env Environment) []byte {
	code := assets.MustAssetString(getTotalCommitmentWithoutDelegatorsFilename)

	return []byte(replaceAddresses(code, env))
}

// For testing

func GenerateRegisterManyNodesScript(env Environment) []byte {
	code := assets.MustAssetString(registerManyNodesFilename)

	return []byte(replaceAddresses(code, env))
}<|MERGE_RESOLUTION|>--- conflicted
+++ resolved
@@ -192,11 +192,7 @@
 	return []byte(replaceAddresses(code, env))
 }
 
-<<<<<<< HEAD
-// Staker Templates -------------------------------------------------------------
-=======
 // Node Templates -------------------------------------------------------------
->>>>>>> 6e64b6ae
 
 // GenerateRegisterNodeScript creates a script that creates a new
 // node struct and stores it in the Node records
