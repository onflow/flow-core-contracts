package templates

import (
	"github.com/onflow/flow-core-contracts/lib/go/templates/internal/assets"
)

const (
	transferDeployFilename = "idTableStaking/admin/transfer_minter_deploy.cdc"

<<<<<<< HEAD
	removeNodeFilename            = "idTableStaking/admin/remove_node.cdc"
	endStakingFilename            = "idTableStaking/admin/end_staking.cdc"
	removeUnapprovedNodesFilename = "idTableStaking/admin/remove_unapproved_nodes.cdc"
	payRewardsFilename            = "idTableStaking/admin/pay_rewards.cdc"
	moveTokensFilename            = "idTableStaking/admin/move_tokens.cdc"
	endEpochFilename              = "idTableStaking/admin/end_epoch.cdc"
	changeMinimumsFilename        = "idTableStaking/admin/change_minimums.cdc"
	changeCutFilename             = "idTableStaking/admin/change_cut.cdc"
	changePayoutFilename          = "idTableStaking/admin/change_payout.cdc"
	endEpochChangePayoutFilename  = "idTableStaking/admin/end_epoch_change_payout.cdc"
	startStakingFilename          = "idTableStaking/admin/start_staking.cdc"
	upgradeStakingFilename        = "idTableStaking/admin/upgrade_staking.cdc"
	setClaimedFilename            = "idTableStaking/admin/set_claimed.cdc"

	// for testing only
	scaleRewardsTestFilename = "idTableStaking/admin/scale_rewards_test.cdc"
=======
	removeNodeFilename              = "idTableStaking/admin/remove_node.cdc"
	endStakingFilename              = "idTableStaking/admin/end_staking.cdc"
	removeUnapprovedNodesFilename   = "idTableStaking/admin/remove_unapproved_nodes.cdc"
	payRewardsFilename              = "idTableStaking/admin/pay_rewards.cdc"
	moveTokensFilename              = "idTableStaking/admin/move_tokens.cdc"
	endEpochFilename                = "idTableStaking/admin/end_epoch.cdc"
	changeMinimumsFilename          = "idTableStaking/admin/change_minimums.cdc"
	changeCutFilename               = "idTableStaking/admin/change_cut.cdc"
	changePayoutFilename            = "idTableStaking/admin/change_payout.cdc"
	endEpochChangePayoutFilename    = "idTableStaking/admin/end_epoch_change_payout.cdc"
	startStakingFilename            = "idTableStaking/admin/start_staking.cdc"
	upgradeStakingFilename          = "idTableStaking/admin/upgrade_staking.cdc"
	setClaimedFilename              = "idTableStaking/admin/set_claimed.cdc"
	transferAdminCapabilityFilename = "idTableStaking/admin/transfer_admin.cdc"
	capabilityEndEpochFilename      = "idTableStaking/admin/capability_end_epoch.cdc"
>>>>>>> 72f1ebac

	registerNodeFilename            = "idTableStaking/node/register_node.cdc"
	stakeNewTokensFilename          = "idTableStaking/node/stake_new_tokens.cdc"
	stakeUnstakedTokensFilename     = "idTableStaking/node/stake_unstaked_tokens.cdc"
	stakeRewardedTokensFilename     = "idTableStaking/node/stake_rewarded_tokens.cdc"
	unstakeTokensFilename           = "idTableStaking/node/request_unstake.cdc"
	unstakeAllFilename              = "idTableStaking/node/unstake_all.cdc"
	withdrawUnstakedTokensFilename  = "idTableStaking/node/withdraw_unstaked_tokens.cdc"
	withdrawRewardedTokensFilename  = "idTableStaking/node/withdraw_rewarded_tokens.cdc"
	addPublicNodeCapabilityFilename = "idTableStaking/node/node_add_capability.cdc"

	registerManyNodesFilename = "idTableStaking/node/register_many_nodes.cdc"

	getTableFilename                            = "idTableStaking/scripts/get_table.cdc"
	currentTableFilename                        = "idTableStaking/scripts/get_current_table.cdc"
	proposedTableFilename                       = "idTableStaking/scripts/get_proposed_table.cdc"
	getNodeInfoScript                           = "idTableStaking/scripts/get_node_info.cdc"
	getNodeInfoFromAddressScript                = "idTableStaking/scripts/get_node_info_from_address.cdc"
	getRoleFilename                             = "idTableStaking/scripts/get_node_role.cdc"
	getNetworkingAddrFilename                   = "idTableStaking/scripts/get_node_networking_addr.cdc"
	getNetworkingKeyFilename                    = "idTableStaking/scripts/get_node_networking_key.cdc"
	getStakingKeyFilename                       = "idTableStaking/scripts/get_node_staking_key.cdc"
	getInitialWeightFilename                    = "idTableStaking/scripts/get_node_initial_weight.cdc"
	stakedBalanceFilename                       = "idTableStaking/scripts/get_node_staked_tokens.cdc"
	comittedBalanceFilename                     = "idTableStaking/scripts/get_node_committed_tokens.cdc"
	unstakedBalanceFilename                     = "idTableStaking/scripts/get_node_unstaked_tokens.cdc"
	rewardBalanceFilename                       = "idTableStaking/scripts/get_node_rewarded_tokens.cdc"
	unstakingBalanceFilename                    = "idTableStaking/scripts/get_node_unstaking_tokens.cdc"
	getTotalCommitmentFilename                  = "idTableStaking/scripts/get_node_total_commitment.cdc"
	getTotalCommitmentWithoutDelegatorsFilename = "idTableStaking/scripts/get_node_total_commitment_without_delegators.cdc"
	getUnstakingRequestFilename                 = "idTableStaking/scripts/get_node_unstaking_request.cdc"
	getCutPercentageFilename                    = "idTableStaking/scripts/get_cut_percentage.cdc"

	stakeRequirementsFilename = "idTableStaking/scripts/get_stake_requirements.cdc"
	totalStakedByTypeFilename = "idTableStaking/scripts/get_total_staked_by_type.cdc"
	totalStakedFilename       = "idTableStaking/scripts/get_total_staked.cdc"
	rewardRatioFilename       = "idTableStaking/scripts/get_node_type_ratio.cdc"
	weeklyPayoutFilename      = "idTableStaking/scripts/get_weekly_payout.cdc"
)

// Admin Templates -----------------------------------------------------------

// GenerateTransferMinterAndDeployScript generates a script that transfers
// a flow minter and deploys the id table account
func GenerateTransferMinterAndDeployScript(env Environment) []byte {
	code := assets.MustAssetString(transferDeployFilename)

	return []byte(replaceAddresses(code, env))
}

// GenerateRemoveNodeScript creates a script that removes a node
// from the record
func GenerateRemoveNodeScript(env Environment) []byte {
	code := assets.MustAssetString(removeNodeFilename)

	return []byte(replaceAddresses(code, env))
}

// GenerateStartStakingScript creates a script that starts the staking auction
func GenerateStartStakingScript(env Environment) []byte {
	code := assets.MustAssetString(startStakingFilename)

	return []byte(replaceAddresses(code, env))
}

// GenerateEndStakingScript creates a script that ends the staking auction
func GenerateEndStakingScript(env Environment) []byte {
	code := assets.MustAssetString(endStakingFilename)

	return []byte(replaceAddresses(code, env))
}

func GenerateRemoveUnapprovedNodesScript(env Environment) []byte {
	code := assets.MustAssetString(removeUnapprovedNodesFilename)

	return []byte(replaceAddresses(code, env))
}

// GeneratePayRewardsScript creates a script that pays rewards
func GeneratePayRewardsScript(env Environment) []byte {
	code := assets.MustAssetString(payRewardsFilename)

	return []byte(replaceAddresses(code, env))
}

// GenerateMoveTokensScript creates a script that moves tokens between buckets
func GenerateMoveTokensScript(env Environment) []byte {
	code := assets.MustAssetString(moveTokensFilename)

	return []byte(replaceAddresses(code, env))
}

func GenerateEndEpochScript(env Environment) []byte {
	code := assets.MustAssetString(endEpochFilename)

	return []byte(replaceAddresses(code, env))
}

// GenerateChangeMinimumsScript creates a script that changes the staking minimums
func GenerateChangeMinimumsScript(env Environment) []byte {
	code := assets.MustAssetString(changeMinimumsFilename)

	return []byte(replaceAddresses(code, env))
}

// GenerateChangeCutScript creates a script that changes the cut percentage
func GenerateChangeCutScript(env Environment) []byte {
	code := assets.MustAssetString(changeCutFilename)

	return []byte(replaceAddresses(code, env))
}

// GenerateChangePayoutScript creates a script that changes the weekly payout
func GenerateChangePayoutScript(env Environment) []byte {
	code := assets.MustAssetString(changePayoutFilename)

	return []byte(replaceAddresses(code, env))
}

// GenerateEndEpochChangePayoutScript creates a script that changes the weekly payout
// and then ends the epoch
func GenerateEndEpochChangePayoutScript(env Environment) []byte {
	code := assets.MustAssetString(endEpochChangePayoutFilename)

	return []byte(replaceAddresses(code, env))
}

// GenerateUpgradeStakingScript creates a script that upgrades the staking contract
func GenerateUpgradeStakingScript(env Environment) []byte {
	code := assets.MustAssetString(upgradeStakingFilename)

	return []byte(replaceAddresses(code, env))
}

// GenerateSetClaimedScript creates a script that sets the new metadata claimed fields
func GenerateSetClaimedScript(env Environment) []byte {
	code := assets.MustAssetString(setClaimedFilename)

	return []byte(replaceAddresses(code, env))
}

<<<<<<< HEAD
// For testing only
func GenerateScaleRewardsTestScript(env Environment) []byte {
	code := assets.MustAssetString(scaleRewardsTestFilename)
=======
func GenerateTransferAdminCapabilityScript(env Environment) []byte {
	code := assets.MustAssetString(transferAdminCapabilityFilename)

	return []byte(replaceAddresses(code, env))
}

func GenerateCapabilityEndEpochScript(env Environment) []byte {
	code := assets.MustAssetString(capabilityEndEpochFilename)
>>>>>>> 72f1ebac

	return []byte(replaceAddresses(code, env))
}

// Staker Templates -------------------------------------------------------------

// GenerateRegisterNodeScript creates a script that creates a new
// node struct and stores it in the Node records
func GenerateRegisterNodeScript(env Environment) []byte {
	code := assets.MustAssetString(registerNodeFilename)

	return []byte(replaceAddresses(code, env))
}

// GenerateStakeNewTokensScript creates a script that stakes new
// tokens for a node operator
func GenerateStakeNewTokensScript(env Environment) []byte {
	code := assets.MustAssetString(stakeNewTokensFilename)

	return []byte(replaceAddresses(code, env))
}

// GenerateStakeUnstakedTokensScript creates a script that stakes
// tokens for a node operator from their unstaked bucket
func GenerateStakeUnstakedTokensScript(env Environment) []byte {
	code := assets.MustAssetString(stakeUnstakedTokensFilename)

	return []byte(replaceAddresses(code, env))
}

// GenerateStakeRewardedTokensScript creates a script that stakes
// tokens for a node operator from their rewarded bucket
func GenerateStakeRewardedTokensScript(env Environment) []byte {
	code := assets.MustAssetString(stakeRewardedTokensFilename)

	return []byte(replaceAddresses(code, env))
}

// GenerateUnstakeTokensScript creates a script that makes an unstaking request
// for an existing node operator
func GenerateUnstakeTokensScript(env Environment) []byte {
	code := assets.MustAssetString(unstakeTokensFilename)

	return []byte(replaceAddresses(code, env))
}

// GenerateUnstakeAllScript creates a script that makes an unstaking request
// for an existing node operator to unstake all their tokens
func GenerateUnstakeAllScript(env Environment) []byte {
	code := assets.MustAssetString(unstakeAllFilename)

	return []byte(replaceAddresses(code, env))
}

// GenerateWithdrawUnstakedTokensScript creates a script that withdraws unstaked tokens
// for an existing node operator
func GenerateWithdrawUnstakedTokensScript(env Environment) []byte {
	code := assets.MustAssetString(withdrawUnstakedTokensFilename)

	return []byte(replaceAddresses(code, env))
}

// GenerateWithdrawRewardedTokensScript creates a script that withdraws rewarded tokens
// for an existing node operator
func GenerateWithdrawRewardedTokensScript(env Environment) []byte {
	code := assets.MustAssetString(withdrawRewardedTokensFilename)

	return []byte(replaceAddresses(code, env))
}

func GenerateAddPublicNodeCapabilityScript(env Environment) []byte {
	code := assets.MustAssetString(addPublicNodeCapabilityFilename)

	return []byte(replaceAddresses(code, env))
}

// GenerateReturnTableScript creates a script that returns
// the the whole ID table nodeIDs
func GenerateReturnTableScript(env Environment) []byte {
	code := assets.MustAssetString(getTableFilename)

	return []byte(replaceAddresses(code, env))
}

// Staking Data Scripts --------------------------------------------------------

// GenerateGetStakeRequirementsScript returns the stake requirement for a node type
func GenerateGetStakeRequirementsScript(env Environment) []byte {
	code := assets.MustAssetString(stakeRequirementsFilename)

	return []byte(replaceAddresses(code, env))
}

// GenerateGetTotalTokensStakedByTypeScript returns the total tokens staked for a node type
func GenerateGetTotalTokensStakedByTypeScript(env Environment) []byte {
	code := assets.MustAssetString(totalStakedByTypeFilename)

	return []byte(replaceAddresses(code, env))
}

// GenerateGetTotalTokensStakedScript returns the total tokens staked
func GenerateGetTotalTokensStakedScript(env Environment) []byte {
	code := assets.MustAssetString(totalStakedFilename)

	return []byte(replaceAddresses(code, env))
}

// GenerateGetRewardRatioScript gets the reward ratio for a node type
func GenerateGetRewardRatioScript(env Environment) []byte {
	code := assets.MustAssetString(rewardRatioFilename)

	return []byte(replaceAddresses(code, env))
}

// GenerateGetWeeklyPayoutScript gets the total weekly reward payout
func GenerateGetWeeklyPayoutScript(env Environment) []byte {
	code := assets.MustAssetString(weeklyPayoutFilename)

	return []byte(replaceAddresses(code, env))
}

// GenerateGetCutPercentageScript gets the delegator cut percentage
func GenerateGetCutPercentageScript(env Environment) []byte {
	code := assets.MustAssetString(getCutPercentageFilename)

	return []byte(replaceAddresses(code, env))
}

// GenerateReturnCurrentTableScript creates a script that returns
// the current ID table
func GenerateReturnCurrentTableScript(env Environment) []byte {
	code := assets.MustAssetString(currentTableFilename)

	return []byte(replaceAddresses(code, env))
}

// GenerateReturnProposedTableScript creates a script that returns
// the ID table for the proposed next epoch
func GenerateReturnProposedTableScript(env Environment) []byte {
	code := assets.MustAssetString(proposedTableFilename)

	return []byte(replaceAddresses(code, env))
}

func GenerateGetNodeInfoScript(env Environment) []byte {
	code := assets.MustAssetString(getNodeInfoFilename)

	return []byte(replaceAddresses(code, env))
}

func GenerateGetNodeInfoFromAddressScript(env Environment) []byte {
	code := assets.MustAssetString(getNodeInfoFromAddressScript)

	return []byte(replaceAddresses(code, env))
}

// GenerateGetRoleScript creates a script
// that returns the role of a node
func GenerateGetRoleScript(env Environment) []byte {
	code := assets.MustAssetString(getRoleFilename)

	return []byte(replaceAddresses(code, env))
}

// GenerateGetNetworkingAddressScript creates a script
// that returns the networking address of a node
func GenerateGetNetworkingAddressScript(env Environment) []byte {
	code := assets.MustAssetString(getNetworkingAddrFilename)

	return []byte(replaceAddresses(code, env))
}

// GenerateGetNetworkingKeyScript creates a script
// that returns the networking key of a node
func GenerateGetNetworkingKeyScript(env Environment) []byte {
	code := assets.MustAssetString(getNetworkingKeyFilename)

	return []byte(replaceAddresses(code, env))
}

// GenerateGetStakingKeyScript creates a script
// that returns the staking key of a node
func GenerateGetStakingKeyScript(env Environment) []byte {
	code := assets.MustAssetString(getStakingKeyFilename)

	return []byte(replaceAddresses(code, env))
}

// GenerateGetInitialWeightScript creates a script
// that returns the initial weight of a node
func GenerateGetInitialWeightScript(env Environment) []byte {
	code := assets.MustAssetString(getInitialWeightFilename)

	return []byte(replaceAddresses(code, env))
}

// GenerateGetStakedBalanceScript creates a script
// that returns the balance of the staked tokens of a node
func GenerateGetStakedBalanceScript(env Environment) []byte {
	code := assets.MustAssetString(stakedBalanceFilename)

	return []byte(replaceAddresses(code, env))
}

// GenerateGetCommittedBalanceScript creates a script
// that returns the balance of the committed tokens of a node
func GenerateGetCommittedBalanceScript(env Environment) []byte {
	code := assets.MustAssetString(comittedBalanceFilename)

	return []byte(replaceAddresses(code, env))
}

// GenerateGetUnstakingBalanceScript creates a script
// that returns the balance of the unstaking tokens of a node
func GenerateGetUnstakingBalanceScript(env Environment) []byte {
	code := assets.MustAssetString(unstakingBalanceFilename)

	return []byte(replaceAddresses(code, env))
}

// GenerateGetUnstakedBalanceScript creates a script
// that returns the balance of the unstaked tokens of a node
func GenerateGetUnstakedBalanceScript(env Environment) []byte {
	code := assets.MustAssetString(unstakedBalanceFilename)

	return []byte(replaceAddresses(code, env))
}

// GenerateGetRewardBalanceScript creates a script
// that returns the balance of the rewarded tokens of a node
func GenerateGetRewardBalanceScript(env Environment) []byte {
	code := assets.MustAssetString(rewardBalanceFilename)

	return []byte(replaceAddresses(code, env))
}

// GenerateGetUnstakingRequestScript creates a script
// that returns the balance of the unstaking request for a node
func GenerateGetUnstakingRequestScript(env Environment) []byte {
	code := assets.MustAssetString(getUnstakingRequestFilename)

	return []byte(replaceAddresses(code, env))
}

// GenerateGetTotalCommitmentBalanceScript creates a script
// that returns the balance of the total committed tokens of a node plus delegators
func GenerateGetTotalCommitmentBalanceScript(env Environment) []byte {
	code := assets.MustAssetString(getTotalCommitmentFilename)

	return []byte(replaceAddresses(code, env))
}

// GenerateGetTotalCommitmentBalanceWithoutDelegatorsScript creates a script
// that returns the balance of the total committed tokens of a node without delegators
func GenerateGetTotalCommitmentBalanceWithoutDelegatorsScript(env Environment) []byte {
	code := assets.MustAssetString(getTotalCommitmentWithoutDelegatorsFilename)

	return []byte(replaceAddresses(code, env))
}

// For testing

func GenerateRegisterManyNodesScript(env Environment) []byte {
	code := assets.MustAssetString(registerManyNodesFilename)

	return []byte(replaceAddresses(code, env))
}<|MERGE_RESOLUTION|>--- conflicted
+++ resolved
@@ -7,24 +7,6 @@
 const (
 	transferDeployFilename = "idTableStaking/admin/transfer_minter_deploy.cdc"
 
-<<<<<<< HEAD
-	removeNodeFilename            = "idTableStaking/admin/remove_node.cdc"
-	endStakingFilename            = "idTableStaking/admin/end_staking.cdc"
-	removeUnapprovedNodesFilename = "idTableStaking/admin/remove_unapproved_nodes.cdc"
-	payRewardsFilename            = "idTableStaking/admin/pay_rewards.cdc"
-	moveTokensFilename            = "idTableStaking/admin/move_tokens.cdc"
-	endEpochFilename              = "idTableStaking/admin/end_epoch.cdc"
-	changeMinimumsFilename        = "idTableStaking/admin/change_minimums.cdc"
-	changeCutFilename             = "idTableStaking/admin/change_cut.cdc"
-	changePayoutFilename          = "idTableStaking/admin/change_payout.cdc"
-	endEpochChangePayoutFilename  = "idTableStaking/admin/end_epoch_change_payout.cdc"
-	startStakingFilename          = "idTableStaking/admin/start_staking.cdc"
-	upgradeStakingFilename        = "idTableStaking/admin/upgrade_staking.cdc"
-	setClaimedFilename            = "idTableStaking/admin/set_claimed.cdc"
-
-	// for testing only
-	scaleRewardsTestFilename = "idTableStaking/admin/scale_rewards_test.cdc"
-=======
 	removeNodeFilename              = "idTableStaking/admin/remove_node.cdc"
 	endStakingFilename              = "idTableStaking/admin/end_staking.cdc"
 	removeUnapprovedNodesFilename   = "idTableStaking/admin/remove_unapproved_nodes.cdc"
@@ -40,7 +22,9 @@
 	setClaimedFilename              = "idTableStaking/admin/set_claimed.cdc"
 	transferAdminCapabilityFilename = "idTableStaking/admin/transfer_admin.cdc"
 	capabilityEndEpochFilename      = "idTableStaking/admin/capability_end_epoch.cdc"
->>>>>>> 72f1ebac
+
+	// for testing only
+	scaleRewardsTestFilename = "idTableStaking/admin/scale_rewards_test.cdc"
 
 	registerNodeFilename            = "idTableStaking/node/register_node.cdc"
 	stakeNewTokensFilename          = "idTableStaking/node/stake_new_tokens.cdc"
@@ -182,21 +166,21 @@
 	return []byte(replaceAddresses(code, env))
 }
 
-<<<<<<< HEAD
+func GenerateTransferAdminCapabilityScript(env Environment) []byte {
+	code := assets.MustAssetString(transferAdminCapabilityFilename)
+
+	return []byte(replaceAddresses(code, env))
+}
+
+func GenerateCapabilityEndEpochScript(env Environment) []byte {
+	code := assets.MustAssetString(capabilityEndEpochFilename)
+
+	return []byte(replaceAddresses(code, env))
+}
+
 // For testing only
 func GenerateScaleRewardsTestScript(env Environment) []byte {
 	code := assets.MustAssetString(scaleRewardsTestFilename)
-=======
-func GenerateTransferAdminCapabilityScript(env Environment) []byte {
-	code := assets.MustAssetString(transferAdminCapabilityFilename)
-
-	return []byte(replaceAddresses(code, env))
-}
-
-func GenerateCapabilityEndEpochScript(env Environment) []byte {
-	code := assets.MustAssetString(capabilityEndEpochFilename)
->>>>>>> 72f1ebac
-
 	return []byte(replaceAddresses(code, env))
 }
 
