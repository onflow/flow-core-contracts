package templates

import (
	"github.com/onflow/flow-core-contracts/lib/go/templates/internal/assets"
)

const (
	transferDeployFilename = "idTableStaking/admin/transfer_minter_deploy.cdc"

<<<<<<< HEAD
	removeNodeFilename            = "idTableStaking/admin/remove_node.cdc"
	endStakingFilename            = "idTableStaking/admin/end_staking.cdc"
	removeUnapprovedNodesFilename = "idTableStaking/admin/remove_unapproved_nodes.cdc"
	payRewardsFilename            = "idTableStaking/admin/pay_rewards.cdc"
	moveTokensFilename            = "idTableStaking/admin/move_tokens.cdc"
	endEpochFilename              = "idTableStaking/admin/end_epoch.cdc"
	changeMinimumsFilename        = "idTableStaking/admin/change_minimums.cdc"
	changeCutFilename             = "idTableStaking/admin/change_cut.cdc"
	changePayoutFilename          = "idTableStaking/admin/change_payout.cdc"
	endEpochChangePayoutFilename  = "idTableStaking/admin/end_epoch_change_payout.cdc"
	startStakingFilename          = "idTableStaking/admin/start_staking.cdc"
	upgradeStakingFilename        = "idTableStaking/admin/upgrade_staking.cdc"
	setClaimedFilename            = "idTableStaking/admin/set_claimed.cdc"

	// for testing only
	scaleRewardsTestFilename = "idTableStaking/admin/scale_rewards_test.cdc"
=======
	removeNodeFilename              = "idTableStaking/admin/remove_node.cdc"
	endStakingFilename              = "idTableStaking/admin/end_staking.cdc"
	payRewardsFilename              = "idTableStaking/admin/pay_rewards.cdc"
	moveTokensFilename              = "idTableStaking/admin/move_tokens.cdc"
	endEpochFilename                = "idTableStaking/admin/end_epoch.cdc"
	changeMinimumsFilename          = "idTableStaking/admin/change_minimums.cdc"
	changeCutFilename               = "idTableStaking/admin/change_cut.cdc"
	changePayoutFilename            = "idTableStaking/admin/change_payout.cdc"
	endEpochChangePayoutFilename    = "idTableStaking/admin/end_epoch_change_payout.cdc"
	transferAdminCapabilityFilename = "idTableStaking/admin/transfer_admin.cdc"
	capabilityEndEpochFilename      = "idTableStaking/admin/capability_end_epoch.cdc"
>>>>>>> 11f5921b

	registerNodeFilename            = "idTableStaking/node/register_node.cdc"
	stakeNewTokensFilename          = "idTableStaking/node/stake_new_tokens.cdc"
	stakeUnstakedTokensFilename     = "idTableStaking/node/stake_unstaked_tokens.cdc"
	stakeRewardedTokensFilename     = "idTableStaking/node/stake_rewarded_tokens.cdc"
	unstakeTokensFilename           = "idTableStaking/node/request_unstake.cdc"
	unstakeAllFilename              = "idTableStaking/node/unstake_all.cdc"
	withdrawUnstakedTokensFilename  = "idTableStaking/node/withdraw_unstaked_tokens.cdc"
	withdrawRewardedTokensFilename  = "idTableStaking/node/withdraw_rewarded_tokens.cdc"
	addPublicNodeCapabilityFilename = "idTableStaking/node/node_add_capability.cdc"

	registerManyNodesFilename = "idTableStaking/node/register_many_nodes.cdc"

	getTableFilename                            = "idTableStaking/scripts/get_table.cdc"
	currentTableFilename                        = "idTableStaking/scripts/get_current_table.cdc"
	proposedTableFilename                       = "idTableStaking/scripts/get_proposed_table.cdc"
	getNodeInfoScript                           = "idTableStaking/scripts/get_node_info.cdc"
	getNodeInfoFromAddressScript                = "idTableStaking/scripts/get_node_info_from_address.cdc"
	getRoleFilename                             = "idTableStaking/scripts/get_node_role.cdc"
	getNetworkingAddrFilename                   = "idTableStaking/scripts/get_node_networking_addr.cdc"
	getNetworkingKeyFilename                    = "idTableStaking/scripts/get_node_networking_key.cdc"
	getStakingKeyFilename                       = "idTableStaking/scripts/get_node_staking_key.cdc"
	getInitialWeightFilename                    = "idTableStaking/scripts/get_node_initial_weight.cdc"
	stakedBalanceFilename                       = "idTableStaking/scripts/get_node_staked_tokens.cdc"
	comittedBalanceFilename                     = "idTableStaking/scripts/get_node_committed_tokens.cdc"
	unstakedBalanceFilename                     = "idTableStaking/scripts/get_node_unstaked_tokens.cdc"
	rewardBalanceFilename                       = "idTableStaking/scripts/get_node_rewarded_tokens.cdc"
	unstakingBalanceFilename                    = "idTableStaking/scripts/get_node_unstaking_tokens.cdc"
	getTotalCommitmentFilename                  = "idTableStaking/scripts/get_node_total_commitment.cdc"
	getTotalCommitmentWithoutDelegatorsFilename = "idTableStaking/scripts/get_node_total_commitment_without_delegators.cdc"
	getUnstakingRequestFilename                 = "idTableStaking/scripts/get_node_unstaking_request.cdc"
	getCutPercentageFilename                    = "idTableStaking/scripts/get_cut_percentage.cdc"

	stakeRequirementsFilename = "idTableStaking/scripts/get_stake_requirements.cdc"
	totalStakedByTypeFilename = "idTableStaking/scripts/get_total_staked_by_type.cdc"
	totalStakedFilename       = "idTableStaking/scripts/get_total_staked.cdc"
	rewardRatioFilename       = "idTableStaking/scripts/get_node_type_ratio.cdc"
	weeklyPayoutFilename      = "idTableStaking/scripts/get_weekly_payout.cdc"
)

// Admin Templates -----------------------------------------------------------

// GenerateTransferMinterAndDeployScript generates a script that transfers
// a flow minter and deploys the id table account
func GenerateTransferMinterAndDeployScript(env Environment) []byte {
	code := assets.MustAssetString(transferDeployFilename)

	return []byte(replaceAddresses(code, env))
}

// GenerateRemoveNodeScript creates a script that removes a node
// from the record
func GenerateRemoveNodeScript(env Environment) []byte {
	code := assets.MustAssetString(removeNodeFilename)

	return []byte(replaceAddresses(code, env))
}

// GenerateStartStakingScript creates a script that starts the staking auction
func GenerateStartStakingScript(env Environment) []byte {
	code := assets.MustAssetString(startStakingFilename)

	return []byte(replaceAddresses(code, env))
}

// GenerateEndStakingScript creates a script that ends the staking auction
func GenerateEndStakingScript(env Environment) []byte {
	code := assets.MustAssetString(endStakingFilename)

	return []byte(replaceAddresses(code, env))
}

func GenerateRemoveUnapprovedNodesScript(env Environment) []byte {
	code := assets.MustAssetString(removeUnapprovedNodesFilename)

	return []byte(replaceAddresses(code, env))
}

// GeneratePayRewardsScript creates a script that pays rewards
func GeneratePayRewardsScript(env Environment) []byte {
	code := assets.MustAssetString(payRewardsFilename)

	return []byte(replaceAddresses(code, env))
}

// GenerateMoveTokensScript creates a script that moves tokens between buckets
func GenerateMoveTokensScript(env Environment) []byte {
	code := assets.MustAssetString(moveTokensFilename)

	return []byte(replaceAddresses(code, env))
}

func GenerateEndEpochScript(env Environment) []byte {
	code := assets.MustAssetString(endEpochFilename)

	return []byte(replaceAddresses(code, env))
}

// GenerateChangeMinimumsScript creates a script that changes the staking minimums
func GenerateChangeMinimumsScript(env Environment) []byte {
	code := assets.MustAssetString(changeMinimumsFilename)

	return []byte(replaceAddresses(code, env))
}

// GenerateChangeCutScript creates a script that changes the cut percentage
func GenerateChangeCutScript(env Environment) []byte {
	code := assets.MustAssetString(changeCutFilename)

	return []byte(replaceAddresses(code, env))
}

// GenerateChangePayoutScript creates a script that changes the weekly payout
func GenerateChangePayoutScript(env Environment) []byte {
	code := assets.MustAssetString(changePayoutFilename)

	return []byte(replaceAddresses(code, env))
}

// GenerateEndEpochChangePayoutScript creates a script that changes the weekly payout
// and then ends the epoch
func GenerateEndEpochChangePayoutScript(env Environment) []byte {
	code := assets.MustAssetString(endEpochChangePayoutFilename)

	return []byte(replaceAddresses(code, env))
}

<<<<<<< HEAD
// GenerateUpgradeStakingScript creates a script that upgrades the staking contract
func GenerateUpgradeStakingScript(env Environment) []byte {
	code := assets.MustAssetString(upgradeStakingFilename)
=======
func GenerateTransferAdminCapabilityScript(env Environment) []byte {
	code := assets.MustAssetString(transferAdminCapabilityFilename)
>>>>>>> 11f5921b

	return []byte(replaceAddresses(code, env))
}

<<<<<<< HEAD
// GenerateSetClaimedScript creates a script that sets the new metadata claimed fields
func GenerateSetClaimedScript(env Environment) []byte {
	code := assets.MustAssetString(setClaimedFilename)

	return []byte(replaceAddresses(code, env))
}

// For testing only
func GenerateScaleRewardsTestScript(env Environment) []byte {
	code := assets.MustAssetString(scaleRewardsTestFilename)
=======
func GenerateCapabilityEndEpochScript(env Environment) []byte {
	code := assets.MustAssetString(capabilityEndEpochFilename)
>>>>>>> 11f5921b

	return []byte(replaceAddresses(code, env))
}

// Staker Templates -------------------------------------------------------------

// GenerateRegisterNodeScript creates a script that creates a new
// node struct and stores it in the Node records
func GenerateRegisterNodeScript(env Environment) []byte {
	code := assets.MustAssetString(registerNodeFilename)

	return []byte(replaceAddresses(code, env))
}

// GenerateStakeNewTokensScript creates a script that stakes new
// tokens for a node operator
func GenerateStakeNewTokensScript(env Environment) []byte {
	code := assets.MustAssetString(stakeNewTokensFilename)

	return []byte(replaceAddresses(code, env))
}

// GenerateStakeUnstakedTokensScript creates a script that stakes
// tokens for a node operator from their unstaked bucket
func GenerateStakeUnstakedTokensScript(env Environment) []byte {
	code := assets.MustAssetString(stakeUnstakedTokensFilename)

	return []byte(replaceAddresses(code, env))
}

// GenerateStakeRewardedTokensScript creates a script that stakes
// tokens for a node operator from their rewarded bucket
func GenerateStakeRewardedTokensScript(env Environment) []byte {
	code := assets.MustAssetString(stakeRewardedTokensFilename)

	return []byte(replaceAddresses(code, env))
}

// GenerateUnstakeTokensScript creates a script that makes an unstaking request
// for an existing node operator
func GenerateUnstakeTokensScript(env Environment) []byte {
	code := assets.MustAssetString(unstakeTokensFilename)

	return []byte(replaceAddresses(code, env))
}

// GenerateUnstakeAllScript creates a script that makes an unstaking request
// for an existing node operator to unstake all their tokens
func GenerateUnstakeAllScript(env Environment) []byte {
	code := assets.MustAssetString(unstakeAllFilename)

	return []byte(replaceAddresses(code, env))
}

// GenerateWithdrawUnstakedTokensScript creates a script that withdraws unstaked tokens
// for an existing node operator
func GenerateWithdrawUnstakedTokensScript(env Environment) []byte {
	code := assets.MustAssetString(withdrawUnstakedTokensFilename)

	return []byte(replaceAddresses(code, env))
}

// GenerateWithdrawRewardedTokensScript creates a script that withdraws rewarded tokens
// for an existing node operator
func GenerateWithdrawRewardedTokensScript(env Environment) []byte {
	code := assets.MustAssetString(withdrawRewardedTokensFilename)

	return []byte(replaceAddresses(code, env))
}

func GenerateAddPublicNodeCapabilityScript(env Environment) []byte {
	code := assets.MustAssetString(addPublicNodeCapabilityFilename)

	return []byte(replaceAddresses(code, env))
}

// GenerateReturnTableScript creates a script that returns
// the the whole ID table nodeIDs
func GenerateReturnTableScript(env Environment) []byte {
	code := assets.MustAssetString(getTableFilename)

	return []byte(replaceAddresses(code, env))
}

// Staking Data Scripts --------------------------------------------------------

// GenerateGetStakeRequirementsScript returns the stake requirement for a node type
func GenerateGetStakeRequirementsScript(env Environment) []byte {
	code := assets.MustAssetString(stakeRequirementsFilename)

	return []byte(replaceAddresses(code, env))
}

// GenerateGetTotalTokensStakedByTypeScript returns the total tokens staked for a node type
func GenerateGetTotalTokensStakedByTypeScript(env Environment) []byte {
	code := assets.MustAssetString(totalStakedByTypeFilename)

	return []byte(replaceAddresses(code, env))
}

// GenerateGetTotalTokensStakedScript returns the total tokens staked
func GenerateGetTotalTokensStakedScript(env Environment) []byte {
	code := assets.MustAssetString(totalStakedFilename)

	return []byte(replaceAddresses(code, env))
}

// GenerateGetRewardRatioScript gets the reward ratio for a node type
func GenerateGetRewardRatioScript(env Environment) []byte {
	code := assets.MustAssetString(rewardRatioFilename)

	return []byte(replaceAddresses(code, env))
}

// GenerateGetWeeklyPayoutScript gets the total weekly reward payout
func GenerateGetWeeklyPayoutScript(env Environment) []byte {
	code := assets.MustAssetString(weeklyPayoutFilename)

	return []byte(replaceAddresses(code, env))
}

// GenerateGetCutPercentageScript gets the delegator cut percentage
func GenerateGetCutPercentageScript(env Environment) []byte {
	code := assets.MustAssetString(getCutPercentageFilename)

	return []byte(replaceAddresses(code, env))
}

// GenerateReturnCurrentTableScript creates a script that returns
// the current ID table
func GenerateReturnCurrentTableScript(env Environment) []byte {
	code := assets.MustAssetString(currentTableFilename)

	return []byte(replaceAddresses(code, env))
}

// GenerateReturnProposedTableScript creates a script that returns
// the ID table for the proposed next epoch
func GenerateReturnProposedTableScript(env Environment) []byte {
	code := assets.MustAssetString(proposedTableFilename)

	return []byte(replaceAddresses(code, env))
}

func GenerateGetNodeInfoScript(env Environment) []byte {
	code := assets.MustAssetString(getNodeInfoFilename)

	return []byte(replaceAddresses(code, env))
}

func GenerateGetNodeInfoFromAddressScript(env Environment) []byte {
	code := assets.MustAssetString(getNodeInfoFromAddressScript)

	return []byte(replaceAddresses(code, env))
}

// GenerateGetRoleScript creates a script
// that returns the role of a node
func GenerateGetRoleScript(env Environment) []byte {
	code := assets.MustAssetString(getRoleFilename)

	return []byte(replaceAddresses(code, env))
}

// GenerateGetNetworkingAddressScript creates a script
// that returns the networking address of a node
func GenerateGetNetworkingAddressScript(env Environment) []byte {
	code := assets.MustAssetString(getNetworkingAddrFilename)

	return []byte(replaceAddresses(code, env))
}

// GenerateGetNetworkingKeyScript creates a script
// that returns the networking key of a node
func GenerateGetNetworkingKeyScript(env Environment) []byte {
	code := assets.MustAssetString(getNetworkingKeyFilename)

	return []byte(replaceAddresses(code, env))
}

// GenerateGetStakingKeyScript creates a script
// that returns the staking key of a node
func GenerateGetStakingKeyScript(env Environment) []byte {
	code := assets.MustAssetString(getStakingKeyFilename)

	return []byte(replaceAddresses(code, env))
}

// GenerateGetInitialWeightScript creates a script
// that returns the initial weight of a node
func GenerateGetInitialWeightScript(env Environment) []byte {
	code := assets.MustAssetString(getInitialWeightFilename)

	return []byte(replaceAddresses(code, env))
}

// GenerateGetStakedBalanceScript creates a script
// that returns the balance of the staked tokens of a node
func GenerateGetStakedBalanceScript(env Environment) []byte {
	code := assets.MustAssetString(stakedBalanceFilename)

	return []byte(replaceAddresses(code, env))
}

// GenerateGetCommittedBalanceScript creates a script
// that returns the balance of the committed tokens of a node
func GenerateGetCommittedBalanceScript(env Environment) []byte {
	code := assets.MustAssetString(comittedBalanceFilename)

	return []byte(replaceAddresses(code, env))
}

// GenerateGetUnstakingBalanceScript creates a script
// that returns the balance of the unstaking tokens of a node
func GenerateGetUnstakingBalanceScript(env Environment) []byte {
	code := assets.MustAssetString(unstakingBalanceFilename)

	return []byte(replaceAddresses(code, env))
}

// GenerateGetUnstakedBalanceScript creates a script
// that returns the balance of the unstaked tokens of a node
func GenerateGetUnstakedBalanceScript(env Environment) []byte {
	code := assets.MustAssetString(unstakedBalanceFilename)

	return []byte(replaceAddresses(code, env))
}

// GenerateGetRewardBalanceScript creates a script
// that returns the balance of the rewarded tokens of a node
func GenerateGetRewardBalanceScript(env Environment) []byte {
	code := assets.MustAssetString(rewardBalanceFilename)

	return []byte(replaceAddresses(code, env))
}

// GenerateGetUnstakingRequestScript creates a script
// that returns the balance of the unstaking request for a node
func GenerateGetUnstakingRequestScript(env Environment) []byte {
	code := assets.MustAssetString(getUnstakingRequestFilename)

	return []byte(replaceAddresses(code, env))
}

// GenerateGetTotalCommitmentBalanceScript creates a script
// that returns the balance of the total committed tokens of a node plus delegators
func GenerateGetTotalCommitmentBalanceScript(env Environment) []byte {
	code := assets.MustAssetString(getTotalCommitmentFilename)

	return []byte(replaceAddresses(code, env))
}

// GenerateGetTotalCommitmentBalanceWithoutDelegatorsScript creates a script
// that returns the balance of the total committed tokens of a node without delegators
func GenerateGetTotalCommitmentBalanceWithoutDelegatorsScript(env Environment) []byte {
	code := assets.MustAssetString(getTotalCommitmentWithoutDelegatorsFilename)

	return []byte(replaceAddresses(code, env))
}

// For testing

func GenerateRegisterManyNodesScript(env Environment) []byte {
	code := assets.MustAssetString(registerManyNodesFilename)

	return []byte(replaceAddresses(code, env))
}<|MERGE_RESOLUTION|>--- conflicted
+++ resolved
@@ -7,7 +7,6 @@
 const (
 	transferDeployFilename = "idTableStaking/admin/transfer_minter_deploy.cdc"
 
-<<<<<<< HEAD
 	removeNodeFilename            = "idTableStaking/admin/remove_node.cdc"
 	endStakingFilename            = "idTableStaking/admin/end_staking.cdc"
 	removeUnapprovedNodesFilename = "idTableStaking/admin/remove_unapproved_nodes.cdc"
@@ -23,20 +22,9 @@
 	setClaimedFilename            = "idTableStaking/admin/set_claimed.cdc"
 
 	// for testing only
-	scaleRewardsTestFilename = "idTableStaking/admin/scale_rewards_test.cdc"
-=======
-	removeNodeFilename              = "idTableStaking/admin/remove_node.cdc"
-	endStakingFilename              = "idTableStaking/admin/end_staking.cdc"
-	payRewardsFilename              = "idTableStaking/admin/pay_rewards.cdc"
-	moveTokensFilename              = "idTableStaking/admin/move_tokens.cdc"
-	endEpochFilename                = "idTableStaking/admin/end_epoch.cdc"
-	changeMinimumsFilename          = "idTableStaking/admin/change_minimums.cdc"
-	changeCutFilename               = "idTableStaking/admin/change_cut.cdc"
-	changePayoutFilename            = "idTableStaking/admin/change_payout.cdc"
-	endEpochChangePayoutFilename    = "idTableStaking/admin/end_epoch_change_payout.cdc"
+	scaleRewardsTestFilename        = "idTableStaking/admin/scale_rewards_test.cdc"
 	transferAdminCapabilityFilename = "idTableStaking/admin/transfer_admin.cdc"
 	capabilityEndEpochFilename      = "idTableStaking/admin/capability_end_epoch.cdc"
->>>>>>> 11f5921b
 
 	registerNodeFilename            = "idTableStaking/node/register_node.cdc"
 	stakeNewTokensFilename          = "idTableStaking/node/stake_new_tokens.cdc"
@@ -164,19 +152,12 @@
 	return []byte(replaceAddresses(code, env))
 }
 
-<<<<<<< HEAD
 // GenerateUpgradeStakingScript creates a script that upgrades the staking contract
 func GenerateUpgradeStakingScript(env Environment) []byte {
 	code := assets.MustAssetString(upgradeStakingFilename)
-=======
-func GenerateTransferAdminCapabilityScript(env Environment) []byte {
-	code := assets.MustAssetString(transferAdminCapabilityFilename)
->>>>>>> 11f5921b
-
-	return []byte(replaceAddresses(code, env))
-}
-
-<<<<<<< HEAD
+	return []byte(replaceAddresses(code, env))
+}
+
 // GenerateSetClaimedScript creates a script that sets the new metadata claimed fields
 func GenerateSetClaimedScript(env Environment) []byte {
 	code := assets.MustAssetString(setClaimedFilename)
@@ -184,14 +165,21 @@
 	return []byte(replaceAddresses(code, env))
 }
 
+func GenerateTransferAdminCapabilityScript(env Environment) []byte {
+	code := assets.MustAssetString(transferAdminCapabilityFilename)
+
+	return []byte(replaceAddresses(code, env))
+}
+
+func GenerateCapabilityEndEpochScript(env Environment) []byte {
+	code := assets.MustAssetString(capabilityEndEpochFilename)
+
+	return []byte(replaceAddresses(code, env))
+}
+
 // For testing only
 func GenerateScaleRewardsTestScript(env Environment) []byte {
 	code := assets.MustAssetString(scaleRewardsTestFilename)
-=======
-func GenerateCapabilityEndEpochScript(env Environment) []byte {
-	code := assets.MustAssetString(capabilityEndEpochFilename)
->>>>>>> 11f5921b
-
 	return []byte(replaceAddresses(code, env))
 }
 
