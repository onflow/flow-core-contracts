--- conflicted
+++ resolved
@@ -96,9 +96,8 @@
           "label": "Staking Key",
           "sampleValues": [
             {
-<<<<<<< HEAD
-              "type": "String",
-              "value": "8dec36ed8a91e3e5d737b06434d94a8a561c7889495d6c7081cd5e123a42124415b9391c9b9aa165c2f71994bf9607cb0ea262ad162fec74146d1ebc482a33b9dad203d16a83bbfda89b3f6e1cd1d8fb2e704a162d259a0ac9f26bc8635d74f6"
+              "value": "8dec36ed8a91e3e5d737b06434d94a8a561c7889495d6c7081cd5e123a42124415b9391c9b9aa165c2f71994bf9607cb0ea262ad162fec74146d1ebc482a33b9dad203d16a83bbfda89b3f6e1cd1d8fb2e704a162d259a0ac9f26bc8635d74f6",
+              "type": "String"
             }
           ]
         },
@@ -108,12 +107,8 @@
           "label": "Staking Key PoP",
           "sampleValues": [
             {
-              "type": "String",
-              "value": "828a68a2be392804044d85888100462702a422901da3269fb6512defabad07250aad24f232671e4ac8ae531f54e062fc"
-=======
-              "value": "9e9ae0d645fd5fd9050792e0b0daa82cc1686d9133afa0f81a784b375c42ae48567d1545e7a9e1965f2c1a32f73cf8575ebb7a967f6e4d104d2df78eb8be409135d12da0499b8a00771f642c1b9c49397f22b440439f036c3bdee82f5309dab3",
-              "type": "String"
->>>>>>> 272df6c0
+              "value": "828a68a2be392804044d85888100462702a422901da3269fb6512defabad07250aad24f232671e4ac8ae531f54e062fc",
+              "type": "String"
             }
           ]
         },
@@ -293,8 +288,8 @@
           "label": "Staking Key PoP",
           "sampleValues": [
             {
-              "type": "String",
-              "value": "828a68a2be392804044d85888100462702a422901da3269fb6512defabad07250aad24f232671e4ac8ae531f54e062fc"
+              "value": "828a68a2be392804044d85888100462702a422901da3269fb6512defabad07250aad24f232671e4ac8ae531f54e062fc",
+              "type": "String"
             }
           ]
         },
@@ -578,9 +573,8 @@
           "label": "Staking Key",
           "sampleValues": [
             {
-<<<<<<< HEAD
-              "type": "String",
-              "value": "8dec36ed8a91e3e5d737b06434d94a8a561c7889495d6c7081cd5e123a42124415b9391c9b9aa165c2f71994bf9607cb0ea262ad162fec74146d1ebc482a33b9dad203d16a83bbfda89b3f6e1cd1d8fb2e704a162d259a0ac9f26bc8635d74f6"
+              "value": "8dec36ed8a91e3e5d737b06434d94a8a561c7889495d6c7081cd5e123a42124415b9391c9b9aa165c2f71994bf9607cb0ea262ad162fec74146d1ebc482a33b9dad203d16a83bbfda89b3f6e1cd1d8fb2e704a162d259a0ac9f26bc8635d74f6",
+              "type": "String"
             }
           ]
         },
@@ -590,12 +584,8 @@
           "label": "Staking Key PoP",
           "sampleValues": [
             {
-              "type": "String",
-              "value": "828a68a2be392804044d85888100462702a422901da3269fb6512defabad07250aad24f232671e4ac8ae531f54e062fc"
-=======
-              "value": "9e9ae0d645fd5fd9050792e0b0daa82cc1686d9133afa0f81a784b375c42ae48567d1545e7a9e1965f2c1a32f73cf8575ebb7a967f6e4d104d2df78eb8be409135d12da0499b8a00771f642c1b9c49397f22b440439f036c3bdee82f5309dab3",
-              "type": "String"
->>>>>>> 272df6c0
+              "value": "828a68a2be392804044d85888100462702a422901da3269fb6512defabad07250aad24f232671e4ac8ae531f54e062fc",
+              "type": "String"
             }
           ]
         },
