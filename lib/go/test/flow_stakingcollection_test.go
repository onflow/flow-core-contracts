package test

import (
	"context"
	"fmt"
	"testing"

	"github.com/onflow/flow-emulator/convert"
	sdktemplates "github.com/onflow/flow-go-sdk/templates"

	"github.com/onflow/cadence"
	jsoncdc "github.com/onflow/cadence/encoding/json"
	"github.com/onflow/cadence/runtime/interpreter"
	"github.com/onflow/flow-go-sdk"
	"github.com/onflow/flow-go-sdk/crypto"
	"github.com/stretchr/testify/assert"
	"github.com/stretchr/testify/require"

	"github.com/onflow/flow-core-contracts/lib/go/templates"
)

func TestStakingCollectionDeploy(t *testing.T) {
	b, adapter, accountKeys, env := newTestSetup(t)

	// Create new keys for the epoch account
	idTableAccountKey, IDTableSigner := accountKeys.NewWithSigner()

	_, _ = initializeAllEpochContracts(t, b, idTableAccountKey, IDTableSigner, &env,
		startEpochCounter, // start epoch counter
		numEpochViews,     // num views per epoch
		numStakingViews,   // num views for staking auction
		numDKGViews,       // num views for DKG phase
		numClusters,       // num collector clusters
		randomSource,      // random source
		rewardIncreaseFactor)

	adminAccountKey, adminSigner := accountKeys.NewWithSigner()
	adminAddress, _ := adapter.CreateAccount(context.Background(), []*flow.AccountKey{adminAccountKey}, nil)

	deployAllCollectionContracts(t, b, adapter, accountKeys, &env, adminAddress, adminSigner)
}

func TestStakingCollectionGetTokens(t *testing.T) {
	b, adapter, accountKeys, env := newTestSetup(t)
	// Create new keys for the epoch account
	idTableAccountKey, IDTableSigner := accountKeys.NewWithSigner()

	_, _ = initializeAllEpochContracts(t, b, idTableAccountKey, IDTableSigner, &env,
		startEpochCounter, // start epoch counter
		numEpochViews,     // num views per epoch
		numStakingViews,   // num views for staking auction
		numDKGViews,       // num views for DKG phase
		numClusters,       // num collector clusters
		randomSource,      // random source
		rewardIncreaseFactor)

	adminAccountKey, adminSigner := accountKeys.NewWithSigner()
	adminAddress, _ := adapter.CreateAccount(context.Background(), []*flow.AccountKey{adminAccountKey}, nil)

	deployAllCollectionContracts(t, b, adapter, accountKeys, &env, adminAddress, adminSigner)

	// create regular account

	regAccountAddress, _, regAccountSigner := newAccountWithAddress(b, accountKeys)

	// Add 1Billion tokens to regular account
	mintTokensForAccount(t, b, env, regAccountAddress, "1000000000.0")

	// add a staking collection to a regular account with no locked account
	t.Run("should be able to setup an account with a staking collection", func(t *testing.T) {

		addStakingCollectionToRegAcctWithNoLockedAcctTx := createTxWithTemplateAndAuthorizer(b, templates.GenerateCollectionSetup(env), regAccountAddress)

		signAndSubmit(
			t, b, addStakingCollectionToRegAcctWithNoLockedAcctTx,
			[]flow.Address{regAccountAddress},
			[]crypto.Signer{regAccountSigner},
			false,
		)

		verifyStakingCollectionInfo(t, b, env, StakingCollectionInfo{
			accountAddress:     regAccountAddress.String(),
			unlockedBalance:    "1000000000.0",
			lockedBalance:      "",
			unlockedTokensUsed: "0.0",
			lockedTokensUsed:   "0.0",
			unlockLimit:        "",
			nodes:              []string{},
			delegators:         []DelegatorIDs{},
		})
	})

	t.Run("should be able to get tokens with sufficient balance in normal account", func(t *testing.T) {
		// get tokens with insufficient balance
		// should fail
		getTokensWithInsufficientBalanceTx := createTxWithTemplateAndAuthorizer(b, templates.GenerateCollectionGetTokensScript(env), regAccountAddress)
		_ = getTokensWithInsufficientBalanceTx.AddArgument(CadenceUFix64("1000000001.0"))

		signAndSubmit(
			t, b, getTokensWithInsufficientBalanceTx,
			[]flow.Address{regAccountAddress},
			[]crypto.Signer{regAccountSigner},
			true,
		)

		// get tokens with sufficient balance
		getTokensWithSufficientBalanceTx := createTxWithTemplateAndAuthorizer(b, templates.GenerateCollectionGetTokensScript(env), regAccountAddress)
		_ = getTokensWithSufficientBalanceTx.AddArgument(CadenceUFix64("1000000000.0"))

		signAndSubmit(
			t, b, getTokensWithSufficientBalanceTx,
			[]flow.Address{regAccountAddress},
			[]crypto.Signer{regAccountSigner},
			false,
		)

		verifyStakingCollectionInfo(t, b, env, StakingCollectionInfo{
			accountAddress:     regAccountAddress.String(),
			unlockedBalance:    "0.0",
			lockedBalance:      "",
			unlockedTokensUsed: "1000000000.0",
			lockedTokensUsed:   "0.0",
			unlockLimit:        "",
			nodes:              []string{},
			delegators:         []DelegatorIDs{},
		})
	})

	// Create a locked account pair with only tokens in the locked account
	joshAddress, _, joshSigner := createLockedAccountPairWithBalances(
		t, b, adapter,
		accountKeys,
		env,
		"1000000000.0",
		"1000.0", "0.0",
		adminAccountKey, adminAddress, adminSigner)

	// add a staking collection to the main account
	tx := createTxWithTemplateAndAuthorizer(b, templates.GenerateCollectionSetup(env), joshAddress)
	signAndSubmit(
		t, b, tx,
		[]flow.Address{joshAddress},
		[]crypto.Signer{joshSigner},
		false,
	)

	// get tokens with insufficient balance
	t.Run("should be able to get tokens with sufficient balance in locked account", func(t *testing.T) {
		// Should fail because the amount is too high
		tx := createTxWithTemplateAndAuthorizer(b, templates.GenerateCollectionGetTokensScript(env), joshAddress)
		_ = tx.AddArgument(CadenceUFix64("1000000.0"))

		signAndSubmit(
			t, b, tx,
			[]flow.Address{joshAddress},
			[]crypto.Signer{joshSigner},
			true,
		)

		// Should succeed because the amount is enough
		tx = createTxWithTemplateAndAuthorizer(b, templates.GenerateCollectionGetTokensScript(env), joshAddress)
		_ = tx.AddArgument(CadenceUFix64("100.0"))

		signAndSubmit(
			t, b, tx,
			[]flow.Address{joshAddress},
			[]crypto.Signer{joshSigner},
			false,
		)

		verifyStakingCollectionInfo(t, b, env, StakingCollectionInfo{
			accountAddress:     joshAddress.String(),
			unlockedBalance:    "0.0",
			lockedBalance:      "900.0",
			unlockedTokensUsed: "0.0",
			lockedTokensUsed:   "100.0",
			unlockLimit:        "0.0",
			nodes:              []string{},
			delegators:         []DelegatorIDs{},
		})
	})

	// Create a locked account pair with only tokens in the unlocked account
	maxAddress, _, maxSigner := createLockedAccountPairWithBalances(
		t, b, adapter,
		accountKeys,
		env,
		"1000000000.0",
		"0.0", "1000.0",
		adminAccountKey, adminAddress, adminSigner)

	// add a staking collection to the main account
	tx = createTxWithTemplateAndAuthorizer(b, templates.GenerateCollectionSetup(env), maxAddress)

	signAndSubmit(
		t, b, tx,
		[]flow.Address{maxAddress},
		[]crypto.Signer{maxSigner},
		false,
	)

	// get tokens with insufficient balance
	t.Run("should be able to get tokens with sufficient balance in the unlocked account", func(t *testing.T) {
		// Should fail because the amount is too high
		tx := createTxWithTemplateAndAuthorizer(b, templates.GenerateCollectionGetTokensScript(env), maxAddress)
		_ = tx.AddArgument(CadenceUFix64("1000000.0"))

		signAndSubmit(
			t, b, tx,
			[]flow.Address{maxAddress},
			[]crypto.Signer{maxSigner},
			true,
		)

		// Should succeed because the amount is enough
		tx = createTxWithTemplateAndAuthorizer(b, templates.GenerateCollectionGetTokensScript(env), maxAddress)
		_ = tx.AddArgument(CadenceUFix64("100.0"))

		signAndSubmit(
			t, b, tx,
			[]flow.Address{maxAddress},
			[]crypto.Signer{maxSigner},
			false,
		)

		verifyStakingCollectionInfo(t, b, env, StakingCollectionInfo{
			accountAddress:     maxAddress.String(),
			unlockedBalance:    "900.0",
			lockedBalance:      "0.0",
			unlockedTokensUsed: "100.0",
			lockedTokensUsed:   "0.0",
			unlockLimit:        "0.0",
			nodes:              []string{},
			delegators:         []DelegatorIDs{},
		})
	})

	// Create a locked account pair with tokens in both accounts
	jeffAddress, _, jeffSigner := createLockedAccountPairWithBalances(
		t, b, adapter,
		accountKeys,
		env,
		"1000000000.0",
		"1000.0", "1000.0",
		adminAccountKey, adminAddress, adminSigner)

	// add a staking collection to the main account
	tx = createTxWithTemplateAndAuthorizer(b, templates.GenerateCollectionSetup(env), jeffAddress)

	signAndSubmit(
		t, b, tx,
		[]flow.Address{jeffAddress},
		[]crypto.Signer{jeffSigner},
		false,
	)

	t.Run("should be able to get tokens with sufficient balance in both accounts", func(t *testing.T) {
		// Should fail because there is enough in locked account, but not enough in unlocked account
		tx := createTxWithTemplateAndAuthorizer(b, templates.GenerateCollectionGetTokensScript(env), jeffAddress)
		_ = tx.AddArgument(CadenceUFix64("1000000.0"))

		signAndSubmit(
			t, b, tx,
			[]flow.Address{jeffAddress},
			[]crypto.Signer{jeffSigner},
			true,
		)

		// Should succeed because there is enough sum in both accounts, should increase both used numbers
		tx = createTxWithTemplateAndAuthorizer(b, templates.GenerateCollectionGetTokensScript(env), jeffAddress)
		_ = tx.AddArgument(CadenceUFix64("1500.0"))

		signAndSubmit(
			t, b, tx,
			[]flow.Address{jeffAddress},
			[]crypto.Signer{jeffSigner},
			false,
		)

		verifyStakingCollectionInfo(t, b, env, StakingCollectionInfo{
			accountAddress:     jeffAddress.String(),
			unlockedBalance:    "500.0",
			lockedBalance:      "0.0",
			unlockedTokensUsed: "500.0",
			lockedTokensUsed:   "1000.0",
			unlockLimit:        "0.0",
			nodes:              []string{},
			delegators:         []DelegatorIDs{},
		})
	})
}

func TestStakingCollectionDepositTokens(t *testing.T) {
	b, adapter, accountKeys, env := newTestSetup(t)
	// Create new keys for the epoch account
	idTableAccountKey, IDTableSigner := accountKeys.NewWithSigner()

	_, _ = initializeAllEpochContracts(t, b, idTableAccountKey, IDTableSigner, &env,
		startEpochCounter, // start epoch counter
		numEpochViews,     // num views per epoch
		numStakingViews,   // num views for staking auction
		numDKGViews,       // num views for DKG phase
		numClusters,       // num collector clusters
		randomSource,      // random source
		rewardIncreaseFactor)

	adminAccountKey, adminSigner := accountKeys.NewWithSigner()
	adminAddress, _ := adapter.CreateAccount(context.Background(), []*flow.AccountKey{adminAccountKey}, nil)

	deployAllCollectionContracts(t, b, adapter, accountKeys, &env, adminAddress, adminSigner)

	// create regular account
	regAccountAddress, _, regAccountSigner := newAccountWithAddress(b, accountKeys)
	// Add 1Billion tokens to regular account
	mintTokensForAccount(t, b, env, regAccountAddress, "1000000000.0")
	addStakingCollectionToRegAcctWithNoLockedAcctTx := createTxWithTemplateAndAuthorizer(b, templates.GenerateCollectionSetup(env), regAccountAddress)
	signAndSubmit(
		t, b, addStakingCollectionToRegAcctWithNoLockedAcctTx,
		[]flow.Address{regAccountAddress},
		[]crypto.Signer{regAccountSigner},
		false,
	)

	t.Run("should be able to get and deposit tokens from just normal account", func(t *testing.T) {
		// deposit tokens with sufficient balance
		getTokensWithSufficientBalanceTx := createTxWithTemplateAndAuthorizer(b, templates.GenerateCollectionDepositTokensScript(env), regAccountAddress)
		_ = getTokensWithSufficientBalanceTx.AddArgument(CadenceUFix64("1000000000.0"))

		signAndSubmit(
			t, b, getTokensWithSufficientBalanceTx,
			[]flow.Address{regAccountAddress},
			[]crypto.Signer{regAccountSigner},
			false,
		)

		verifyStakingCollectionInfo(t, b, env, StakingCollectionInfo{
			accountAddress:     regAccountAddress.String(),
			unlockedBalance:    "1000000000.0",
			lockedBalance:      "",
			unlockedTokensUsed: "0.0",
			lockedTokensUsed:   "0.0",
			unlockLimit:        "",
			nodes:              []string{},
			delegators:         []DelegatorIDs{},
		})
	})

	// Create a locked account pair with only tokens in the locked account
	joshAddress, _, joshSigner := createLockedAccountPairWithBalances(
		t, b, adapter,
		accountKeys,
		env,
		"1000000000.0",
		"1000.0", "0.0",
		adminAccountKey, adminAddress, adminSigner)

	// add a staking collection to the main account
	tx := createTxWithTemplateAndAuthorizer(b, templates.GenerateCollectionSetup(env), joshAddress)
	signAndSubmit(
		t, b, tx,
		[]flow.Address{joshAddress},
		[]crypto.Signer{joshSigner},
		false,
	)

	t.Run("should be able to get and deposit tokens with sufficient balance in locked account", func(t *testing.T) {
		// Should succeed because the amount is enough
		tx = createTxWithTemplateAndAuthorizer(b, templates.GenerateCollectionDepositTokensScript(env), joshAddress)
		_ = tx.AddArgument(CadenceUFix64("100.0"))

		signAndSubmit(
			t, b, tx,
			[]flow.Address{joshAddress},
			[]crypto.Signer{joshSigner},
			false,
		)

		verifyStakingCollectionInfo(t, b, env, StakingCollectionInfo{
			accountAddress:     joshAddress.String(),
			unlockedBalance:    "0.0",
			lockedBalance:      "1000.0",
			unlockedTokensUsed: "0.0",
			lockedTokensUsed:   "0.0",
			unlockLimit:        "0.0",
			nodes:              []string{},
			delegators:         []DelegatorIDs{},
		})
	})

	// Create a locked account pair with tokens in both accounts
	jeffAddress, _, jeffSigner := createLockedAccountPairWithBalances(
		t, b, adapter,
		accountKeys,
		env,
		"1000000000.0",
		"1000.0", "1000.0",
		adminAccountKey, adminAddress, adminSigner)

	// add a staking collection to the main account
	tx = createTxWithTemplateAndAuthorizer(b, templates.GenerateCollectionSetup(env), jeffAddress)
	signAndSubmit(
		t, b, tx,
		[]flow.Address{jeffAddress},
		[]crypto.Signer{jeffSigner},
		false,
	)

	t.Run("should be able to get tokens with sufficient balance in both accounts", func(t *testing.T) {

		// Should succeed because there is enough sum in both accounts, should increase both used numbers
		tx = createTxWithTemplateAndAuthorizer(b, templates.GenerateCollectionDepositTokensScript(env), jeffAddress)
		_ = tx.AddArgument(CadenceUFix64("1500.0"))

		signAndSubmit(
			t, b, tx,
			[]flow.Address{jeffAddress},
			[]crypto.Signer{jeffSigner},
			false,
		)

		verifyStakingCollectionInfo(t, b, env, StakingCollectionInfo{
			accountAddress:     jeffAddress.String(),
			unlockedBalance:    "1000.0",
			lockedBalance:      "1000.0",
			unlockedTokensUsed: "0.0",
			lockedTokensUsed:   "0.0",
			unlockLimit:        "0.0",
			nodes:              []string{},
			delegators:         []DelegatorIDs{},
		})
	})
}

func TestStakingCollectionRegisterNode(t *testing.T) {
	b, adapter, accountKeys, env := newTestSetup(t)
	// Create new keys for the epoch account
	idTableAccountKey, IDTableSigner := accountKeys.NewWithSigner()

	idTableAddress, _ := initializeAllEpochContracts(t, b, idTableAccountKey, IDTableSigner, &env,
		startEpochCounter, // start epoch counter
		numEpochViews,     // num views per epoch
		numStakingViews,   // num views for staking auction
		numDKGViews,       // num views for DKG phase
		numClusters,       // num collector clusters
		randomSource,      // random source
		rewardIncreaseFactor)

	adminAccountKey, adminSigner := accountKeys.NewWithSigner()
	adminAddress, _ := adapter.CreateAccount(context.Background(), []*flow.AccountKey{adminAccountKey}, nil)

	deployAllCollectionContracts(t, b, adapter, accountKeys, &env, adminAddress, adminSigner)

	// Change the delegator staking minimum to zero
	tx := createTxWithTemplateAndAuthorizer(b, templates.GenerateChangeDelegatorMinimumsScript(env), idTableAddress)

	tx.AddArgument(CadenceUFix64("0.0"))

	signAndSubmit(
		t, b, tx,
		[]flow.Address{idTableAddress},
		[]crypto.Signer{IDTableSigner},
		false,
	)

	// Create regular accounts
	userAddresses, _, userSigners := registerAndMintManyAccounts(t, b, env, accountKeys, 4)
<<<<<<< HEAD
	_, adminStakingKey, adminStakingKeyPOP, _, adminNetworkingKey := generateKeysForNodeRegistration(t)
=======
	_, adminStakingKey, adminStakingPOP, _, adminNetworkingKey := generateKeysForNodeRegistration(t)
>>>>>>> 8472e21c

	var amountToCommit interpreter.UFix64Value = 48000000000000

	// and register a normal node outside of the collection
	registerNode(t, b, env,
		userAddresses[0],
		userSigners[0],
		adminID,
		fmt.Sprintf("%0128d", admin),
		adminNetworkingKey,
		adminStakingKey,
<<<<<<< HEAD
		adminStakingKeyPOP,
=======
		adminStakingPOP,
>>>>>>> 8472e21c
		amountToCommit,
		amountToCommit,
		1,
		false)

	// register a normal delegator outside of the collection
	registerDelegator(t, b, env,
		userAddresses[0],
		userSigners[0],
		adminID,
		false)

	// end staking auction and epoch, then pay rewards
	tx = createTxWithTemplateAndAuthorizer(b, templates.GenerateEndEpochScript(env), flow.HexToAddress(env.IDTableAddress))
	ids := make([]string, 1)
	ids[0] = adminID
	approvedNodeIDs := generateCadenceNodeDictionary(ids)

	err := tx.AddArgument(approvedNodeIDs)
	require.NoError(t, err)
	signAndSubmit(
		t, b, tx,
		[]flow.Address{flow.HexToAddress(env.IDTableAddress)},
		[]crypto.Signer{IDTableSigner},
		false,
	)
	tx = createTxWithTemplateAndAuthorizer(b, templates.GeneratePayRewardsScript(env), flow.HexToAddress(env.IDTableAddress))
	signAndSubmit(
		t, b, tx,
		[]flow.Address{flow.HexToAddress(env.IDTableAddress)},
		[]crypto.Signer{IDTableSigner},
		false,
	)

	t.Run("Should be able to set up staking collection, which moves the node and delegator to the collection", func(t *testing.T) {

		// setup the staking collection which should put the normal node and delegator in the collection
		tx := createTxWithTemplateAndAuthorizer(b, templates.GenerateCollectionSetup(env), userAddresses[0])

		signAndSubmit(
			t, b, tx,
			[]flow.Address{userAddresses[0]},
			[]crypto.Signer{userSigners[0]},
			false,
		)

		verifyStakingCollectionInfo(t, b, env, StakingCollectionInfo{
			accountAddress:     userAddresses[0].String(),
			unlockedBalance:    "999520000.0",
			lockedBalance:      "",
			unlockedTokensUsed: "480000.0",
			lockedTokensUsed:   "0.0",
			unlockLimit:        "",
			nodes:              []string{adminID},
			delegators:         []DelegatorIDs{DelegatorIDs{nodeID: adminID, id: 1}},
		})

		// should be false if the node doesn't exist
		result := executeScriptAndCheck(t, b, templates.GenerateCollectionGetDoesStakeExistScript(env), [][]byte{jsoncdc.MustEncode(cadence.Address(userAddresses[0])), jsoncdc.MustEncode(cadence.String(joshID)), jsoncdc.MustEncode(cadence.NewOptional(nil))})
		assertEqual(t, cadence.NewBool(false), result)

		// should be false if the delegator doesn't exist
		result = executeScriptAndCheck(t, b, templates.GenerateCollectionGetDoesStakeExistScript(env), [][]byte{jsoncdc.MustEncode(cadence.Address(userAddresses[0])), jsoncdc.MustEncode(cadence.String(adminID)), jsoncdc.MustEncode(cadence.NewOptional(cadence.NewUInt32(2)))})
		assertEqual(t, cadence.NewBool(false), result)

		result = executeScriptAndCheck(t, b, templates.GenerateGetRewardBalanceScript(env), [][]byte{jsoncdc.MustEncode(cadence.String(adminID))})
		assertEqual(t, CadenceUFix64("1249999.9968"), result)
	})

	// Create a locked account pair with tokens in both accounts
	joshAddress, _, joshSigner := createLockedAccountPairWithBalances(
		t, b, adapter,
		accountKeys,
		env,
		"1000000000.0",
		"1000000.0", "1000000.0",
		adminAccountKey, adminAddress, adminSigner)
	_, joshStakingKey, joshStakingPOP, _, joshNetworkingKey := generateKeysForNodeRegistration(t)

	// Register a node and a delegator in the locked account
	tx = createTxWithTemplateAndAuthorizer(b, templates.GenerateRegisterLockedNodeScript(env), joshAddress)
	_ = tx.AddArgument(CadenceString(joshID))
	_ = tx.AddArgument(cadence.NewUInt8(4))
	_ = tx.AddArgument(CadenceString(fmt.Sprintf("%0128d", josh)))
	_ = tx.AddArgument(CadenceString(joshNetworkingKey))
	_ = tx.AddArgument(CadenceString(joshStakingKey))
	_ = tx.AddArgument(CadenceString(joshStakingPOP))
	_ = tx.AddArgument(CadenceUFix64("320000.0"))

	signAndSubmit(
		t, b, tx,
		[]flow.Address{joshAddress},
		[]crypto.Signer{joshSigner},
		false,
	)

	tx = createTxWithTemplateAndAuthorizer(b, templates.GenerateCreateLockedDelegatorScript(env), joshAddress)
	_ = tx.AddArgument(CadenceString(joshID))
	_ = tx.AddArgument(CadenceUFix64("50000.0"))

	signAndSubmit(
		t, b, tx,
		[]flow.Address{joshAddress},
		[]crypto.Signer{joshSigner},
		false,
	)

	t.Run("Should be able to setup staking collection which recognizes the locked staking objects", func(t *testing.T) {

		// add a staking collection to the main account
		// the node and delegator in the locked account should be accesible through the staking collection
		tx = createTxWithTemplateAndAuthorizer(b, templates.GenerateCollectionSetup(env), joshAddress)

		signAndSubmit(
			t, b, tx,
			[]flow.Address{joshAddress},
			[]crypto.Signer{joshSigner},
			false,
		)

		verifyStakingCollectionInfo(t, b, env, StakingCollectionInfo{
			accountAddress:     joshAddress.String(),
			unlockedBalance:    "1000000.0",
			lockedBalance:      "630000.0",
			unlockedTokensUsed: "0.0",
			lockedTokensUsed:   "0.0",
			unlockLimit:        "0.0",
			nodes:              []string{joshID},
			delegators:         []DelegatorIDs{DelegatorIDs{nodeID: joshID, id: 1}},
		})

		// should be false if the node doesn't exist
		result := executeScriptAndCheck(t, b, templates.GenerateCollectionGetDoesStakeExistScript(env), [][]byte{jsoncdc.MustEncode(cadence.Address(joshAddress)), jsoncdc.MustEncode(cadence.String(maxID)), jsoncdc.MustEncode(cadence.NewOptional(nil))})
		assertEqual(t, cadence.NewBool(false), result)

		// should be false if the delegator doesn't exist
		result = executeScriptAndCheck(t, b, templates.GenerateCollectionGetDoesStakeExistScript(env), [][]byte{jsoncdc.MustEncode(cadence.Address(joshAddress)), jsoncdc.MustEncode(cadence.String(joshID)), jsoncdc.MustEncode(cadence.NewOptional(cadence.NewUInt32(2)))})
		assertEqual(t, cadence.NewBool(false), result)
	})

	machineAccounts := make(map[cadence.String]flow.Address)

	t.Run("Should not be able to register a consensus node without a real machine account public key", func(t *testing.T) {

		_, maxStakingKey, maxStakingPOP, _, maxNetworkingKey := generateKeysForNodeRegistration(t)

		tx = createTxWithTemplateAndAuthorizer(b, templates.GenerateCollectionRegisterNode(env), joshAddress)
		_ = tx.AddArgument(CadenceString(maxID))
		_ = tx.AddArgument(cadence.NewUInt8(2))
		_ = tx.AddArgument(CadenceString(fmt.Sprintf("%0128d", max)))
		_ = tx.AddArgument(CadenceString(maxNetworkingKey))
		_ = tx.AddArgument(CadenceString(maxStakingKey))
		_ = tx.AddArgument(CadenceString(maxStakingPOP))
		_ = tx.AddArgument(CadenceUFix64("500000.0"))
		_ = tx.AddArgument(CadenceString(""))
		_ = tx.AddArgument(cadence.NewUInt8(2))
		_ = tx.AddArgument(cadence.NewUInt8(2))

		signAndSubmit(
			t, b, tx,
			[]flow.Address{joshAddress},
			[]crypto.Signer{joshSigner},
			true,
		)
	})

	t.Run("Should be able to register a second node and delegator in the staking collection", func(t *testing.T) {

		_, maxStakingKey, maxStakingPOP, _, maxNetworkingKey := generateKeysForNodeRegistration(t)

		tx = createTxWithTemplateAndAuthorizer(b, templates.GenerateCollectionRegisterNode(env), joshAddress)
		_ = tx.AddArgument(CadenceString(maxID))
		_ = tx.AddArgument(cadence.NewUInt8(2))
		_ = tx.AddArgument(CadenceString(fmt.Sprintf("%0128d", max)))
		_ = tx.AddArgument(CadenceString(maxNetworkingKey))
		_ = tx.AddArgument(CadenceString(maxStakingKey))
		_ = tx.AddArgument(CadenceString(maxStakingPOP))
		_ = tx.AddArgument(CadenceUFix64("500000.0"))
		_ = tx.AddArgument(CadenceString("7d5305c22cb7da418396f32c474c6d84b0bb87ca311d6aa6edfd70a1120ded9dc11427ac31261c24e4e7a6c2affea28ff3da7b00fe285029877fb0b5970dc110"))
		_ = tx.AddArgument(cadence.NewUInt8(1))
		_ = tx.AddArgument(cadence.NewUInt8(1))

		result := signAndSubmit(
			t, b, tx,
			[]flow.Address{joshAddress},
			[]crypto.Signer{joshSigner},
			false,
		)

		machineAccounts[CadenceString(maxID).(cadence.String)] = getMachineAccountFromEvent(t, b, env, result)

		tx = createTxWithTemplateAndAuthorizer(b, templates.GenerateCollectionRegisterDelegator(env), joshAddress)
		_ = tx.AddArgument(CadenceString(maxID))
		_ = tx.AddArgument(CadenceUFix64("500000.0"))

		signAndSubmit(
			t, b, tx,
			[]flow.Address{joshAddress},
			[]crypto.Signer{joshSigner},
			false,
		)

		verifyStakingCollectionInfo(t, b, env, StakingCollectionInfo{
			accountAddress:     joshAddress.String(),
			unlockedBalance:    "630000.0",
			lockedBalance:      "0.0",
			unlockedTokensUsed: "370000.0",
			lockedTokensUsed:   "630000.0",
			unlockLimit:        "0.0",
			nodes:              []string{maxID, joshID},
			delegators:         []DelegatorIDs{DelegatorIDs{nodeID: maxID, id: 1}, DelegatorIDs{nodeID: joshID, id: 1}},
			machineAccounts:    machineAccounts,
		})
	})

	t.Run("Should be able to register a collection node in the staking collection and create a machine account", func(t *testing.T) {

		_, bastianStakingKey, bastianStakingPOP, _, bastianNetworkingKey := generateKeysForNodeRegistration(t)

		tx = createTxWithTemplateAndAuthorizer(b, templates.GenerateCollectionRegisterNode(env), joshAddress)
		_ = tx.AddArgument(CadenceString(bastianID))
		_ = tx.AddArgument(cadence.NewUInt8(1))
		_ = tx.AddArgument(CadenceString(fmt.Sprintf("%0128d", bastian)))
		_ = tx.AddArgument(CadenceString(bastianNetworkingKey))
		_ = tx.AddArgument(CadenceString(bastianStakingKey))
		_ = tx.AddArgument(CadenceString(bastianStakingPOP))
		_ = tx.AddArgument(CadenceUFix64("250000.0"))
		_ = tx.AddArgument(CadenceString("7d5305c22cb7da418396f32c474c6d84b0bb87ca311d6aa6edfd70a1120ded9dc11427ac31261c24e4e7a6c2affea28ff3da7b00fe285029877fb0b5970dc110"))
		_ = tx.AddArgument(cadence.NewUInt8(1))
		_ = tx.AddArgument(cadence.NewUInt8(1))

		result := signAndSubmit(
			t, b, tx,
			[]flow.Address{joshAddress},
			[]crypto.Signer{joshSigner},
			false,
		)

		machineAccounts[CadenceString(bastianID).(cadence.String)] = getMachineAccountFromEvent(t, b, env, result)

		verifyStakingCollectionInfo(t, b, env, StakingCollectionInfo{
			accountAddress:     joshAddress.String(),
			unlockedBalance:    "380000.0",
			lockedBalance:      "0.0",
			unlockedTokensUsed: "620000.0",
			lockedTokensUsed:   "630000.0",
			unlockLimit:        "0.0",
			nodes:              []string{maxID, bastianID, joshID},
			delegators:         []DelegatorIDs{DelegatorIDs{nodeID: maxID, id: 1}, DelegatorIDs{nodeID: joshID, id: 1}},
			machineAccounts:    machineAccounts,
		})
	})

	t.Run("Should be able to deposit and withdraw tokens from the machine account", func(t *testing.T) {

		// Add 100 tokens to the machine account
		mintTokensForAccount(t, b, env, machineAccounts[CadenceString(bastianID).(cadence.String)], "100.0")

		// Should fail because this node does not exist in the collection
		tx = createTxWithTemplateAndAuthorizer(b, templates.GenerateCollectionWithdrawFromMachineAccountScript(env), joshAddress)
		_ = tx.AddArgument(CadenceString(executionID))
		_ = tx.AddArgument(CadenceUFix64("50.0"))

		signAndSubmit(
			t, b, tx,
			[]flow.Address{joshAddress},
			[]crypto.Signer{joshSigner},
			true,
		)

		tx = createTxWithTemplateAndAuthorizer(b, templates.GenerateCollectionWithdrawFromMachineAccountScript(env), joshAddress)
		_ = tx.AddArgument(CadenceString(bastianID))
		_ = tx.AddArgument(CadenceUFix64("50.0"))

		signAndSubmit(
			t, b, tx,
			[]flow.Address{joshAddress},
			[]crypto.Signer{joshSigner},
			false,
		)

		verifyStakingCollectionInfo(t, b, env, StakingCollectionInfo{
			accountAddress:     joshAddress.String(),
			unlockedBalance:    "380050.0",
			lockedBalance:      "0.0",
			unlockedTokensUsed: "620000.0",
			lockedTokensUsed:   "630000.0",
			unlockLimit:        "0.0",
			nodes:              []string{maxID, bastianID, joshID},
			delegators:         []DelegatorIDs{DelegatorIDs{nodeID: maxID, id: 1}, DelegatorIDs{nodeID: joshID, id: 1}},
			machineAccounts:    machineAccounts,
		})
	})

	t.Run("Should be able to register a execution and verification node in the staking collection and not create machine accounts", func(t *testing.T) {

		mintTokensForAccount(t, b, env, joshAddress, "2000000.0")

		_, executionStakingKey, executionStakingPOP, _, executionNetworkingKey := generateKeysForNodeRegistration(t)

		tx = createTxWithTemplateAndAuthorizer(b, templates.GenerateCollectionRegisterNode(env), joshAddress)
		_ = tx.AddArgument(CadenceString(executionID))
		_ = tx.AddArgument(cadence.NewUInt8(3))
		_ = tx.AddArgument(CadenceString(fmt.Sprintf("%0128d", execution)))
		_ = tx.AddArgument(CadenceString(executionNetworkingKey))
		_ = tx.AddArgument(CadenceString(executionStakingKey))
		_ = tx.AddArgument(CadenceString(executionStakingPOP))
		_ = tx.AddArgument(CadenceUFix64("1250000.0"))
		_ = tx.AddArgument(CadenceString(""))
		_ = tx.AddArgument(cadence.NewUInt8(1))
		_ = tx.AddArgument(cadence.NewUInt8(1))

		signAndSubmit(
			t, b, tx,
			[]flow.Address{joshAddress},
			[]crypto.Signer{joshSigner},
			false,
		)

		// Should fail because the execution node does not have a machine account
		tx = createTxWithTemplateAndAuthorizer(b, templates.GenerateCollectionWithdrawFromMachineAccountScript(env), joshAddress)
		_ = tx.AddArgument(CadenceString(executionID))
		_ = tx.AddArgument(CadenceUFix64("50.0"))

		signAndSubmit(
			t, b, tx,
			[]flow.Address{joshAddress},
			[]crypto.Signer{joshSigner},
			true,
		)

		_, verificationStakingKey, verificationStakingPOP, _, verificationNetworkingKey := generateKeysForNodeRegistration(t)

		tx = createTxWithTemplateAndAuthorizer(b, templates.GenerateCollectionRegisterNode(env), joshAddress)
		_ = tx.AddArgument(CadenceString(verificationID))
		_ = tx.AddArgument(cadence.NewUInt8(4))
		_ = tx.AddArgument(CadenceString(fmt.Sprintf("%0128d", verification)))
		_ = tx.AddArgument(CadenceString(verificationNetworkingKey))
		_ = tx.AddArgument(CadenceString(verificationStakingKey))
		_ = tx.AddArgument(CadenceString(verificationStakingPOP))
		_ = tx.AddArgument(CadenceUFix64("150000.0"))
		_ = tx.AddArgument(CadenceString(""))
		_ = tx.AddArgument(cadence.NewUInt8(1))
		_ = tx.AddArgument(cadence.NewUInt8(1))

		signAndSubmit(
			t, b, tx,
			[]flow.Address{joshAddress},
			[]crypto.Signer{joshSigner},
			false,
		)

		verifyStakingCollectionInfo(t, b, env, StakingCollectionInfo{
			accountAddress:     joshAddress.String(),
			unlockedBalance:    "980050.0",
			lockedBalance:      "0.0",
			unlockedTokensUsed: "2020000.0",
			lockedTokensUsed:   "630000.0",
			unlockLimit:        "0.0",
			nodes:              []string{maxID, bastianID, executionID, verificationID, joshID},
			delegators:         []DelegatorIDs{DelegatorIDs{nodeID: maxID, id: 1}, DelegatorIDs{nodeID: joshID, id: 1}},
			machineAccounts:    machineAccounts,
		})
	})

	t.Run("Should be able to update the networking address for the execution node", func(t *testing.T) {

		tx = createTxWithTemplateAndAuthorizer(b, templates.GenerateCollectionUpdateNetworkingAddressScript(env), joshAddress)
		_ = tx.AddArgument(CadenceString(executionID))
		_ = tx.AddArgument(CadenceString(fmt.Sprintf("%0128d", newAddress)))

		signAndSubmit(
			t, b, tx,
			[]flow.Address{joshAddress},
			[]crypto.Signer{joshSigner},
			false,
		)

		result := executeScriptAndCheck(t, b, templates.GenerateGetNetworkingAddressScript(env), [][]byte{jsoncdc.MustEncode(cadence.String(executionID))})
		assertEqual(t, CadenceString(fmt.Sprintf("%0128d", newAddress)), result)
	})
}

func TestStakingCollectionCreateMachineAccountForExistingNode(t *testing.T) {
	b, adapter, accountKeys, env := newTestSetup(t)
	// Create new keys for the epoch account
	idTableAccountKey, IDTableSigner := accountKeys.NewWithSigner()

	_, _ = initializeAllEpochContracts(t, b, idTableAccountKey, IDTableSigner, &env,
		startEpochCounter, // start epoch counter
		numEpochViews,     // num views per epoch
		numStakingViews,   // num views for staking auction
		numDKGViews,       // num views for DKG phase
		numClusters,       // num collector clusters
		randomSource,      // random source
		rewardIncreaseFactor)

	adminAccountKey, adminSigner := accountKeys.NewWithSigner()
	adminAddress, _ := adapter.CreateAccount(context.Background(), []*flow.AccountKey{adminAccountKey}, nil)

	deployAllCollectionContracts(t, b, adapter, accountKeys, &env, adminAddress, adminSigner)

	// Create regular accounts
	userAddresses, _, userSigners := registerAndMintManyAccounts(t, b, env, accountKeys, 4)
	_, adminStakingKey, adminStakingKeyPOP, _, adminNetworkingKey := generateKeysForNodeRegistration(t)

	var amountToCommit interpreter.UFix64Value = 48000000000000

	// and register a normal node outside of the collection
	registerNode(t, b, env,
		userAddresses[0],
		userSigners[0],
		adminID,
		fmt.Sprintf("%0128d", admin),
		adminNetworkingKey,
		adminStakingKey,
		adminStakingKeyPOP,
		amountToCommit,
		amountToCommit,
		1,
		false)

	// end staking auction and epoch, then pay rewards
	tx := createTxWithTemplateAndAuthorizer(b, templates.GenerateEndEpochScript(env), flow.HexToAddress(env.IDTableAddress))

	ids := make([]string, 1)
	ids[0] = adminID
	approvedNodeIDs := generateCadenceNodeDictionary(ids)

	err := tx.AddArgument(approvedNodeIDs)
	require.NoError(t, err)
	signAndSubmit(
		t, b, tx,
		[]flow.Address{flow.HexToAddress(env.IDTableAddress)},
		[]crypto.Signer{IDTableSigner},
		false,
	)
	tx = createTxWithTemplateAndAuthorizer(b, templates.GeneratePayRewardsScript(env), flow.HexToAddress(env.IDTableAddress))
	signAndSubmit(
		t, b, tx,
		[]flow.Address{flow.HexToAddress(env.IDTableAddress)},
		[]crypto.Signer{IDTableSigner},
		false,
	)

	t.Run("Should be able to set up staking collection, which moves the node and delegator to the collection", func(t *testing.T) {

		// setup the staking collection which should put the normal node and delegator in the collection
		tx := createTxWithTemplateAndAuthorizer(b, templates.GenerateCollectionSetup(env), userAddresses[0])

		signAndSubmit(
			t, b, tx,
			[]flow.Address{userAddresses[0]},
			[]crypto.Signer{userSigners[0]},
			false,
		)

		verifyStakingCollectionInfo(t, b, env, StakingCollectionInfo{
			accountAddress:     userAddresses[0].String(),
			unlockedBalance:    "999520000.0",
			lockedBalance:      "",
			unlockedTokensUsed: "480000.0",
			lockedTokensUsed:   "0.0",
			unlockLimit:        "",
			nodes:              []string{adminID},
			delegators:         []DelegatorIDs{},
		})

		tx = createTxWithTemplateAndAuthorizer(b, templates.GenerateCollectionCreateMachineAccountForNodeScript(env), userAddresses[0])
		_ = tx.AddArgument(CadenceString(adminID))
		_ = tx.AddArgument(CadenceString("7d5305c22cb7da418396f32c474c6d84b0bb87ca311d6aa6edfd70a1120ded9dc11427ac31261c24e4e7a6c2affea28ff3da7b00fe285029877fb0b5970dc110"))
		_ = tx.AddArgument(cadence.NewUInt8(1))
		_ = tx.AddArgument(cadence.NewUInt8(1))

		result := signAndSubmit(
			t, b, tx,
			[]flow.Address{userAddresses[0]},
			[]crypto.Signer{userSigners[0]},
			false,
		)

		machineAccounts := make(map[cadence.String]flow.Address)
		machineAccounts[CadenceString(adminID).(cadence.String)] = getMachineAccountFromEvent(t, b, env, result)

		verifyStakingCollectionInfo(t, b, env, StakingCollectionInfo{
			accountAddress:     userAddresses[0].String(),
			unlockedBalance:    "999520000.0",
			lockedBalance:      "",
			unlockedTokensUsed: "480000.0",
			lockedTokensUsed:   "0.0",
			unlockLimit:        "",
			nodes:              []string{adminID},
			delegators:         []DelegatorIDs{},
			machineAccounts:    machineAccounts,
		})

	})

	// Create a locked account pair with tokens in both accounts
	joshAddress, _, joshSigner := createLockedAccountPairWithBalances(
		t, b, adapter,
		accountKeys,
		env,
		"1000000000.0",
		"1000000.0", "1000000.0",
		adminAccountKey, adminAddress, adminSigner)

	_, joshStakingKey, joshStakingPOP, _, joshNetworkingKey := generateKeysForNodeRegistration(t)

	// Register a node and a delegator in the locked account
	tx = createTxWithTemplateAndAuthorizer(b, templates.GenerateRegisterLockedNodeScript(env), joshAddress)
	_ = tx.AddArgument(CadenceString(joshID))
	_ = tx.AddArgument(cadence.NewUInt8(2))
	_ = tx.AddArgument(CadenceString(fmt.Sprintf("%0128d", josh)))
	_ = tx.AddArgument(CadenceString(joshNetworkingKey))
	_ = tx.AddArgument(CadenceString(joshStakingKey))
	_ = tx.AddArgument(CadenceString(joshStakingPOP))
	_ = tx.AddArgument(CadenceUFix64("500000.0"))

	signAndSubmit(
		t, b, tx,
		[]flow.Address{joshAddress},
		[]crypto.Signer{joshSigner},
		false,
	)

	t.Run("Should be able to setup staking collection which recognizes the locked staking objects", func(t *testing.T) {

		// add a staking collection to the main account
		// the node and delegator in the locked account should be accesible through the staking collection
		tx = createTxWithTemplateAndAuthorizer(b, templates.GenerateCollectionSetup(env), joshAddress)

		signAndSubmit(
			t, b, tx,
			[]flow.Address{joshAddress},
			[]crypto.Signer{joshSigner},
			false,
		)

		verifyStakingCollectionInfo(t, b, env, StakingCollectionInfo{
			accountAddress:     joshAddress.String(),
			unlockedBalance:    "1000000.0",
			lockedBalance:      "500000.0",
			unlockedTokensUsed: "0.0",
			lockedTokensUsed:   "0.0",
			unlockLimit:        "0.0",
			nodes:              []string{joshID},
			delegators:         []DelegatorIDs{},
		})

		tx = createTxWithTemplateAndAuthorizer(b, templates.GenerateCollectionCreateMachineAccountForNodeScript(env), joshAddress)
		_ = tx.AddArgument(CadenceString(joshID))
		_ = tx.AddArgument(CadenceString("7d5305c22cb7da418396f32c474c6d84b0bb87ca311d6aa6edfd70a1120ded9dc11427ac31261c24e4e7a6c2affea28ff3da7b00fe285029877fb0b5970dc110"))
		_ = tx.AddArgument(cadence.NewUInt8(1))
		_ = tx.AddArgument(cadence.NewUInt8(1))

		result := signAndSubmit(
			t, b, tx,
			[]flow.Address{joshAddress},
			[]crypto.Signer{joshSigner},
			false,
		)

		machineAccounts := make(map[cadence.String]flow.Address)
		machineAccounts[CadenceString(joshID).(cadence.String)] = getMachineAccountFromEvent(t, b, env, result)

		verifyStakingCollectionInfo(t, b, env, StakingCollectionInfo{
			accountAddress:     joshAddress.String(),
			unlockedBalance:    "1000000.0",
			lockedBalance:      "500000.0",
			unlockedTokensUsed: "0.0",
			lockedTokensUsed:   "0.0",
			unlockLimit:        "0.0",
			nodes:              []string{joshID},
			delegators:         []DelegatorIDs{},
			machineAccounts:    machineAccounts,
		})

	})

}

func TestStakingCollectionStakeTokens(t *testing.T) {
	b, adapter, accountKeys, env := newTestSetup(t)
	// Create new keys for the epoch account
	idTableAccountKey, IDTableSigner := accountKeys.NewWithSigner()

	_, _ = initializeAllEpochContracts(t, b, idTableAccountKey, IDTableSigner, &env,
		startEpochCounter, // start epoch counter
		numEpochViews,     // num views per epoch
		numStakingViews,   // num views for staking auction
		numDKGViews,       // num views for DKG phase
		numClusters,       // num collector clusters
		randomSource,      // random source
		rewardIncreaseFactor)

	adminAccountKey, adminSigner := accountKeys.NewWithSigner()
	adminAddress, _ := adapter.CreateAccount(context.Background(), []*flow.AccountKey{adminAccountKey}, nil)

	deployAllCollectionContracts(t, b, adapter, accountKeys, &env, adminAddress, adminSigner)

	joshAddress, _, joshSigner, joshID1, joshID2 := registerStakingCollectionNodesAndDelegators(
		t, b, adapter,
		accountKeys,
		env,
		"1000000.0", "1000000.0",
		adminAccountKey, adminAddress, adminSigner)

	t.Run("Should be able to commit new tokens to the node or delegator in both accounts", func(t *testing.T) {

		// Should fail because stake doesn't exist
		tx := createTxWithTemplateAndAuthorizer(b, templates.GenerateCollectionStakeNewTokens(env), joshAddress)
		_ = tx.AddArgument(CadenceString(accessID))
		_ = tx.AddArgument(cadence.NewOptional(nil))
		_ = tx.AddArgument(CadenceUFix64("10000.0"))

		signAndSubmit(
			t, b, tx,
			[]flow.Address{joshAddress},
			[]crypto.Signer{joshSigner},
			true,
		)

		// Stake new tokens to the locked account node
		tx = createTxWithTemplateAndAuthorizer(b, templates.GenerateCollectionStakeNewTokens(env), joshAddress)
		_ = tx.AddArgument(CadenceString(joshID1))
		_ = tx.AddArgument(cadence.NewOptional(nil))
		_ = tx.AddArgument(CadenceUFix64("10000.0"))

		signAndSubmit(
			t, b, tx,
			[]flow.Address{joshAddress},
			[]crypto.Signer{joshSigner},
			false,
		)

		// Stake new tokens to the unlocked account node
		tx = createTxWithTemplateAndAuthorizer(b, templates.GenerateCollectionStakeNewTokens(env), joshAddress)
		_ = tx.AddArgument(CadenceString(joshID2))
		_ = tx.AddArgument(cadence.NewOptional(nil))
		_ = tx.AddArgument(CadenceUFix64("10000.0"))

		signAndSubmit(
			t, b, tx,
			[]flow.Address{joshAddress},
			[]crypto.Signer{joshSigner},
			false,
		)

		// Stake new tokens to the locked account delegator
		tx = createTxWithTemplateAndAuthorizer(b, templates.GenerateCollectionStakeNewTokens(env), joshAddress)
		_ = tx.AddArgument(CadenceString(joshID1))
		_ = tx.AddArgument(cadence.NewUInt32(1))
		_ = tx.AddArgument(CadenceUFix64("10000.0"))

		signAndSubmit(
			t, b, tx,
			[]flow.Address{joshAddress},
			[]crypto.Signer{joshSigner},
			false,
		)

		// Stake new tokens to the unlocked account delegator
		tx = createTxWithTemplateAndAuthorizer(b, templates.GenerateCollectionStakeNewTokens(env), joshAddress)
		_ = tx.AddArgument(CadenceString(joshID2))
		_ = tx.AddArgument(cadence.NewUInt32(1))
		_ = tx.AddArgument(CadenceUFix64("10000.0"))

		signAndSubmit(
			t, b, tx,
			[]flow.Address{joshAddress},
			[]crypto.Signer{joshSigner},
			false,
		)

		verifyStakingCollectionInfo(t, b, env, StakingCollectionInfo{
			accountAddress:     joshAddress.String(),
			unlockedBalance:    "590000.0",
			lockedBalance:      "0.0",
			unlockedTokensUsed: "390000.0",
			lockedTokensUsed:   "630000.0",
			unlockLimit:        "20000.0",
			nodes:              []string{joshID2, joshID1},
			delegators:         []DelegatorIDs{DelegatorIDs{nodeID: joshID2, id: 1}, DelegatorIDs{nodeID: joshID1, id: 1}},
		})

		verifyStakingInfo(t, b, env, StakingInfo{
			nodeID:                   joshID1,
			delegatorID:              0,
			tokensCommitted:          "330000.0",
			tokensStaked:             "0.0",
			tokensRequestedToUnstake: "0.0",
			tokensUnstaking:          "0.0",
			tokensUnstaked:           "0.0",
			tokensRewarded:           "0.0",
		})

		verifyStakingInfo(t, b, env, StakingInfo{
			nodeID:                   joshID2,
			delegatorID:              0,
			tokensCommitted:          "510000.0",
			tokensStaked:             "0.0",
			tokensRequestedToUnstake: "0.0",
			tokensUnstaking:          "0.0",
			tokensUnstaked:           "0.0",
			tokensRewarded:           "0.0",
		})

		verifyStakingInfo(t, b, env, StakingInfo{
			nodeID:                   joshID1,
			delegatorID:              1,
			tokensCommitted:          "60000.0",
			tokensStaked:             "0.0",
			tokensRequestedToUnstake: "0.0",
			tokensUnstaking:          "0.0",
			tokensUnstaked:           "0.0",
			tokensRewarded:           "0.0",
		})

		verifyStakingInfo(t, b, env, StakingInfo{
			nodeID:                   joshID2,
			delegatorID:              1,
			tokensCommitted:          "510000.0",
			tokensStaked:             "0.0",
			tokensRequestedToUnstake: "0.0",
			tokensUnstaking:          "0.0",
			tokensUnstaked:           "0.0",
			tokensRewarded:           "0.0",
		})
	})

	t.Run("Should be able to unstake tokens from the node or delegator in both accounts", func(t *testing.T) {

		// Should fail because stake doesn't exist
		tx := createTxWithTemplateAndAuthorizer(b, templates.GenerateCollectionRequestUnstaking(env), joshAddress)
		_ = tx.AddArgument(CadenceString(accessID))
		_ = tx.AddArgument(cadence.NewOptional(nil))
		_ = tx.AddArgument(CadenceUFix64("10000.0"))

		signAndSubmit(
			t, b, tx,
			[]flow.Address{joshAddress},
			[]crypto.Signer{joshSigner},
			true,
		)

		// unstake tokens from the locked account node
		tx = createTxWithTemplateAndAuthorizer(b, templates.GenerateCollectionRequestUnstaking(env), joshAddress)
		_ = tx.AddArgument(CadenceString(joshID1))
		_ = tx.AddArgument(cadence.NewOptional(nil))
		_ = tx.AddArgument(CadenceUFix64("10000.0"))

		signAndSubmit(
			t, b, tx,
			[]flow.Address{joshAddress},
			[]crypto.Signer{joshSigner},
			false,
		)

		// unstake tokens from the unlocked account node
		tx = createTxWithTemplateAndAuthorizer(b, templates.GenerateCollectionRequestUnstaking(env), joshAddress)
		_ = tx.AddArgument(CadenceString(joshID2))
		_ = tx.AddArgument(cadence.NewOptional(nil))
		_ = tx.AddArgument(CadenceUFix64("10000.0"))

		signAndSubmit(
			t, b, tx,
			[]flow.Address{joshAddress},
			[]crypto.Signer{joshSigner},
			false,
		)

		// unstake tokens from the locked account delegator
		tx = createTxWithTemplateAndAuthorizer(b, templates.GenerateCollectionRequestUnstaking(env), joshAddress)
		_ = tx.AddArgument(CadenceString(joshID1))
		_ = tx.AddArgument(cadence.NewUInt32(1))
		_ = tx.AddArgument(CadenceUFix64("10000.0"))

		signAndSubmit(
			t, b, tx,
			[]flow.Address{joshAddress},
			[]crypto.Signer{joshSigner},
			false,
		)

		// unstake tokens from the unlocked account delegator
		tx = createTxWithTemplateAndAuthorizer(b, templates.GenerateCollectionRequestUnstaking(env), joshAddress)
		_ = tx.AddArgument(CadenceString(joshID2))
		_ = tx.AddArgument(cadence.NewUInt32(1))
		_ = tx.AddArgument(CadenceUFix64("10000.0"))

		signAndSubmit(
			t, b, tx,
			[]flow.Address{joshAddress},
			[]crypto.Signer{joshSigner},
			false,
		)

		verifyStakingCollectionInfo(t, b, env, StakingCollectionInfo{
			accountAddress:     joshAddress.String(),
			unlockedBalance:    "590000.0",
			lockedBalance:      "0.0",
			unlockedTokensUsed: "390000.0",
			lockedTokensUsed:   "630000.0",
			unlockLimit:        "20000.0",
			nodes:              []string{joshID2, joshID1},
			delegators:         []DelegatorIDs{DelegatorIDs{nodeID: joshID2, id: 1}, DelegatorIDs{nodeID: joshID1, id: 1}},
		})

		verifyStakingInfo(t, b, env, StakingInfo{
			nodeID:                   joshID1,
			delegatorID:              0,
			tokensCommitted:          "320000.0",
			tokensStaked:             "0.0",
			tokensRequestedToUnstake: "0.0",
			tokensUnstaking:          "0.0",
			tokensUnstaked:           "10000.0",
			tokensRewarded:           "0.0",
		})

		verifyStakingInfo(t, b, env, StakingInfo{
			nodeID:                   joshID2,
			delegatorID:              0,
			tokensCommitted:          "500000.0",
			tokensStaked:             "0.0",
			tokensRequestedToUnstake: "0.0",
			tokensUnstaking:          "0.0",
			tokensUnstaked:           "10000.0",
			tokensRewarded:           "0.0",
		})

		verifyStakingInfo(t, b, env, StakingInfo{
			nodeID:                   joshID1,
			delegatorID:              1,
			tokensCommitted:          "50000.0",
			tokensStaked:             "0.0",
			tokensRequestedToUnstake: "0.0",
			tokensUnstaking:          "0.0",
			tokensUnstaked:           "10000.0",
			tokensRewarded:           "0.0",
		})

		verifyStakingInfo(t, b, env, StakingInfo{
			nodeID:                   joshID2,
			delegatorID:              1,
			tokensCommitted:          "500000.0",
			tokensStaked:             "0.0",
			tokensRequestedToUnstake: "0.0",
			tokensUnstaking:          "0.0",
			tokensUnstaked:           "10000.0",
			tokensRewarded:           "0.0",
		})
	})

	t.Run("Should be able to stake unstaked tokens from the node or delegator in both accounts", func(t *testing.T) {

		// Should fail because stake doesn't exist
		tx := createTxWithTemplateAndAuthorizer(b, templates.GenerateCollectionStakeUnstakedTokens(env), joshAddress)
		_ = tx.AddArgument(CadenceString(accessID))
		_ = tx.AddArgument(cadence.NewOptional(nil))
		_ = tx.AddArgument(CadenceUFix64("5000.0"))

		signAndSubmit(
			t, b, tx,
			[]flow.Address{joshAddress},
			[]crypto.Signer{joshSigner},
			true,
		)

		// Stake unstaked tokens to the locked account node
		tx = createTxWithTemplateAndAuthorizer(b, templates.GenerateCollectionStakeUnstakedTokens(env), joshAddress)
		_ = tx.AddArgument(CadenceString(joshID1))
		_ = tx.AddArgument(cadence.NewOptional(nil))
		_ = tx.AddArgument(CadenceUFix64("5000.0"))

		signAndSubmit(
			t, b, tx,
			[]flow.Address{joshAddress},
			[]crypto.Signer{joshSigner},
			false,
		)

		// Stake unstaked tokens to the unlocked account node
		tx = createTxWithTemplateAndAuthorizer(b, templates.GenerateCollectionStakeUnstakedTokens(env), joshAddress)
		_ = tx.AddArgument(CadenceString(joshID2))
		_ = tx.AddArgument(cadence.NewOptional(nil))
		_ = tx.AddArgument(CadenceUFix64("5000.0"))

		signAndSubmit(
			t, b, tx,
			[]flow.Address{joshAddress},
			[]crypto.Signer{joshSigner},
			false,
		)

		// Stake unstaked tokens to the locked account delegator
		tx = createTxWithTemplateAndAuthorizer(b, templates.GenerateCollectionStakeUnstakedTokens(env), joshAddress)
		_ = tx.AddArgument(CadenceString(joshID1))
		_ = tx.AddArgument(cadence.NewUInt32(1))
		_ = tx.AddArgument(CadenceUFix64("5000.0"))

		signAndSubmit(
			t, b, tx,
			[]flow.Address{joshAddress},
			[]crypto.Signer{joshSigner},
			false,
		)

		// Stake unstaked tokens to the unlocked account delegator
		tx = createTxWithTemplateAndAuthorizer(b, templates.GenerateCollectionStakeUnstakedTokens(env), joshAddress)
		_ = tx.AddArgument(CadenceString(joshID2))
		_ = tx.AddArgument(cadence.NewUInt32(1))
		_ = tx.AddArgument(CadenceUFix64("5000.0"))

		signAndSubmit(
			t, b, tx,
			[]flow.Address{joshAddress},
			[]crypto.Signer{joshSigner},
			false,
		)

		verifyStakingCollectionInfo(t, b, env, StakingCollectionInfo{
			accountAddress:     joshAddress.String(),
			unlockedBalance:    "590000.0",
			lockedBalance:      "0.0",
			unlockedTokensUsed: "390000.0",
			lockedTokensUsed:   "630000.0",
			unlockLimit:        "20000.0",
			nodes:              []string{joshID2, joshID1},
			delegators:         []DelegatorIDs{DelegatorIDs{nodeID: joshID2, id: 1}, DelegatorIDs{nodeID: joshID1, id: 1}},
		})

		verifyStakingInfo(t, b, env, StakingInfo{
			nodeID:                   joshID1,
			delegatorID:              0,
			tokensCommitted:          "325000.0",
			tokensStaked:             "0.0",
			tokensRequestedToUnstake: "0.0",
			tokensUnstaking:          "0.0",
			tokensUnstaked:           "5000.0",
			tokensRewarded:           "0.0",
		})

		verifyStakingInfo(t, b, env, StakingInfo{
			nodeID:                   joshID2,
			delegatorID:              0,
			tokensCommitted:          "505000.0",
			tokensStaked:             "0.0",
			tokensRequestedToUnstake: "0.0",
			tokensUnstaking:          "0.0",
			tokensUnstaked:           "5000.0",
			tokensRewarded:           "0.0",
		})

		verifyStakingInfo(t, b, env, StakingInfo{
			nodeID:                   joshID1,
			delegatorID:              1,
			tokensCommitted:          "55000.0",
			tokensStaked:             "0.0",
			tokensRequestedToUnstake: "0.0",
			tokensUnstaking:          "0.0",
			tokensUnstaked:           "5000.0",
			tokensRewarded:           "0.0",
		})

		verifyStakingInfo(t, b, env, StakingInfo{
			nodeID:                   joshID2,
			delegatorID:              1,
			tokensCommitted:          "505000.0",
			tokensStaked:             "0.0",
			tokensRequestedToUnstake: "0.0",
			tokensUnstaking:          "0.0",
			tokensUnstaked:           "5000.0",
			tokensRewarded:           "0.0",
		})
	})

	t.Run("Should be able to withdraw unstaked tokens from the node or delegator in both accounts", func(t *testing.T) {

		// Should fail because stake doesn't exist
		tx := createTxWithTemplateAndAuthorizer(b, templates.GenerateCollectionWithdrawUnstakedTokens(env), joshAddress)
		_ = tx.AddArgument(CadenceString(accessID))
		_ = tx.AddArgument(cadence.NewOptional(nil))
		_ = tx.AddArgument(CadenceUFix64("5000.0"))

		signAndSubmit(
			t, b, tx,
			[]flow.Address{joshAddress},
			[]crypto.Signer{joshSigner},
			true,
		)

		// withdraw unstaked tokens from locked account node
		tx = createTxWithTemplateAndAuthorizer(b, templates.GenerateCollectionWithdrawUnstakedTokens(env), joshAddress)
		_ = tx.AddArgument(CadenceString(joshID1))
		_ = tx.AddArgument(cadence.NewOptional(nil))
		_ = tx.AddArgument(CadenceUFix64("5000.0"))

		signAndSubmit(
			t, b, tx,
			[]flow.Address{joshAddress},
			[]crypto.Signer{joshSigner},
			false,
		)

		// withdraw unstaked tokens from the unlocked account node
		tx = createTxWithTemplateAndAuthorizer(b, templates.GenerateCollectionWithdrawUnstakedTokens(env), joshAddress)
		_ = tx.AddArgument(CadenceString(joshID2))
		_ = tx.AddArgument(cadence.NewOptional(nil))
		_ = tx.AddArgument(CadenceUFix64("5000.0"))

		signAndSubmit(
			t, b, tx,
			[]flow.Address{joshAddress},
			[]crypto.Signer{joshSigner},
			false,
		)

		// withdraw unstaked tokens from the locked account delegator
		tx = createTxWithTemplateAndAuthorizer(b, templates.GenerateCollectionWithdrawUnstakedTokens(env), joshAddress)
		_ = tx.AddArgument(CadenceString(joshID1))
		_ = tx.AddArgument(cadence.NewUInt32(1))
		_ = tx.AddArgument(CadenceUFix64("5000.0"))

		signAndSubmit(
			t, b, tx,
			[]flow.Address{joshAddress},
			[]crypto.Signer{joshSigner},
			false,
		)

		// withdraw unstaked tokens from the unlocked account delegator
		tx = createTxWithTemplateAndAuthorizer(b, templates.GenerateCollectionWithdrawUnstakedTokens(env), joshAddress)
		_ = tx.AddArgument(CadenceString(joshID2))
		_ = tx.AddArgument(cadence.NewUInt32(1))
		_ = tx.AddArgument(CadenceUFix64("5000.0"))

		signAndSubmit(
			t, b, tx,
			[]flow.Address{joshAddress},
			[]crypto.Signer{joshSigner},
			false,
		)

		verifyStakingCollectionInfo(t, b, env, StakingCollectionInfo{
			accountAddress:     joshAddress.String(),
			unlockedBalance:    "600000.0",
			lockedBalance:      "10000.0",
			unlockedTokensUsed: "380000.0",
			lockedTokensUsed:   "630000.0",
			unlockLimit:        "20000.0",
			nodes:              []string{joshID2, joshID1},
			delegators:         []DelegatorIDs{DelegatorIDs{nodeID: joshID2, id: 1}, DelegatorIDs{nodeID: joshID1, id: 1}},
		})

		verifyStakingInfo(t, b, env, StakingInfo{
			nodeID:                   joshID1,
			delegatorID:              0,
			tokensCommitted:          "325000.0",
			tokensStaked:             "0.0",
			tokensRequestedToUnstake: "0.0",
			tokensUnstaking:          "0.0",
			tokensUnstaked:           "0.0",
			tokensRewarded:           "0.0",
		})

		verifyStakingInfo(t, b, env, StakingInfo{
			nodeID:                   joshID2,
			delegatorID:              0,
			tokensCommitted:          "505000.0",
			tokensStaked:             "0.0",
			tokensRequestedToUnstake: "0.0",
			tokensUnstaking:          "0.0",
			tokensUnstaked:           "0.0",
			tokensRewarded:           "0.0",
		})

		verifyStakingInfo(t, b, env, StakingInfo{
			nodeID:                   joshID1,
			delegatorID:              1,
			tokensCommitted:          "55000.0",
			tokensStaked:             "0.0",
			tokensRequestedToUnstake: "0.0",
			tokensUnstaking:          "0.0",
			tokensUnstaked:           "0.0",
			tokensRewarded:           "0.0",
		})

		verifyStakingInfo(t, b, env, StakingInfo{
			nodeID:                   joshID2,
			delegatorID:              1,
			tokensCommitted:          "505000.0",
			tokensStaked:             "0.0",
			tokensRequestedToUnstake: "0.0",
			tokensUnstaking:          "0.0",
			tokensUnstaked:           "0.0",
			tokensRewarded:           "0.0",
		})
	})
}

func TestStakingCollectionRewards(t *testing.T) {
	b, adapter, accountKeys, env := newTestSetup(t)
	// Create new keys for the epoch account
	idTableAccountKey, IDTableSigner := accountKeys.NewWithSigner()

	_, _ = initializeAllEpochContracts(t, b, idTableAccountKey, IDTableSigner, &env,
		startEpochCounter, // start epoch counter
		numEpochViews,     // num views per epoch
		numStakingViews,   // num views for staking auction
		numDKGViews,       // num views for DKG phase
		numClusters,       // num collector clusters
		randomSource,      // random source
		rewardIncreaseFactor)

	adminAccountKey, adminSigner := accountKeys.NewWithSigner()
	adminAddress, _ := adapter.CreateAccount(context.Background(), []*flow.AccountKey{adminAccountKey}, nil)

	deployAllCollectionContracts(t, b, adapter, accountKeys, &env, adminAddress, adminSigner)

	joshAddress, _, joshSigner, joshID1, joshID2 := registerStakingCollectionNodesAndDelegators(
		t, b, adapter,
		accountKeys,
		env,
		"1000000.0", "1000000.0",
		adminAccountKey, adminAddress, adminSigner)

	// end staking auction and epoch, then pay rewards
	tx := createTxWithTemplateAndAuthorizer(b, templates.GenerateEndEpochScript(env), flow.HexToAddress(env.IDTableAddress))
	approvedNodeIDs := generateCadenceNodeDictionary([]string{adminID, joshID})
	err := tx.AddArgument(approvedNodeIDs)
	require.NoError(t, err)
	signAndSubmit(
		t, b, tx,
		[]flow.Address{flow.HexToAddress(env.IDTableAddress)},
		[]crypto.Signer{IDTableSigner},
		false,
	)
	tx = createTxWithTemplateAndAuthorizer(b, templates.GeneratePayRewardsScript(env), flow.HexToAddress(env.IDTableAddress))
	signAndSubmit(
		t, b, tx,
		[]flow.Address{flow.HexToAddress(env.IDTableAddress)},
		[]crypto.Signer{IDTableSigner},
		false,
	)

	t.Run("Should be able to withdraw rewarded tokens from the node or delegator in both accounts", func(t *testing.T) {

		// Should fail because stake doesn't exist
		tx := createTxWithTemplateAndAuthorizer(b, templates.GenerateCollectionWithdrawRewardedTokens(env), joshAddress)
		_ = tx.AddArgument(CadenceString(accessID))
		_ = tx.AddArgument(cadence.NewOptional(nil))
		_ = tx.AddArgument(CadenceUFix64("5000.0"))

		signAndSubmit(
			t, b, tx,
			[]flow.Address{joshAddress},
			[]crypto.Signer{joshSigner},
			true,
		)

		// withdraw rewarded tokens to the locked account node
		tx = createTxWithTemplateAndAuthorizer(b, templates.GenerateCollectionWithdrawRewardedTokens(env), joshAddress)
		_ = tx.AddArgument(CadenceString(joshID1))
		_ = tx.AddArgument(cadence.NewOptional(nil))
		_ = tx.AddArgument(CadenceUFix64("5000.0"))

		signAndSubmit(
			t, b, tx,
			[]flow.Address{joshAddress},
			[]crypto.Signer{joshSigner},
			false,
		)

		// withdraw rewarded tokens to the unlocked account node
		tx = createTxWithTemplateAndAuthorizer(b, templates.GenerateCollectionWithdrawRewardedTokens(env), joshAddress)
		_ = tx.AddArgument(CadenceString(joshID2))
		_ = tx.AddArgument(cadence.NewOptional(nil))
		_ = tx.AddArgument(CadenceUFix64("5000.0"))

		signAndSubmit(
			t, b, tx,
			[]flow.Address{joshAddress},
			[]crypto.Signer{joshSigner},
			false,
		)

		// withdraw rewarded tokens to the locked account delegator
		tx = createTxWithTemplateAndAuthorizer(b, templates.GenerateCollectionWithdrawRewardedTokens(env), joshAddress)
		_ = tx.AddArgument(CadenceString(joshID1))
		_ = tx.AddArgument(cadence.NewUInt32(1))
		_ = tx.AddArgument(CadenceUFix64("5000.0"))

		signAndSubmit(
			t, b, tx,
			[]flow.Address{joshAddress},
			[]crypto.Signer{joshSigner},
			false,
		)

		// withdraw rewarded tokens to the unlocked account delegator
		tx = createTxWithTemplateAndAuthorizer(b, templates.GenerateCollectionWithdrawRewardedTokens(env), joshAddress)
		_ = tx.AddArgument(CadenceString(joshID2))
		_ = tx.AddArgument(cadence.NewUInt32(1))
		_ = tx.AddArgument(CadenceUFix64("5000.0"))

		signAndSubmit(
			t, b, tx,
			[]flow.Address{joshAddress},
			[]crypto.Signer{joshSigner},
			false,
		)

		verifyStakingCollectionInfo(t, b, env, StakingCollectionInfo{
			accountAddress:     joshAddress.String(),
			unlockedBalance:    "650000.0",
			lockedBalance:      "0.0",
			unlockedTokensUsed: "370000.0",
			lockedTokensUsed:   "630000.0",
			unlockLimit:        "0.0",
			nodes:              []string{joshID2, joshID1},
			delegators:         []DelegatorIDs{DelegatorIDs{nodeID: joshID2, id: 1}, DelegatorIDs{nodeID: joshID1, id: 1}},
		})

		verifyStakingInfo(t, b, env, StakingInfo{
			nodeID:                   joshID1,
			delegatorID:              0,
			tokensCommitted:          "0.0",
			tokensStaked:             "320000.0",
			tokensRequestedToUnstake: "0.0",
			tokensUnstaking:          "0.0",
			tokensUnstaked:           "0.0",
			tokensRewarded:           "290620.435",
		})

		verifyStakingInfo(t, b, env, StakingInfo{
			nodeID:                   joshID2,
			delegatorID:              0,
			tokensCommitted:          "0.0",
			tokensStaked:             "500000.0",
			tokensRequestedToUnstake: "0.0",
			tokensUnstaking:          "0.0",
			tokensUnstaked:           "0.0",
			tokensRewarded:           "487700.725",
		})

		verifyStakingInfo(t, b, env, StakingInfo{
			nodeID:                   joshID1,
			delegatorID:              1,
			tokensCommitted:          "0.0",
			tokensStaked:             "50000.0",
			tokensRequestedToUnstake: "0.0",
			tokensUnstaking:          "0.0",
			tokensUnstaked:           "0.0",
			tokensRewarded:           "36970.8025",
		})

		verifyStakingInfo(t, b, env, StakingInfo{
			nodeID:                   joshID2,
			delegatorID:              1,
			tokensCommitted:          "0.0",
			tokensStaked:             "500000.0",
			tokensRequestedToUnstake: "0.0",
			tokensUnstaking:          "0.0",
			tokensUnstaked:           "0.0",
			tokensRewarded:           "414708.025",
		})
	})

	t.Run("Should be able to stake rewarded tokens for the node or delegator in both accounts", func(t *testing.T) {

		// Should fail because stake doesn't exist
		tx := createTxWithTemplateAndAuthorizer(b, templates.GenerateCollectionStakeRewardedTokens(env), joshAddress)
		_ = tx.AddArgument(CadenceString(accessID))
		_ = tx.AddArgument(cadence.NewOptional(nil))
		_ = tx.AddArgument(CadenceUFix64("5000.0"))

		signAndSubmit(
			t, b, tx,
			[]flow.Address{joshAddress},
			[]crypto.Signer{joshSigner},
			true,
		)

		// withdraw rewarded tokens to the locked account node
		tx = createTxWithTemplateAndAuthorizer(b, templates.GenerateCollectionStakeRewardedTokens(env), joshAddress)
		_ = tx.AddArgument(CadenceString(joshID1))
		_ = tx.AddArgument(cadence.NewOptional(nil))
		_ = tx.AddArgument(CadenceUFix64("5000.0"))

		signAndSubmit(
			t, b, tx,
			[]flow.Address{joshAddress},
			[]crypto.Signer{joshSigner},
			false,
		)

		// withdraw rewarded tokens to the unlocked account node
		tx = createTxWithTemplateAndAuthorizer(b, templates.GenerateCollectionStakeRewardedTokens(env), joshAddress)
		_ = tx.AddArgument(CadenceString(joshID2))
		_ = tx.AddArgument(cadence.NewOptional(nil))
		_ = tx.AddArgument(CadenceUFix64("5000.0"))

		signAndSubmit(
			t, b, tx,
			[]flow.Address{joshAddress},
			[]crypto.Signer{joshSigner},
			false,
		)

		// withdraw rewarded tokens to the locked account delegator
		tx = createTxWithTemplateAndAuthorizer(b, templates.GenerateCollectionStakeRewardedTokens(env), joshAddress)
		_ = tx.AddArgument(CadenceString(joshID1))
		_ = tx.AddArgument(cadence.NewUInt32(1))
		_ = tx.AddArgument(CadenceUFix64("5000.0"))

		signAndSubmit(
			t, b, tx,
			[]flow.Address{joshAddress},
			[]crypto.Signer{joshSigner},
			false,
		)

		// withdraw rewarded tokens to the unlocked account delegator
		tx = createTxWithTemplateAndAuthorizer(b, templates.GenerateCollectionStakeRewardedTokens(env), joshAddress)
		_ = tx.AddArgument(CadenceString(joshID2))
		_ = tx.AddArgument(cadence.NewUInt32(1))
		_ = tx.AddArgument(CadenceUFix64("5000.0"))

		signAndSubmit(
			t, b, tx,
			[]flow.Address{joshAddress},
			[]crypto.Signer{joshSigner},
			false,
		)

		verifyStakingCollectionInfo(t, b, env, StakingCollectionInfo{
			accountAddress:     joshAddress.String(),
			unlockedBalance:    "650000.0",
			lockedBalance:      "0.0",
			unlockedTokensUsed: "380000.0",
			lockedTokensUsed:   "630000.0",
			unlockLimit:        "10000.0",
			nodes:              []string{joshID2, joshID1},
			delegators:         []DelegatorIDs{DelegatorIDs{nodeID: joshID2, id: 1}, DelegatorIDs{nodeID: joshID1, id: 1}},
		})

		verifyStakingInfo(t, b, env, StakingInfo{
			nodeID:                   joshID1,
			delegatorID:              0,
			tokensCommitted:          "5000.0",
			tokensStaked:             "320000.0",
			tokensRequestedToUnstake: "0.0",
			tokensUnstaking:          "0.0",
			tokensUnstaked:           "0.0",
			tokensRewarded:           "285620.435",
		})

		verifyStakingInfo(t, b, env, StakingInfo{
			nodeID:                   joshID2,
			delegatorID:              0,
			tokensCommitted:          "5000.0",
			tokensStaked:             "500000.0",
			tokensRequestedToUnstake: "0.0",
			tokensUnstaking:          "0.0",
			tokensUnstaked:           "0.0",
			tokensRewarded:           "482700.725",
		})

		verifyStakingInfo(t, b, env, StakingInfo{
			nodeID:                   joshID1,
			delegatorID:              1,
			tokensCommitted:          "5000.0",
			tokensStaked:             "50000.0",
			tokensRequestedToUnstake: "0.0",
			tokensUnstaking:          "0.0",
			tokensUnstaked:           "0.0",
			tokensRewarded:           "31970.8025",
		})

		verifyStakingInfo(t, b, env, StakingInfo{
			nodeID:                   joshID2,
			delegatorID:              1,
			tokensCommitted:          "5000.0",
			tokensStaked:             "500000.0",
			tokensRequestedToUnstake: "0.0",
			tokensUnstaking:          "0.0",
			tokensUnstaked:           "0.0",
			tokensRewarded:           "409708.025",
		})
	})

	t.Run("Should be able to unstake All tokens from node in locked and unlocked accounts", func(t *testing.T) {

		// Should fail because stake doesn't exist
		tx := createTxWithTemplateAndAuthorizer(b, templates.GenerateCollectionUnstakeAll(env), joshAddress)
		_ = tx.AddArgument(CadenceString(accessID))

		signAndSubmit(
			t, b, tx,
			[]flow.Address{joshAddress},
			[]crypto.Signer{joshSigner},
			true,
		)

		// unstake all tokens to the locked account node
		tx = createTxWithTemplateAndAuthorizer(b, templates.GenerateCollectionUnstakeAll(env), joshAddress)
		_ = tx.AddArgument(CadenceString(joshID1))

		signAndSubmit(
			t, b, tx,
			[]flow.Address{joshAddress},
			[]crypto.Signer{joshSigner},
			false,
		)

		// unstake all tokens to the unlocked account node
		tx = createTxWithTemplateAndAuthorizer(b, templates.GenerateCollectionUnstakeAll(env), joshAddress)
		_ = tx.AddArgument(CadenceString(joshID2))

		signAndSubmit(
			t, b, tx,
			[]flow.Address{joshAddress},
			[]crypto.Signer{joshSigner},
			false,
		)

		verifyStakingCollectionInfo(t, b, env, StakingCollectionInfo{
			accountAddress:     joshAddress.String(),
			unlockedBalance:    "650000.0",
			lockedBalance:      "0.0",
			unlockedTokensUsed: "380000.0",
			lockedTokensUsed:   "630000.0",
			unlockLimit:        "10000.0",
			nodes:              []string{joshID2, joshID1},
			delegators:         []DelegatorIDs{DelegatorIDs{nodeID: joshID2, id: 1}, DelegatorIDs{nodeID: joshID1, id: 1}},
		})

		verifyStakingInfo(t, b, env, StakingInfo{
			nodeID:                   joshID1,
			delegatorID:              0,
			tokensCommitted:          "0.0",
			tokensStaked:             "320000.0",
			tokensRequestedToUnstake: "320000.0",
			tokensUnstaking:          "0.0",
			tokensUnstaked:           "5000.0",
			tokensRewarded:           "285620.435",
		})

		verifyStakingInfo(t, b, env, StakingInfo{
			nodeID:                   joshID2,
			delegatorID:              0,
			tokensCommitted:          "0.0",
			tokensStaked:             "500000.0",
			tokensRequestedToUnstake: "500000.0",
			tokensUnstaking:          "0.0",
			tokensUnstaked:           "5000.0",
			tokensRewarded:           "482700.725",
		})

		verifyStakingInfo(t, b, env, StakingInfo{
			nodeID:                   joshID1,
			delegatorID:              1,
			tokensCommitted:          "5000.0",
			tokensStaked:             "50000.0",
			tokensRequestedToUnstake: "0.0",
			tokensUnstaking:          "0.0",
			tokensUnstaked:           "0.0",
			tokensRewarded:           "31970.8025",
		})

		verifyStakingInfo(t, b, env, StakingInfo{
			nodeID:                   joshID2,
			delegatorID:              1,
			tokensCommitted:          "5000.0",
			tokensStaked:             "500000.0",
			tokensRequestedToUnstake: "0.0",
			tokensUnstaking:          "0.0",
			tokensUnstaked:           "0.0",
			tokensRewarded:           "409708.025",
		})
	})

	t.Run("Should be able to stake rewards from all the nodes and delegators an account owns", func(t *testing.T) {

		// withdraw rewarded tokens to the locked account node
		tx = createTxWithTemplateAndAuthorizer(b, templates.GenerateCollectionRestakeAllStakersTokens(env), joshAddress)

		signAndSubmit(
			t, b, tx,
			[]flow.Address{joshAddress},
			[]crypto.Signer{joshSigner},
			false,
		)
	})

}

func TestStakingCollectionCloseStake(t *testing.T) {

	b, adapter, accountKeys, env := newTestSetup(t)
	// Create new keys for the epoch account
	idTableAccountKey, IDTableSigner := accountKeys.NewWithSigner()

	_, _ = initializeAllEpochContracts(t, b, idTableAccountKey, IDTableSigner, &env,
		startEpochCounter, // start epoch counter
		numEpochViews,     // num views per epoch
		numStakingViews,   // num views for staking auction
		numDKGViews,       // num views for DKG phase
		numClusters,       // num collector clusters
		randomSource,      // random source
		rewardIncreaseFactor)

	adminAccountKey, adminSigner := accountKeys.NewWithSigner()
	adminAddress, _ := adapter.CreateAccount(context.Background(), []*flow.AccountKey{adminAccountKey}, nil)

	deployAllCollectionContracts(t, b, adapter, accountKeys, &env, adminAddress, adminSigner)

	joshAddress, _, joshSigner, joshID1, joshID2 := registerStakingCollectionNodesAndDelegators(
		t, b, adapter,
		accountKeys,
		env,
		"1000000.0", "1000000.0",
		adminAccountKey, adminAddress, adminSigner)

	t.Run("Should fail to close a stake and delegation stored in the locked account if there are tokens in a 'staked' state", func(t *testing.T) {

		// Should fail because node isn't ready to be closed. tokens in committed bucket
		tx := createTxWithTemplateAndAuthorizer(b, templates.GenerateCollectionCloseStake(env), joshAddress)
		_ = tx.AddArgument(CadenceString(joshID1))
		_ = tx.AddArgument(cadence.NewOptional(nil))

		signAndSubmit(
			t, b, tx,
			[]flow.Address{joshAddress},
			[]crypto.Signer{joshSigner},
			true,
		)

		tx = createTxWithTemplateAndAuthorizer(b, templates.GenerateCollectionCloseStake(env), joshAddress)
		_ = tx.AddArgument(CadenceString(joshID1))
		_ = tx.AddArgument(cadence.NewOptional(cadence.NewUInt32(1)))

		signAndSubmit(
			t, b, tx,
			[]flow.Address{joshAddress},
			[]crypto.Signer{joshSigner},
			true,
		)

		// Should fail because node isn't ready to be closed.
		tx = createTxWithTemplateAndAuthorizer(b, templates.GenerateCollectionCloseStake(env), joshAddress)
		_ = tx.AddArgument(CadenceString(joshID2))
		_ = tx.AddArgument(cadence.NewOptional(nil))

		signAndSubmit(
			t, b, tx,
			[]flow.Address{joshAddress},
			[]crypto.Signer{joshSigner},
			true,
		)

		tx = createTxWithTemplateAndAuthorizer(b, templates.GenerateCollectionCloseStake(env), joshAddress)
		_ = tx.AddArgument(CadenceString(joshID2))
		_ = tx.AddArgument(cadence.NewOptional(cadence.NewUInt32(1)))

		signAndSubmit(
			t, b, tx,
			[]flow.Address{joshAddress},
			[]crypto.Signer{joshSigner},
			true,
		)

		// End staking auction and epoch
		endStakingMoveTokens(t, b, env, flow.HexToAddress(env.IDTableAddress), IDTableSigner,
			[]string{adminID, joshID},
		)

		// Should fail because node isn't ready to be closed. tokens in staked bucket
		tx = createTxWithTemplateAndAuthorizer(b, templates.GenerateCollectionCloseStake(env), joshAddress)
		_ = tx.AddArgument(CadenceString(joshID1))
		_ = tx.AddArgument(cadence.NewOptional(nil))

		signAndSubmit(
			t, b, tx,
			[]flow.Address{joshAddress},
			[]crypto.Signer{joshSigner},
			true,
		)

		tx = createTxWithTemplateAndAuthorizer(b, templates.GenerateCollectionCloseStake(env), joshAddress)
		_ = tx.AddArgument(CadenceString(joshID1))
		_ = tx.AddArgument(cadence.NewOptional(cadence.NewUInt32(1)))

		signAndSubmit(
			t, b, tx,
			[]flow.Address{joshAddress},
			[]crypto.Signer{joshSigner},
			true,
		)

		// Should fail because node isn't ready to be closed. tokens in staked
		tx = createTxWithTemplateAndAuthorizer(b, templates.GenerateCollectionCloseStake(env), joshAddress)
		_ = tx.AddArgument(CadenceString(joshID2))
		_ = tx.AddArgument(cadence.NewOptional(nil))

		signAndSubmit(
			t, b, tx,
			[]flow.Address{joshAddress},
			[]crypto.Signer{joshSigner},
			true,
		)

		tx = createTxWithTemplateAndAuthorizer(b, templates.GenerateCollectionCloseStake(env), joshAddress)
		_ = tx.AddArgument(CadenceString(joshID2))
		_ = tx.AddArgument(cadence.NewOptional(cadence.NewUInt32(1)))

		signAndSubmit(
			t, b, tx,
			[]flow.Address{joshAddress},
			[]crypto.Signer{joshSigner},
			true,
		)

		verifyStakingCollectionInfo(t, b, env, StakingCollectionInfo{
			accountAddress:     joshAddress.String(),
			unlockedBalance:    "630000.0",
			lockedBalance:      "0.0",
			unlockedTokensUsed: "370000.0",
			lockedTokensUsed:   "630000.0",
			unlockLimit:        "0.0",
			nodes:              []string{joshID2, joshID1},
			delegators:         []DelegatorIDs{DelegatorIDs{nodeID: joshID2, id: 1}, DelegatorIDs{nodeID: joshID1, id: 1}},
		})

		// Request Unstaking all staked tokens from joshID1
		tx = createTxWithTemplateAndAuthorizer(b, templates.GenerateCollectionUnstakeAll(env), joshAddress)
		_ = tx.AddArgument(CadenceString(joshID1))

		signAndSubmit(
			t, b, tx,
			[]flow.Address{joshAddress},
			[]crypto.Signer{joshSigner},
			false,
		)

		// Request Unstaking all delegated tokens to joshID1
		tx = createTxWithTemplateAndAuthorizer(b, templates.GenerateCollectionRequestUnstaking(env), joshAddress)
		_ = tx.AddArgument(CadenceString(joshID1))
		_ = tx.AddArgument(cadence.NewOptional(cadence.NewUInt32(1)))
		_ = tx.AddArgument(CadenceUFix64("50000.0"))

		signAndSubmit(
			t, b, tx,
			[]flow.Address{joshAddress},
			[]crypto.Signer{joshSigner},
			false,
		)

		// Request Unstaking all delegated tokens to joshID2
		tx = createTxWithTemplateAndAuthorizer(b, templates.GenerateCollectionRequestUnstaking(env), joshAddress)
		_ = tx.AddArgument(CadenceString(joshID2))
		_ = tx.AddArgument(cadence.NewOptional(cadence.NewUInt32(1)))
		_ = tx.AddArgument(CadenceUFix64("500000.0"))

		signAndSubmit(
			t, b, tx,
			[]flow.Address{joshAddress},
			[]crypto.Signer{joshSigner},
			false,
		)

		// Request Unstaking all staked tokens from joshID2
		tx = createTxWithTemplateAndAuthorizer(b, templates.GenerateCollectionUnstakeAll(env), joshAddress)
		_ = tx.AddArgument(CadenceString(joshID2))

		signAndSubmit(
			t, b, tx,
			[]flow.Address{joshAddress},
			[]crypto.Signer{joshSigner},
			false,
		)

		// End staking auction and epoch
		endStakingMoveTokens(t, b, env, flow.HexToAddress(env.IDTableAddress), IDTableSigner,
			[]string{adminID, joshID},
		)

		// Should fail because node isn't ready to be closed. tokens in unstaking bucket
		tx = createTxWithTemplateAndAuthorizer(b, templates.GenerateCollectionCloseStake(env), joshAddress)
		_ = tx.AddArgument(CadenceString(joshID1))
		_ = tx.AddArgument(cadence.NewOptional(nil))

		signAndSubmit(
			t, b, tx,
			[]flow.Address{joshAddress},
			[]crypto.Signer{joshSigner},
			true,
		)

		tx = createTxWithTemplateAndAuthorizer(b, templates.GenerateCollectionCloseStake(env), joshAddress)
		_ = tx.AddArgument(CadenceString(joshID1))
		_ = tx.AddArgument(cadence.NewOptional(cadence.NewUInt32(1)))

		signAndSubmit(
			t, b, tx,
			[]flow.Address{joshAddress},
			[]crypto.Signer{joshSigner},
			true,
		)

		// Should fail because node isn't ready to be closed. tokens in unstaking
		tx = createTxWithTemplateAndAuthorizer(b, templates.GenerateCollectionCloseStake(env), joshAddress)
		_ = tx.AddArgument(CadenceString(joshID2))
		_ = tx.AddArgument(cadence.NewOptional(nil))

		signAndSubmit(
			t, b, tx,
			[]flow.Address{joshAddress},
			[]crypto.Signer{joshSigner},
			true,
		)

		tx = createTxWithTemplateAndAuthorizer(b, templates.GenerateCollectionCloseStake(env), joshAddress)
		_ = tx.AddArgument(CadenceString(joshID2))
		_ = tx.AddArgument(cadence.NewOptional(cadence.NewUInt32(1)))

		signAndSubmit(
			t, b, tx,
			[]flow.Address{joshAddress},
			[]crypto.Signer{joshSigner},
			true,
		)

		endStakingMoveTokens(t, b, env, flow.HexToAddress(env.IDTableAddress), IDTableSigner,
			[]string{adminID, joshID},
		)

		verifyStakingInfo(t, b, env, StakingInfo{
			nodeID:                   joshID1,
			delegatorID:              1,
			tokensCommitted:          "0.0",
			tokensStaked:             "0.0",
			tokensRequestedToUnstake: "0.0",
			tokensUnstaking:          "0.0",
			tokensUnstaked:           "50000.0",
			tokensRewarded:           "0.0",
		})

		verifyStakingInfo(t, b, env, StakingInfo{
			nodeID:                   joshID1,
			delegatorID:              0,
			tokensCommitted:          "0.0",
			tokensStaked:             "0.0",
			tokensRequestedToUnstake: "0.0",
			tokensUnstaking:          "0.0",
			tokensUnstaked:           "320000.0",
			tokensRewarded:           "0.0",
		})

		// Should close stake for the node becuase all tokens are able to be withdrawn
		tx = createTxWithTemplateAndAuthorizer(b, templates.GenerateCollectionCloseStake(env), joshAddress)
		_ = tx.AddArgument(CadenceString(joshID1))
		_ = tx.AddArgument(cadence.NewOptional(nil))

		signAndSubmit(
			t, b, tx,
			[]flow.Address{joshAddress},
			[]crypto.Signer{joshSigner},
			false,
		)

		verifyStakingCollectionInfo(t, b, env, StakingCollectionInfo{
			accountAddress:     joshAddress.String(),
			unlockedBalance:    "630000.0",
			lockedBalance:      "320000.0",
			unlockedTokensUsed: "370000.0",
			lockedTokensUsed:   "630000.0",
			unlockLimit:        "0.0",
			nodes:              []string{joshID2},
			delegators:         []DelegatorIDs{DelegatorIDs{nodeID: joshID2, id: 1}, DelegatorIDs{nodeID: joshID1, id: 1}},
		})

		// should close stake for the delegator because all tokens are able to be withdrawn
		tx = createTxWithTemplateAndAuthorizer(b, templates.GenerateCollectionCloseStake(env), joshAddress)
		_ = tx.AddArgument(CadenceString(joshID1))
		_ = tx.AddArgument(cadence.NewOptional(cadence.NewUInt32(1)))

		signAndSubmit(
			t, b, tx,
			[]flow.Address{joshAddress},
			[]crypto.Signer{joshSigner},
			false,
		)

		verifyStakingCollectionInfo(t, b, env, StakingCollectionInfo{
			accountAddress:     joshAddress.String(),
			unlockedBalance:    "630000.0",
			lockedBalance:      "370000.0",
			unlockedTokensUsed: "370000.0",
			lockedTokensUsed:   "630000.0",
			unlockLimit:        "0.0",
			nodes:              []string{joshID2},
			delegators:         []DelegatorIDs{DelegatorIDs{nodeID: joshID2, id: 1}},
		})

		// Should close stake because tokens are able to be withdrawn
		tx = createTxWithTemplateAndAuthorizer(b, templates.GenerateCollectionCloseStake(env), joshAddress)
		_ = tx.AddArgument(CadenceString(joshID2))
		_ = tx.AddArgument(cadence.NewOptional(nil))

		signAndSubmit(
			t, b, tx,
			[]flow.Address{joshAddress},
			[]crypto.Signer{joshSigner},
			false,
		)

		tx = createTxWithTemplateAndAuthorizer(b, templates.GenerateCollectionCloseStake(env), joshAddress)
		_ = tx.AddArgument(CadenceString(joshID2))
		_ = tx.AddArgument(cadence.NewOptional(cadence.NewUInt32(1)))

		signAndSubmit(
			t, b, tx,
			[]flow.Address{joshAddress},
			[]crypto.Signer{joshSigner},
			false,
		)

		verifyStakingCollectionInfo(t, b, env, StakingCollectionInfo{
			accountAddress:     joshAddress.String(),
			unlockedBalance:    "1000000.0",
			lockedBalance:      "1000000.0",
			unlockedTokensUsed: "0.0",
			lockedTokensUsed:   "0.0",
			unlockLimit:        "0.0",
			nodes:              []string{},
			delegators:         []DelegatorIDs{},
		})
	})

}

func TestDoesAccountHaveStakingCollection(t *testing.T) {

	b, adapter, accountKeys, env := newTestSetup(t)
	// Create new keys for the epoch account
	idTableAccountKey, IDTableSigner := accountKeys.NewWithSigner()

	_, _ = initializeAllEpochContracts(t, b, idTableAccountKey, IDTableSigner, &env,
		startEpochCounter, // start epoch counter
		numEpochViews,     // num views per epoch
		numStakingViews,   // num views for staking auction
		numDKGViews,       // num views for DKG phase
		numClusters,       // num collector clusters
		randomSource,      // random source
		rewardIncreaseFactor)

	adminAccountKey, adminSigner := accountKeys.NewWithSigner()
	adminAddress, _ := adapter.CreateAccount(context.Background(), []*flow.AccountKey{adminAccountKey}, nil)

	deployAllCollectionContracts(t, b, adapter, accountKeys, &env, adminAddress, adminSigner)

	t.Run("Should fail because account was not created with staking collection", func(t *testing.T) {
		joshAddress, _, _ := createLockedAccountPairWithBalances(
			t, b, adapter,
			accountKeys,
			env,
			"1000000000.0",
			"1000000.0", "1000000.0",
			adminAccountKey, adminAddress, adminSigner)

		result := executeScriptAndCheck(t, b, templates.GenerateCollectionDoesAccountHaveStakingCollection(env), [][]byte{jsoncdc.MustEncode(cadence.Address(joshAddress))})
		assertEqual(t, cadence.NewBool(false), result)
	})

	t.Run("Should fail because account was not created with staking collection", func(t *testing.T) {
		joshAddress, _, _, _, _ := registerStakingCollectionNodesAndDelegators(
			t, b, adapter,
			accountKeys,
			env,
			"1000000.0", "1000000.0",
			adminAccountKey, adminAddress, adminSigner)

		result := executeScriptAndCheck(t, b, templates.GenerateCollectionDoesAccountHaveStakingCollection(env), [][]byte{jsoncdc.MustEncode(cadence.Address(joshAddress))})
		assertEqual(t, cadence.NewBool(true), result)
	})
}

func TestStakingCollectionRemoveNodeStaker(t *testing.T) {

	t.Run("Should fail to transfer a node staker because account uses locked tokens", func(t *testing.T) {
		b, adapter, accountKeys, env := newTestSetup(t)
		// Create new keys for the epoch account
		idTableAccountKey, IDTableSigner := accountKeys.NewWithSigner()

		_, _ = initializeAllEpochContracts(t, b, idTableAccountKey, IDTableSigner, &env,
			startEpochCounter, // start epoch counter
			numEpochViews,     // num views per epoch
			numStakingViews,   // num views for staking auction
			numDKGViews,       // num views for DKG phase
			numClusters,       // num collector clusters
			randomSource,      // random source
			rewardIncreaseFactor)

		adminAccountKey, adminSigner := accountKeys.NewWithSigner()
		adminAddress, _ := adapter.CreateAccount(context.Background(), []*flow.AccountKey{adminAccountKey}, nil)

		deployAllCollectionContracts(t, b, adapter, accountKeys, &env, adminAddress, adminSigner)

		jeffAddress1, _, jeffSigner1, jeffID1_1, _ := registerStakingCollectionNodesAndDelegators(
			t, b, adapter,
			accountKeys,
			env,
			"1000000.0", "1000000.0",
			adminAccountKey, adminAddress, adminSigner)

		// Create a locked account pair with tokens in both accounts
		jeffAddress2, _, jeff2Signer := createLockedAccountPairWithBalances(
			t, b, adapter,
			accountKeys,
			env,
			"1000000000.0",
			"1000000.0", "1000000.0",
			adminAccountKey, adminAddress, adminSigner)

		tx := createTxWithTemplateAndAuthorizer(b, templates.GenerateCollectionSetup(env), jeffAddress2)

		signAndSubmit(
			t, b, tx,
			[]flow.Address{jeffAddress2},
			[]crypto.Signer{jeff2Signer},
			false,
		)

		tx = createTxWithTemplateAndAuthorizer(b, templates.GenerateCollectionTransferNode(env), jeffAddress1)
		_ = tx.AddArgument(CadenceString(jeffID1_1))
		_ = tx.AddArgument(cadence.NewAddress(jeffAddress2))

		signAndSubmit(
			t, b, tx,
			[]flow.Address{jeffAddress1},
			[]crypto.Signer{jeffSigner1},
			true,
		)
	})

	t.Run("Should fail to transfer a node delegator because account uses locked tokens", func(t *testing.T) {
		b, adapter, accountKeys, env := newTestSetup(t)
		// Create new keys for the epoch account
		idTableAccountKey, IDTableSigner := accountKeys.NewWithSigner()

		_, _ = initializeAllEpochContracts(t, b, idTableAccountKey, IDTableSigner, &env,
			startEpochCounter, // start epoch counter
			numEpochViews,     // num views per epoch
			numStakingViews,   // num views for staking auction
			numDKGViews,       // num views for DKG phase
			numClusters,       // num collector clusters
			randomSource,      // random source
			rewardIncreaseFactor)

		adminAccountKey, adminSigner := accountKeys.NewWithSigner()
		adminAddress, _ := adapter.CreateAccount(context.Background(), []*flow.AccountKey{adminAccountKey}, nil)

		deployAllCollectionContracts(t, b, adapter, accountKeys, &env, adminAddress, adminSigner)

		jeffAddress1, _, jeffSigner1, jeffID1_1, _ := registerStakingCollectionNodesAndDelegators(
			t, b, adapter,
			accountKeys,
			env,
			"1000000.0", "1000000.0",
			adminAccountKey, adminAddress, adminSigner)

		// Create a locked account pair with tokens in both accounts
		jeffAddress2, _, jeff2Signer := createLockedAccountPairWithBalances(
			t, b, adapter,
			accountKeys,
			env,
			"1000000000.0",
			"1000000.0", "1000000.0",
			adminAccountKey, adminAddress, adminSigner)

		tx := createTxWithTemplateAndAuthorizer(b, templates.GenerateCollectionSetup(env), jeffAddress2)

		signAndSubmit(
			t, b, tx,
			[]flow.Address{jeffAddress2},
			[]crypto.Signer{jeff2Signer},
			false,
		)

		tx = createTxWithTemplateAndAuthorizer(b, templates.GenerateCollectionTransferDelegator(env), jeffAddress1)
		_ = tx.AddArgument(CadenceString(jeffID1_1))
		_ = tx.AddArgument(cadence.NewUInt32(1))
		_ = tx.AddArgument(cadence.NewAddress(jeffAddress2))

		signAndSubmit(
			t, b, tx,
			[]flow.Address{jeffAddress1},
			[]crypto.Signer{jeffSigner1},
			true,
		)
	})

	t.Run("Should be able to transfer a node staker stored in Staking Collection between accounts.", func(t *testing.T) {
		b, adapter, accountKeys, env := newTestSetup(t)
		// Create new keys for the epoch account
		idTableAccountKey, IDTableSigner := accountKeys.NewWithSigner()

		_, _ = initializeAllEpochContracts(t, b, idTableAccountKey, IDTableSigner, &env,
			startEpochCounter, // start epoch counter
			numEpochViews,     // num views per epoch
			numStakingViews,   // num views for staking auction
			numDKGViews,       // num views for DKG phase
			numClusters,       // num collector clusters
			randomSource,      // random source
			rewardIncreaseFactor)

		adminAccountKey, adminSigner := accountKeys.NewWithSigner()
		adminAddress, _ := adapter.CreateAccount(context.Background(), []*flow.AccountKey{adminAccountKey}, nil)

		deployAllCollectionContracts(t, b, adapter, accountKeys, &env, adminAddress, adminSigner)

		jeffAddress1, _, jeffSigner1, jeffID1_1, jeffID1_2 := registerStakingCollectionNodesAndDelegators(
			t, b, adapter,
			accountKeys,
			env,
			"0.0", "2000000.0",
			adminAccountKey, adminAddress, adminSigner)

		// Create a locked account pair with tokens in both accounts
		jeffAddress2, _, jeff2Signer := createLockedAccountPairWithBalances(
			t, b, adapter,
			accountKeys,
			env,
			"1000000000.0",
			"0.0", "2000000.0",
			adminAccountKey, adminAddress, adminSigner)

		tx := createTxWithTemplateAndAuthorizer(b, templates.GenerateCollectionSetup(env), jeffAddress2)

		signAndSubmit(
			t, b, tx,
			[]flow.Address{jeffAddress2},
			[]crypto.Signer{jeff2Signer},
			false,
		)

		verifyStakingCollectionInfo(t, b, env, StakingCollectionInfo{
			accountAddress:     jeffAddress1.String(),
			unlockedBalance:    "630000.00000000",
			lockedBalance:      "0.00000000",
			unlockedTokensUsed: "1000000.00000000",
			lockedTokensUsed:   "0.00000000",
			unlockLimit:        "370000.00000000",
			nodes:              []string{jeffID1_2, jeffID1_1},
			delegators:         []DelegatorIDs{DelegatorIDs{nodeID: jeffID1_2, id: 1}, DelegatorIDs{nodeID: jeffID1_1, id: 1}},
		})

		verifyStakingCollectionInfo(t, b, env, StakingCollectionInfo{
			accountAddress:     jeffAddress2.String(),
			unlockedBalance:    "2000000.00000000",
			lockedBalance:      "0.00000000",
			unlockedTokensUsed: "0.00000000",
			lockedTokensUsed:   "0.00000000",
			unlockLimit:        "0.00000000",
			nodes:              []string{},
			delegators:         []DelegatorIDs{},
		})

		tx = createTxWithTemplateAndAuthorizer(b, templates.GenerateCollectionTransferNode(env), jeffAddress1)
		_ = tx.AddArgument(CadenceString(jeffID1_2))
		_ = tx.AddArgument(cadence.NewAddress(jeffAddress2))

		signAndSubmit(
			t, b, tx,
			[]flow.Address{jeffAddress1},
			[]crypto.Signer{jeffSigner1},
			false,
		)

		verifyStakingCollectionInfo(t, b, env, StakingCollectionInfo{
			accountAddress:     jeffAddress2.String(),
			unlockedBalance:    "2000000.0",
			lockedBalance:      "0.0",
			unlockedTokensUsed: "500000.0",
			lockedTokensUsed:   "0.0",
			unlockLimit:        "0.0",
			nodes:              []string{jeffID1_2},
			delegators:         []DelegatorIDs{},
		})
	})

	t.Run("Should be able to transfer a delegator stored in Staking Collection between accounts.", func(t *testing.T) {
		b, adapter, accountKeys, env := newTestSetup(t)
		// Create new keys for the epoch account
		idTableAccountKey, IDTableSigner := accountKeys.NewWithSigner()

		_, _ = initializeAllEpochContracts(t, b, idTableAccountKey, IDTableSigner, &env,
			startEpochCounter, // start epoch counter
			numEpochViews,     // num views per epoch
			numStakingViews,   // num views for staking auction
			numDKGViews,       // num views for DKG phase
			numClusters,       // num collector clusters
			randomSource,      // random source
			rewardIncreaseFactor)

		adminAccountKey, adminSigner := accountKeys.NewWithSigner()
		adminAddress, _ := adapter.CreateAccount(context.Background(), []*flow.AccountKey{adminAccountKey}, nil)

		deployAllCollectionContracts(t, b, adapter, accountKeys, &env, adminAddress, adminSigner)

		jeffAddress1, _, jeffSigner1, jeffID1_1, jeffID1_2 := registerStakingCollectionNodesAndDelegators(
			t, b, adapter,
			accountKeys,
			env,
			"0.0", "2000000.0",
			adminAccountKey, adminAddress, adminSigner)

		// Create a locked account pair with tokens in both accounts
		jeffAddress2, _, jeff2Signer := createLockedAccountPairWithBalances(
			t, b, adapter,
			accountKeys,
			env,
			"1000000000.0",
			"0.0", "2000000.0",
			adminAccountKey, adminAddress, adminSigner)

		tx := createTxWithTemplateAndAuthorizer(b, templates.GenerateCollectionSetup(env), jeffAddress2)

		signAndSubmit(
			t, b, tx,
			[]flow.Address{jeffAddress2},
			[]crypto.Signer{jeff2Signer},
			false,
		)

		verifyStakingCollectionInfo(t, b, env, StakingCollectionInfo{
			accountAddress:     jeffAddress1.String(),
			unlockedBalance:    "630000.00000000",
			lockedBalance:      "0.00000000",
			unlockedTokensUsed: "1000000.00000000",
			lockedTokensUsed:   "0.00000000",
			unlockLimit:        "370000.00000000",
			nodes:              []string{jeffID1_2, jeffID1_1},
			delegators:         []DelegatorIDs{DelegatorIDs{nodeID: jeffID1_2, id: 1}, DelegatorIDs{nodeID: jeffID1_1, id: 1}},
		})

		verifyStakingCollectionInfo(t, b, env, StakingCollectionInfo{
			accountAddress:     jeffAddress2.String(),
			unlockedBalance:    "2000000.00000000",
			lockedBalance:      "0.00000000",
			unlockedTokensUsed: "0.00000000",
			lockedTokensUsed:   "0.00000000",
			unlockLimit:        "0.00000000",
			nodes:              []string{},
			delegators:         []DelegatorIDs{},
		})

		tx = createTxWithTemplateAndAuthorizer(b, templates.GenerateCollectionTransferDelegator(env), jeffAddress1)
		_ = tx.AddArgument(CadenceString(jeffID1_2))
		_ = tx.AddArgument(cadence.NewUInt32(1))
		_ = tx.AddArgument(cadence.NewAddress(jeffAddress2))

		signAndSubmit(
			t, b, tx,
			[]flow.Address{jeffAddress1},
			[]crypto.Signer{jeffSigner1},
			false,
		)

		verifyStakingCollectionInfo(t, b, env, StakingCollectionInfo{
			accountAddress:     jeffAddress2.String(),
			unlockedBalance:    "2000000.0",
			lockedBalance:      "0.0",
			unlockedTokensUsed: "500000.0",
			lockedTokensUsed:   "0.0",
			unlockLimit:        "0.0",
			nodes:              []string{},
			delegators:         []DelegatorIDs{DelegatorIDs{nodeID: jeffID1_2, id: 1}},
		})
	})

	t.Run("Should fail because attempts to transfer node stored in locked account.", func(t *testing.T) {
		b, adapter, accountKeys, env := newTestSetup(t)
		// Create new keys for the epoch account
		idTableAccountKey, IDTableSigner := accountKeys.NewWithSigner()

		_, _ = initializeAllEpochContracts(t, b, idTableAccountKey, IDTableSigner, &env,
			startEpochCounter, // start epoch counter
			numEpochViews,     // num views per epoch
			numStakingViews,   // num views for staking auction
			numDKGViews,       // num views for DKG phase
			numClusters,       // num collector clusters
			randomSource,      // random source
			rewardIncreaseFactor)

		adminAccountKey, adminSigner := accountKeys.NewWithSigner()
		adminAddress, _ := adapter.CreateAccount(context.Background(), []*flow.AccountKey{adminAccountKey}, nil)

		deployAllCollectionContracts(t, b, adapter, accountKeys, &env, adminAddress, adminSigner)

		jeffAddress1, _, jeffSigner1, jeffID1_1, jeffID1_2 := registerStakingCollectionNodesAndDelegators(
			t, b, adapter,
			accountKeys,
			env,
			"0.0", "2000000.0",
			adminAccountKey, adminAddress, adminSigner)

		// Create a locked account pair with tokens in both accounts
		jeffAddress2, _, jeff2Signer := createLockedAccountPairWithBalances(
			t, b, adapter,
			accountKeys,
			env,
			"1000000000.0",
			"0.0", "2000000.0",
			adminAccountKey, adminAddress, adminSigner)

		tx := createTxWithTemplateAndAuthorizer(b, templates.GenerateCollectionSetup(env), jeffAddress2)

		signAndSubmit(
			t, b, tx,
			[]flow.Address{jeffAddress2},
			[]crypto.Signer{jeff2Signer},
			false,
		)

		verifyStakingCollectionInfo(t, b, env, StakingCollectionInfo{
			accountAddress:     jeffAddress1.String(),
			unlockedBalance:    "630000.00000000",
			lockedBalance:      "0.00000000",
			unlockedTokensUsed: "1000000.00000000",
			lockedTokensUsed:   "0.00000000",
			unlockLimit:        "370000.00000000",
			nodes:              []string{jeffID1_2, jeffID1_1},
			delegators:         []DelegatorIDs{DelegatorIDs{nodeID: jeffID1_2, id: 1}, DelegatorIDs{nodeID: jeffID1_1, id: 1}},
		})

		tx = createTxWithTemplateAndAuthorizer(b, templates.GenerateCollectionTransferNode(env), jeffAddress1)
		_ = tx.AddArgument(CadenceString(jeffID1_1))
		_ = tx.AddArgument(cadence.NewAddress(jeffAddress2))

		signAndSubmit(
			t, b, tx,
			[]flow.Address{jeffAddress1},
			[]crypto.Signer{jeffSigner1},
			true,
		)
	})

	t.Run("Should fail because attempts to transfer delegator stored in locked account.", func(t *testing.T) {
		b, adapter, accountKeys, env := newTestSetup(t)
		// Create new keys for the epoch account
		idTableAccountKey, IDTableSigner := accountKeys.NewWithSigner()

		_, _ = initializeAllEpochContracts(t, b, idTableAccountKey, IDTableSigner, &env,
			startEpochCounter, // start epoch counter
			numEpochViews,     // num views per epoch
			numStakingViews,   // num views for staking auction
			numDKGViews,       // num views for DKG phase
			numClusters,       // num collector clusters
			randomSource,      // random source
			rewardIncreaseFactor)

		adminAccountKey, adminSigner := accountKeys.NewWithSigner()
		adminAddress, _ := adapter.CreateAccount(context.Background(), []*flow.AccountKey{adminAccountKey}, nil)

		deployAllCollectionContracts(t, b, adapter, accountKeys, &env, adminAddress, adminSigner)

		jeffAddress1, _, jeffSigner1, jeffID1_1, jeffID1_2 := registerStakingCollectionNodesAndDelegators(
			t, b, adapter,
			accountKeys,
			env,
			"0.0", "2000000.0",
			adminAccountKey, adminAddress, adminSigner)

		// Create a locked account pair with tokens in both accounts
		jeffAddress2, _, jeff2Signer := createLockedAccountPairWithBalances(
			t, b, adapter,
			accountKeys,
			env,
			"1000000000.0",
			"0.0", "2000000.0",
			adminAccountKey, adminAddress, adminSigner)

		tx := createTxWithTemplateAndAuthorizer(b, templates.GenerateCollectionSetup(env), jeffAddress2)

		signAndSubmit(
			t, b, tx,
			[]flow.Address{jeffAddress2},
			[]crypto.Signer{jeff2Signer},
			false,
		)

		verifyStakingCollectionInfo(t, b, env, StakingCollectionInfo{
			accountAddress:     jeffAddress1.String(),
			unlockedBalance:    "630000.00000000",
			lockedBalance:      "0.00000000",
			unlockedTokensUsed: "1000000.00000000",
			lockedTokensUsed:   "0.00000000",
			unlockLimit:        "370000.00000000",
			nodes:              []string{jeffID1_2, jeffID1_1},
			delegators:         []DelegatorIDs{DelegatorIDs{nodeID: jeffID1_2, id: 1}, DelegatorIDs{nodeID: jeffID1_1, id: 1}},
		})

		tx = createTxWithTemplateAndAuthorizer(b, templates.GenerateCollectionTransferDelegator(env), jeffAddress1)
		_ = tx.AddArgument(CadenceString(jeffID1_1))
		_ = tx.AddArgument(cadence.NewUInt32(1))
		_ = tx.AddArgument(cadence.NewAddress(jeffAddress2))

		signAndSubmit(
			t, b, tx,
			[]flow.Address{jeffAddress1},
			[]crypto.Signer{jeffSigner1},
			true,
		)
	})

}

func TestStakingCollectionCreateNewTokenHolder(t *testing.T) {

	t.Run("Should be able to create a new token holder object with a new account and staking collection", func(t *testing.T) {
		b, adapter, accountKeys, env := newTestSetup(t)
		// Create new keys for the epoch account
		idTableAccountKey, IDTableSigner := accountKeys.NewWithSigner()

		_, _ = initializeAllEpochContracts(t, b, idTableAccountKey, IDTableSigner, &env,
			startEpochCounter, // start epoch counter
			numEpochViews,     // num views per epoch
			numStakingViews,   // num views for staking auction
			numDKGViews,       // num views for DKG phase
			numClusters,       // num collector clusters
			randomSource,      // random source
			rewardIncreaseFactor)

		adminAccountKey, adminSigner := accountKeys.NewWithSigner()
		adminAddress, _ := adapter.CreateAccount(context.Background(), []*flow.AccountKey{adminAccountKey}, nil)

		deployAllCollectionContracts(t, b, adapter, accountKeys, &env, adminAddress, adminSigner)

		jeffAddress2, lockedAddress, jeff2Signer := createLockedAccountPairWithBalances(
			t, b, adapter,
			accountKeys,
			env,
			"1000000000.0",
			"400000.0", "1.0",
			adminAccountKey, adminAddress, adminSigner)

		tx := createTxWithTemplateAndAuthorizer(b, templates.GenerateRegisterLockedNodeScript(env), jeffAddress2)

		userNodeID1 := "0000000000000000000000000000000000000000000000000000000000000001"
		_, nodeOneStakingKey, nodeOneStakingKeyPOP, _, nodeOneNetworkingKey := generateKeysForNodeRegistration(t)

		_ = tx.AddArgument(CadenceString(userNodeID1))
		_ = tx.AddArgument(cadence.NewUInt8(4))
		_ = tx.AddArgument(CadenceString(fmt.Sprintf("%0128d", 1)))
		_ = tx.AddArgument(CadenceString(nodeOneNetworkingKey))
		_ = tx.AddArgument(CadenceString(nodeOneStakingKey))
		_ = tx.AddArgument(CadenceString(nodeOneStakingKeyPOP))
		_ = tx.AddArgument(CadenceUFix64("320000.0"))

		signAndSubmit(
			t, b, tx,
			[]flow.Address{jeffAddress2},
			[]crypto.Signer{jeff2Signer},
			false,
		)

		tx = createTxWithTemplateAndAuthorizer(b, templates.GenerateCollectionCreateNewTokenHolderAccountScript(env), lockedAddress)

		publicKeys := make([]cadence.Value, 1)
		newAccountKey, newAccountSigner := accountKeys.NewWithSigner()
		publicKey, err := sdktemplates.AccountKeyToCadenceCryptoKey(newAccountKey)
		require.NoError(t, err)
		publicKeys[0] = publicKey
		cadencePublicKeys := cadence.NewArray(publicKeys)
		_ = tx.AddArgument(cadencePublicKeys)

		serviceSigner, _ := b.ServiceKey().Signer()

		// Sign and submit the transaction
		err = tx.SignPayload(lockedAddress, 0, adminSigner)
		assert.NoError(t, err)
		err = tx.SignEnvelope(b.ServiceKey().Address, b.ServiceKey().Index, serviceSigner)
		require.NoError(t, err)

		flowtx := convert.SDKTransactionToFlow(*tx)

		err = b.AddTransaction(*flowtx)
		require.NoError(t, err)
		result, err := b.ExecuteNextTransaction()
		require.NoError(t, err)
		require.NoError(t, result.Error)

		// Search emitted events from the transaction result
		// to find the address of the new locked account
		var newAccountAddr flow.Address

		for _, event := range result.Events {
			if event.Type == flow.EventAccountCreated {
				accountCreatedEvent := flow.AccountCreatedEvent(event)
				newAccountAddr = accountCreatedEvent.Address()
				break
			}
		}

		// Commit the result as a block
		_, err = b.CommitBlock()
		require.NoError(t, err)

		verifyStakingCollectionInfo(t, b, env, StakingCollectionInfo{
			accountAddress:     newAccountAddr.String(),
			unlockedBalance:    "0.000000",
			lockedBalance:      "80000.00000000",
			unlockedTokensUsed: "0.00000000",
			lockedTokensUsed:   "0.00000000",
			unlockLimit:        "0.00000000",
			nodes:              []string{userNodeID1},
			delegators:         []DelegatorIDs{},
		})

		// unstake tokens from the locked account node
		tx = createTxWithTemplateAndAuthorizer(b, templates.GenerateCollectionRequestUnstaking(env), newAccountAddr)
		_ = tx.AddArgument(CadenceString(userNodeID1))
		_ = tx.AddArgument(cadence.NewOptional(nil))
		_ = tx.AddArgument(CadenceUFix64("10000.0"))

		signAndSubmit(
			t, b, tx,
			[]flow.Address{newAccountAddr},
			[]crypto.Signer{newAccountSigner},
			false,
		)
	})
}

func TestStakingCollectionRegisterMultipleNodes(t *testing.T) {

	b, adapter, accountKeys, env := newTestSetup(t)
	// Create new keys for the epoch account
	idTableAccountKey, IDTableSigner := accountKeys.NewWithSigner()

	_, _ = initializeAllEpochContracts(t, b, idTableAccountKey, IDTableSigner, &env,
		startEpochCounter, // start epoch counter
		numEpochViews,     // num views per epoch
		numStakingViews,   // num views for staking auction
		numDKGViews,       // num views for DKG phase
		numClusters,       // num collector clusters
		randomSource,      // random source
		rewardIncreaseFactor)

	adminAccountKey, adminSigner := accountKeys.NewWithSigner()
	adminAddress, _ := adapter.CreateAccount(context.Background(), []*flow.AccountKey{adminAccountKey}, nil)

	deployAllCollectionContracts(t, b, adapter, accountKeys, &env, adminAddress, adminSigner)

	jeffAddress2, _, jeff2Signer := createLockedAccountPairWithBalances(
		t, b, adapter,
		accountKeys,
		env,
		"1000000000.0",
		"0.0", "100000000.0",
		adminAccountKey, adminAddress, adminSigner)

	// Setup the staking collection
	tx := createTxWithTemplateAndAuthorizer(b, templates.GenerateCollectionSetup(env), jeffAddress2)

	signAndSubmit(
		t, b, tx,
		[]flow.Address{jeffAddress2},
		[]crypto.Signer{jeff2Signer},
		false,
	)

	numNodes := 10

	// Create arrays for the node account information
	nodeStakingKeys := make([]cadence.Value, numNodes)
	nodeStakingKeyPOPs := make([]cadence.Value, numNodes)
	nodeNetworkingKeys := make([]cadence.Value, numNodes)
	nodeStakingKeyPOPs := make([]cadence.Value, numNodes)
	nodeNetworkingAddresses := make([]cadence.Value, numNodes)
	ids, _, _ := generateNodeIDs(numNodes)
	roles := make([]int, numNodes)
	machineAccountKeys := make([]cadence.Value, numNodes)

	cadenceIDs := make([]cadence.Value, numNodes)
	cadenceRoles := make([]cadence.Value, numNodes)
	cadenceAmounts := make([]cadence.Value, numNodes)

	// Create all the node accounts
	for i := 0; i < numNodes; i++ {
		_, stakingKey, stakingPOP, _, networkingKey := generateKeysForNodeRegistration(t)

		nodeStakingKeys[i] = CadenceString(stakingKey)
		nodeStakingKeyPOPs[i] = CadenceString(stakingPOP)
		nodeNetworkingKeys[i] = CadenceString(networkingKey)

		nodeNetworkingAddresses[i] = CadenceString(fmt.Sprintf("%0128s", ids[i]))

		cadenceIDs[i] = CadenceString(ids[i])

		cadenceAmounts[i] = CadenceUFix64("2000000.0")

		roles[i] = i%4 + 1
		cadenceRoles[i] = cadence.NewUInt8(uint8(roles[i]))

		if i%4+1 == 1 || i%4+1 == 2 {
			publicKeys := make([]cadence.Value, 1)
			machineAccountKey, _ := accountKeys.NewWithSigner()
			publicKey, err := sdktemplates.AccountKeyToCadenceCryptoKey(machineAccountKey)
			require.NoError(t, err)
			publicKeys[0] = publicKey
			machineAccountKeys[i] = cadence.NewOptional(cadence.NewArray(publicKeys))
		} else {
			machineAccountKeys[i] = cadence.NewOptional(nil)
		}

	}

	t.Run("Should be able to register multiple nodes with the staking collection", func(t *testing.T) {

		tx := createTxWithTemplateAndAuthorizer(b, templates.GenerateCollectionRegisterMultipleNodesScript(env), jeffAddress2)
		_ = tx.AddArgument(cadence.NewArray(cadenceIDs))
		_ = tx.AddArgument(cadence.NewArray(cadenceRoles))
		_ = tx.AddArgument(cadence.NewArray(nodeNetworkingAddresses))
		_ = tx.AddArgument(cadence.NewArray(nodeNetworkingKeys))
		_ = tx.AddArgument(cadence.NewArray(nodeStakingKeys))
		_ = tx.AddArgument(cadence.NewArray(nodeStakingKeyPOPs))
		_ = tx.AddArgument(cadence.NewArray(cadenceAmounts))
		_ = tx.AddArgument(cadence.NewArray(machineAccountKeys))

		signAndSubmit(
			t, b, tx,
			[]flow.Address{jeffAddress2},
			[]crypto.Signer{jeff2Signer},
			false,
		)

		verifyStakingCollectionInfo(t, b, env, StakingCollectionInfo{
			accountAddress:     jeffAddress2.String(),
			unlockedBalance:    "80000000.000000",
			lockedBalance:      "0.00000000",
			unlockedTokensUsed: "20000000.00000000",
			lockedTokensUsed:   "0.00000000",
			unlockLimit:        "0.00000000",
			nodes:              ids,
			delegators:         []DelegatorIDs{},
		})

	})

	t.Run("Should be able to register multiple delegators with the staking collection", func(t *testing.T) {

		tx := createTxWithTemplateAndAuthorizer(b, templates.GenerateCollectionRegisterMultipleDelegatorsScript(env), jeffAddress2)
		_ = tx.AddArgument(cadence.NewArray(cadenceIDs))
		_ = tx.AddArgument(cadence.NewArray(cadenceAmounts))

		signAndSubmit(
			t, b, tx,
			[]flow.Address{jeffAddress2},
			[]crypto.Signer{jeff2Signer},
			false,
		)

		verifyStakingCollectionInfo(t, b, env, StakingCollectionInfo{
			accountAddress:     jeffAddress2.String(),
			unlockedBalance:    "60000000.000000",
			lockedBalance:      "0.00000000",
			unlockedTokensUsed: "40000000.00000000",
			lockedTokensUsed:   "0.00000000",
			unlockLimit:        "0.00000000",
			nodes:              ids,
			delegators:         []DelegatorIDs{},
		})

	})

}<|MERGE_RESOLUTION|>--- conflicted
+++ resolved
@@ -464,11 +464,7 @@
 
 	// Create regular accounts
 	userAddresses, _, userSigners := registerAndMintManyAccounts(t, b, env, accountKeys, 4)
-<<<<<<< HEAD
-	_, adminStakingKey, adminStakingKeyPOP, _, adminNetworkingKey := generateKeysForNodeRegistration(t)
-=======
 	_, adminStakingKey, adminStakingPOP, _, adminNetworkingKey := generateKeysForNodeRegistration(t)
->>>>>>> 8472e21c
 
 	var amountToCommit interpreter.UFix64Value = 48000000000000
 
@@ -480,11 +476,7 @@
 		fmt.Sprintf("%0128d", admin),
 		adminNetworkingKey,
 		adminStakingKey,
-<<<<<<< HEAD
-		adminStakingKeyPOP,
-=======
 		adminStakingPOP,
->>>>>>> 8472e21c
 		amountToCommit,
 		amountToCommit,
 		1,
