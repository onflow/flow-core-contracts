package test

import (
	"context"
	"fmt"
	"github.com/onflow/flow-emulator/convert"
	sdktemplates "github.com/onflow/flow-go-sdk/templates"
	"testing"

	"github.com/onflow/cadence"
	jsoncdc "github.com/onflow/cadence/encoding/json"
	"github.com/onflow/cadence/runtime/interpreter"
	"github.com/onflow/flow-go-sdk"
	"github.com/onflow/flow-go-sdk/crypto"
	"github.com/stretchr/testify/assert"
	"github.com/stretchr/testify/require"

	"github.com/onflow/flow-core-contracts/lib/go/templates"
)

func TestStakingCollectionDeploy(t *testing.T) {
	b, adapter, accountKeys, env := newTestSetup(t)

	// Create new keys for the epoch account
	idTableAccountKey, IDTableSigner := accountKeys.NewWithSigner()

	_, _ = initializeAllEpochContracts(t, b, idTableAccountKey, IDTableSigner, &env,
		startEpochCounter, // start epoch counter
		numEpochViews,     // num views per epoch
		numStakingViews,   // num views for staking auction
		numDKGViews,       // num views for DKG phase
		numClusters,       // num collector clusters
		randomSource,      // random source
		rewardIncreaseFactor)

	adminAccountKey, adminSigner := accountKeys.NewWithSigner()
	adminAddress, _ := adapter.CreateAccount(context.Background(), []*flow.AccountKey{adminAccountKey}, nil)

	deployAllCollectionContracts(t, b, adapter, accountKeys, &env, adminAddress, adminSigner)
}

func TestStakingCollectionGetTokens(t *testing.T) {
	b, adapter, accountKeys, env := newTestSetup(t)
	// Create new keys for the epoch account
	idTableAccountKey, IDTableSigner := accountKeys.NewWithSigner()

	_, _ = initializeAllEpochContracts(t, b, idTableAccountKey, IDTableSigner, &env,
		startEpochCounter, // start epoch counter
		numEpochViews,     // num views per epoch
		numStakingViews,   // num views for staking auction
		numDKGViews,       // num views for DKG phase
		numClusters,       // num collector clusters
		randomSource,      // random source
		rewardIncreaseFactor)

	adminAccountKey, adminSigner := accountKeys.NewWithSigner()
	adminAddress, _ := adapter.CreateAccount(context.Background(), []*flow.AccountKey{adminAccountKey}, nil)

	deployAllCollectionContracts(t, b, adapter, accountKeys, &env, adminAddress, adminSigner)

	// create regular account

	regAccountAddress, _, regAccountSigner := newAccountWithAddress(b, accountKeys)

	// Add 1Billion tokens to regular account
	mintTokensForAccount(t, b, env, regAccountAddress, "1000000000.0")

	// add a staking collection to a regular account with no locked account
	t.Run("should be able to setup an account with a staking collection", func(t *testing.T) {

		addStakingCollectionToRegAcctWithNoLockedAcctTx := createTxWithTemplateAndAuthorizer(b, templates.GenerateCollectionSetup(env), regAccountAddress)

		signAndSubmit(
			t, b, addStakingCollectionToRegAcctWithNoLockedAcctTx,
			[]flow.Address{regAccountAddress},
			[]crypto.Signer{regAccountSigner},
			false,
		)

		verifyStakingCollectionInfo(t, b, env, StakingCollectionInfo{
			accountAddress:     regAccountAddress.String(),
			unlockedBalance:    "1000000000.0",
			lockedBalance:      "",
			unlockedTokensUsed: "0.0",
			lockedTokensUsed:   "0.0",
			unlockLimit:        "",
			nodes:              []string{},
			delegators:         []DelegatorIDs{},
		})
	})

	t.Run("should be able to get tokens with sufficient balance in normal account", func(t *testing.T) {
		// get tokens with insufficient balance
		// should fail
		getTokensWithInsufficientBalanceTx := createTxWithTemplateAndAuthorizer(b, templates.GenerateCollectionGetTokensScript(env), regAccountAddress)
		_ = getTokensWithInsufficientBalanceTx.AddArgument(CadenceUFix64("1000000001.0"))

		signAndSubmit(
			t, b, getTokensWithInsufficientBalanceTx,
			[]flow.Address{regAccountAddress},
			[]crypto.Signer{regAccountSigner},
			true,
		)

		// get tokens with sufficient balance
		getTokensWithSufficientBalanceTx := createTxWithTemplateAndAuthorizer(b, templates.GenerateCollectionGetTokensScript(env), regAccountAddress)
		_ = getTokensWithSufficientBalanceTx.AddArgument(CadenceUFix64("1000000000.0"))

		signAndSubmit(
			t, b, getTokensWithSufficientBalanceTx,
			[]flow.Address{regAccountAddress},
			[]crypto.Signer{regAccountSigner},
			false,
		)

		verifyStakingCollectionInfo(t, b, env, StakingCollectionInfo{
			accountAddress:     regAccountAddress.String(),
			unlockedBalance:    "0.0",
			lockedBalance:      "",
			unlockedTokensUsed: "1000000000.0",
			lockedTokensUsed:   "0.0",
			unlockLimit:        "",
			nodes:              []string{},
			delegators:         []DelegatorIDs{},
		})
	})

	// Create a locked account pair with only tokens in the locked account
	joshAddress, _, joshSigner := createLockedAccountPairWithBalances(
		t, b, adapter,
		accountKeys,
		env,
		"1000000000.0",
		"1000.0", "0.0",
		adminAccountKey, adminAddress, adminSigner)

	// add a staking collection to the main account
	tx := createTxWithTemplateAndAuthorizer(b, templates.GenerateCollectionSetup(env), joshAddress)
	signAndSubmit(
		t, b, tx,
		[]flow.Address{joshAddress},
		[]crypto.Signer{joshSigner},
		false,
	)

	// get tokens with insufficient balance
	t.Run("should be able to get tokens with sufficient balance in locked account", func(t *testing.T) {
		// Should fail because the amount is too high
		tx := createTxWithTemplateAndAuthorizer(b, templates.GenerateCollectionGetTokensScript(env), joshAddress)
		_ = tx.AddArgument(CadenceUFix64("1000000.0"))

		signAndSubmit(
			t, b, tx,
			[]flow.Address{joshAddress},
			[]crypto.Signer{joshSigner},
			true,
		)

		// Should succeed because the amount is enough
		tx = createTxWithTemplateAndAuthorizer(b, templates.GenerateCollectionGetTokensScript(env), joshAddress)
		_ = tx.AddArgument(CadenceUFix64("100.0"))

		signAndSubmit(
			t, b, tx,
			[]flow.Address{joshAddress},
			[]crypto.Signer{joshSigner},
			false,
		)

		verifyStakingCollectionInfo(t, b, env, StakingCollectionInfo{
			accountAddress:     joshAddress.String(),
			unlockedBalance:    "0.0",
			lockedBalance:      "900.0",
			unlockedTokensUsed: "0.0",
			lockedTokensUsed:   "100.0",
			unlockLimit:        "0.0",
			nodes:              []string{},
			delegators:         []DelegatorIDs{},
		})
	})

	// Create a locked account pair with only tokens in the unlocked account
	maxAddress, _, maxSigner := createLockedAccountPairWithBalances(
		t, b, adapter,
		accountKeys,
		env,
		"1000000000.0",
		"0.0", "1000.0",
		adminAccountKey, adminAddress, adminSigner)

	// add a staking collection to the main account
	tx = createTxWithTemplateAndAuthorizer(b, templates.GenerateCollectionSetup(env), maxAddress)

	signAndSubmit(
		t, b, tx,
		[]flow.Address{maxAddress},
		[]crypto.Signer{maxSigner},
		false,
	)

	// get tokens with insufficient balance
	t.Run("should be able to get tokens with sufficient balance in the unlocked account", func(t *testing.T) {
		// Should fail because the amount is too high
		tx := createTxWithTemplateAndAuthorizer(b, templates.GenerateCollectionGetTokensScript(env), maxAddress)
		_ = tx.AddArgument(CadenceUFix64("1000000.0"))

		signAndSubmit(
			t, b, tx,
			[]flow.Address{maxAddress},
			[]crypto.Signer{maxSigner},
			true,
		)

		// Should succeed because the amount is enough
		tx = createTxWithTemplateAndAuthorizer(b, templates.GenerateCollectionGetTokensScript(env), maxAddress)
		_ = tx.AddArgument(CadenceUFix64("100.0"))

		signAndSubmit(
			t, b, tx,
			[]flow.Address{maxAddress},
			[]crypto.Signer{maxSigner},
			false,
		)

		verifyStakingCollectionInfo(t, b, env, StakingCollectionInfo{
			accountAddress:     maxAddress.String(),
			unlockedBalance:    "900.0",
			lockedBalance:      "0.0",
			unlockedTokensUsed: "100.0",
			lockedTokensUsed:   "0.0",
			unlockLimit:        "0.0",
			nodes:              []string{},
			delegators:         []DelegatorIDs{},
		})
	})

	// Create a locked account pair with tokens in both accounts
	jeffAddress, _, jeffSigner := createLockedAccountPairWithBalances(
		t, b, adapter,
		accountKeys,
		env,
		"1000000000.0",
		"1000.0", "1000.0",
		adminAccountKey, adminAddress, adminSigner)

	// add a staking collection to the main account
	tx = createTxWithTemplateAndAuthorizer(b, templates.GenerateCollectionSetup(env), jeffAddress)

	signAndSubmit(
		t, b, tx,
		[]flow.Address{jeffAddress},
		[]crypto.Signer{jeffSigner},
		false,
	)

	t.Run("should be able to get tokens with sufficient balance in both accounts", func(t *testing.T) {
		// Should fail because there is enough in locked account, but not enough in unlocked account
		tx := createTxWithTemplateAndAuthorizer(b, templates.GenerateCollectionGetTokensScript(env), jeffAddress)
		_ = tx.AddArgument(CadenceUFix64("1000000.0"))

		signAndSubmit(
			t, b, tx,
			[]flow.Address{jeffAddress},
			[]crypto.Signer{jeffSigner},
			true,
		)

		// Should succeed because there is enough sum in both accounts, should increase both used numbers
		tx = createTxWithTemplateAndAuthorizer(b, templates.GenerateCollectionGetTokensScript(env), jeffAddress)
		_ = tx.AddArgument(CadenceUFix64("1500.0"))

		signAndSubmit(
			t, b, tx,
			[]flow.Address{jeffAddress},
			[]crypto.Signer{jeffSigner},
			false,
		)

		verifyStakingCollectionInfo(t, b, env, StakingCollectionInfo{
			accountAddress:     jeffAddress.String(),
			unlockedBalance:    "500.0",
			lockedBalance:      "0.0",
			unlockedTokensUsed: "500.0",
			lockedTokensUsed:   "1000.0",
			unlockLimit:        "0.0",
			nodes:              []string{},
			delegators:         []DelegatorIDs{},
		})
	})
}

func TestStakingCollectionDepositTokens(t *testing.T) {
	b, adapter, accountKeys, env := newTestSetup(t)
	// Create new keys for the epoch account
	idTableAccountKey, IDTableSigner := accountKeys.NewWithSigner()

	_, _ = initializeAllEpochContracts(t, b, idTableAccountKey, IDTableSigner, &env,
		startEpochCounter, // start epoch counter
		numEpochViews,     // num views per epoch
		numStakingViews,   // num views for staking auction
		numDKGViews,       // num views for DKG phase
		numClusters,       // num collector clusters
		randomSource,      // random source
		rewardIncreaseFactor)

	adminAccountKey, adminSigner := accountKeys.NewWithSigner()
	adminAddress, _ := adapter.CreateAccount(context.Background(), []*flow.AccountKey{adminAccountKey}, nil)

	deployAllCollectionContracts(t, b, adapter, accountKeys, &env, adminAddress, adminSigner)

	// create regular account
	regAccountAddress, _, regAccountSigner := newAccountWithAddress(b, accountKeys)
	// Add 1Billion tokens to regular account
	mintTokensForAccount(t, b, env, regAccountAddress, "1000000000.0")
	addStakingCollectionToRegAcctWithNoLockedAcctTx := createTxWithTemplateAndAuthorizer(b, templates.GenerateCollectionSetup(env), regAccountAddress)
	signAndSubmit(
		t, b, addStakingCollectionToRegAcctWithNoLockedAcctTx,
		[]flow.Address{regAccountAddress},
		[]crypto.Signer{regAccountSigner},
		false,
	)

	t.Run("should be able to get and deposit tokens from just normal account", func(t *testing.T) {
		// deposit tokens with sufficient balance
		getTokensWithSufficientBalanceTx := createTxWithTemplateAndAuthorizer(b, templates.GenerateCollectionDepositTokensScript(env), regAccountAddress)
		_ = getTokensWithSufficientBalanceTx.AddArgument(CadenceUFix64("1000000000.0"))

		signAndSubmit(
			t, b, getTokensWithSufficientBalanceTx,
			[]flow.Address{regAccountAddress},
			[]crypto.Signer{regAccountSigner},
			false,
		)

		verifyStakingCollectionInfo(t, b, env, StakingCollectionInfo{
			accountAddress:     regAccountAddress.String(),
			unlockedBalance:    "1000000000.0",
			lockedBalance:      "",
			unlockedTokensUsed: "0.0",
			lockedTokensUsed:   "0.0",
			unlockLimit:        "",
			nodes:              []string{},
			delegators:         []DelegatorIDs{},
		})
	})

	// Create a locked account pair with only tokens in the locked account
	joshAddress, _, joshSigner := createLockedAccountPairWithBalances(
		t, b, adapter,
		accountKeys,
		env,
		"1000000000.0",
		"1000.0", "0.0",
		adminAccountKey, adminAddress, adminSigner)

	// add a staking collection to the main account
	tx := createTxWithTemplateAndAuthorizer(b, templates.GenerateCollectionSetup(env), joshAddress)
	signAndSubmit(
		t, b, tx,
		[]flow.Address{joshAddress},
		[]crypto.Signer{joshSigner},
		false,
	)

	t.Run("should be able to get and deposit tokens with sufficient balance in locked account", func(t *testing.T) {
		// Should succeed because the amount is enough
		tx = createTxWithTemplateAndAuthorizer(b, templates.GenerateCollectionDepositTokensScript(env), joshAddress)
		_ = tx.AddArgument(CadenceUFix64("100.0"))

		signAndSubmit(
			t, b, tx,
			[]flow.Address{joshAddress},
			[]crypto.Signer{joshSigner},
			false,
		)

		verifyStakingCollectionInfo(t, b, env, StakingCollectionInfo{
			accountAddress:     joshAddress.String(),
			unlockedBalance:    "0.0",
			lockedBalance:      "1000.0",
			unlockedTokensUsed: "0.0",
			lockedTokensUsed:   "0.0",
			unlockLimit:        "0.0",
			nodes:              []string{},
			delegators:         []DelegatorIDs{},
		})
	})

	// Create a locked account pair with tokens in both accounts
	jeffAddress, _, jeffSigner := createLockedAccountPairWithBalances(
		t, b, adapter,
		accountKeys,
		env,
		"1000000000.0",
		"1000.0", "1000.0",
		adminAccountKey, adminAddress, adminSigner)

	// add a staking collection to the main account
	tx = createTxWithTemplateAndAuthorizer(b, templates.GenerateCollectionSetup(env), jeffAddress)
	signAndSubmit(
		t, b, tx,
		[]flow.Address{jeffAddress},
		[]crypto.Signer{jeffSigner},
		false,
	)

	t.Run("should be able to get tokens with sufficient balance in both accounts", func(t *testing.T) {

		// Should succeed because there is enough sum in both accounts, should increase both used numbers
		tx = createTxWithTemplateAndAuthorizer(b, templates.GenerateCollectionDepositTokensScript(env), jeffAddress)
		_ = tx.AddArgument(CadenceUFix64("1500.0"))

		signAndSubmit(
			t, b, tx,
			[]flow.Address{jeffAddress},
			[]crypto.Signer{jeffSigner},
			false,
		)

		verifyStakingCollectionInfo(t, b, env, StakingCollectionInfo{
			accountAddress:     jeffAddress.String(),
			unlockedBalance:    "1000.0",
			lockedBalance:      "1000.0",
			unlockedTokensUsed: "0.0",
			lockedTokensUsed:   "0.0",
			unlockLimit:        "0.0",
			nodes:              []string{},
			delegators:         []DelegatorIDs{},
		})
	})
}

func TestStakingCollectionRegisterNode(t *testing.T) {
	b, adapter, accountKeys, env := newTestSetup(t)
	// Create new keys for the epoch account
	idTableAccountKey, IDTableSigner := accountKeys.NewWithSigner()

	idTableAddress, _ := initializeAllEpochContracts(t, b, idTableAccountKey, IDTableSigner, &env,
		startEpochCounter, // start epoch counter
		numEpochViews,     // num views per epoch
		numStakingViews,   // num views for staking auction
		numDKGViews,       // num views for DKG phase
		numClusters,       // num collector clusters
		randomSource,      // random source
		rewardIncreaseFactor)

	adminAccountKey, adminSigner := accountKeys.NewWithSigner()
	adminAddress, _ := adapter.CreateAccount(context.Background(), []*flow.AccountKey{adminAccountKey}, nil)

	deployAllCollectionContracts(t, b, adapter, accountKeys, &env, adminAddress, adminSigner)

	// Change the delegator staking minimum to zero
	tx := createTxWithTemplateAndAuthorizer(b, templates.GenerateChangeDelegatorMinimumsScript(env), idTableAddress)

	tx.AddArgument(CadenceUFix64("0.0"))

	signAndSubmit(
		t, b, tx,
		[]flow.Address{idTableAddress},
		[]crypto.Signer{IDTableSigner},
		false,
	)

	// Create regular accounts
<<<<<<< HEAD
	userAddresses, _, userSigners := registerAndMintManyAccounts(t, b, accountKeys, 4)
	sk, adminStakingKey, _, adminNetworkingKey := generateKeysForNodeRegistration(t)
	adminStakingKeyPOP := generateKeyPOP(t, sk)
=======
	userAddresses, _, userSigners := registerAndMintManyAccounts(t, b, env, accountKeys, 4)
	_, adminStakingKey, _, adminNetworkingKey := generateKeysForNodeRegistration(t)
>>>>>>> 272df6c0

	var amountToCommit interpreter.UFix64Value = 48000000000000

	// and register a normal node outside of the collection
	registerNode(t, b, env,
		userAddresses[0],
		userSigners[0],
		adminID,
		fmt.Sprintf("%0128d", admin),
		adminNetworkingKey,
		adminStakingKey,
		adminStakingKeyPOP,
		amountToCommit,
		amountToCommit,
		1,
		false)

	// register a normal delegator outside of the collection
	registerDelegator(t, b, env,
		userAddresses[0],
		userSigners[0],
		adminID,
		false)

	// end staking auction and epoch, then pay rewards
	tx = createTxWithTemplateAndAuthorizer(b, templates.GenerateEndEpochScript(env), flow.HexToAddress(env.IDTableAddress))
	ids := make([]string, 1)
	ids[0] = adminID
	approvedNodeIDs := generateCadenceNodeDictionary(ids)

	err := tx.AddArgument(approvedNodeIDs)
	require.NoError(t, err)
	signAndSubmit(
		t, b, tx,
		[]flow.Address{flow.HexToAddress(env.IDTableAddress)},
		[]crypto.Signer{IDTableSigner},
		false,
	)
	tx = createTxWithTemplateAndAuthorizer(b, templates.GeneratePayRewardsScript(env), flow.HexToAddress(env.IDTableAddress))
	signAndSubmit(
		t, b, tx,
		[]flow.Address{flow.HexToAddress(env.IDTableAddress)},
		[]crypto.Signer{IDTableSigner},
		false,
	)

	t.Run("Should be able to set up staking collection, which moves the node and delegator to the collection", func(t *testing.T) {

		// setup the staking collection which should put the normal node and delegator in the collection
		tx := createTxWithTemplateAndAuthorizer(b, templates.GenerateCollectionSetup(env), userAddresses[0])

		signAndSubmit(
			t, b, tx,
			[]flow.Address{userAddresses[0]},
			[]crypto.Signer{userSigners[0]},
			false,
		)

		verifyStakingCollectionInfo(t, b, env, StakingCollectionInfo{
			accountAddress:     userAddresses[0].String(),
			unlockedBalance:    "999520000.0",
			lockedBalance:      "",
			unlockedTokensUsed: "480000.0",
			lockedTokensUsed:   "0.0",
			unlockLimit:        "",
			nodes:              []string{adminID},
			delegators:         []DelegatorIDs{DelegatorIDs{nodeID: adminID, id: 1}},
		})

		// should be false if the node doesn't exist
		result := executeScriptAndCheck(t, b, templates.GenerateCollectionGetDoesStakeExistScript(env), [][]byte{jsoncdc.MustEncode(cadence.Address(userAddresses[0])), jsoncdc.MustEncode(cadence.String(joshID)), jsoncdc.MustEncode(cadence.NewOptional(nil))})
		assertEqual(t, cadence.NewBool(false), result)

		// should be false if the delegator doesn't exist
		result = executeScriptAndCheck(t, b, templates.GenerateCollectionGetDoesStakeExistScript(env), [][]byte{jsoncdc.MustEncode(cadence.Address(userAddresses[0])), jsoncdc.MustEncode(cadence.String(adminID)), jsoncdc.MustEncode(cadence.NewOptional(cadence.NewUInt32(2)))})
		assertEqual(t, cadence.NewBool(false), result)

		result = executeScriptAndCheck(t, b, templates.GenerateGetRewardBalanceScript(env), [][]byte{jsoncdc.MustEncode(cadence.String(adminID))})
		assertEqual(t, CadenceUFix64("1249999.9968"), result)
	})

	// Create a locked account pair with tokens in both accounts
	joshAddress, _, joshSigner := createLockedAccountPairWithBalances(
		t, b, adapter,
		accountKeys,
		env,
		"1000000000.0",
		"1000000.0", "1000000.0",
		adminAccountKey, adminAddress, adminSigner)
	sk, joshStakingKey, _, joshNetworkingKey := generateKeysForNodeRegistration(t)
	joshStakingPOP := generateKeyPOP(t, sk)

	// Register a node and a delegator in the locked account
	tx = createTxWithTemplateAndAuthorizer(b, templates.GenerateRegisterLockedNodeScript(env), joshAddress)
	_ = tx.AddArgument(CadenceString(joshID))
	_ = tx.AddArgument(cadence.NewUInt8(4))
	_ = tx.AddArgument(CadenceString(fmt.Sprintf("%0128d", josh)))
	_ = tx.AddArgument(CadenceString(joshNetworkingKey))
	_ = tx.AddArgument(CadenceString(joshStakingKey))
	_ = tx.AddArgument(CadenceString(joshStakingPOP))
	_ = tx.AddArgument(CadenceUFix64("320000.0"))

	signAndSubmit(
		t, b, tx,
		[]flow.Address{joshAddress},
		[]crypto.Signer{joshSigner},
		false,
	)

	tx = createTxWithTemplateAndAuthorizer(b, templates.GenerateCreateLockedDelegatorScript(env), joshAddress)
	_ = tx.AddArgument(CadenceString(joshID))
	_ = tx.AddArgument(CadenceUFix64("50000.0"))

	signAndSubmit(
		t, b, tx,
		[]flow.Address{joshAddress},
		[]crypto.Signer{joshSigner},
		false,
	)

	t.Run("Should be able to setup staking collection which recognizes the locked staking objects", func(t *testing.T) {

		// add a staking collection to the main account
		// the node and delegator in the locked account should be accesible through the staking collection
		tx = createTxWithTemplateAndAuthorizer(b, templates.GenerateCollectionSetup(env), joshAddress)

		signAndSubmit(
			t, b, tx,
			[]flow.Address{joshAddress},
			[]crypto.Signer{joshSigner},
			false,
		)

		verifyStakingCollectionInfo(t, b, env, StakingCollectionInfo{
			accountAddress:     joshAddress.String(),
			unlockedBalance:    "1000000.0",
			lockedBalance:      "630000.0",
			unlockedTokensUsed: "0.0",
			lockedTokensUsed:   "0.0",
			unlockLimit:        "0.0",
			nodes:              []string{joshID},
			delegators:         []DelegatorIDs{DelegatorIDs{nodeID: joshID, id: 1}},
		})

		// should be false if the node doesn't exist
		result := executeScriptAndCheck(t, b, templates.GenerateCollectionGetDoesStakeExistScript(env), [][]byte{jsoncdc.MustEncode(cadence.Address(joshAddress)), jsoncdc.MustEncode(cadence.String(maxID)), jsoncdc.MustEncode(cadence.NewOptional(nil))})
		assertEqual(t, cadence.NewBool(false), result)

		// should be false if the delegator doesn't exist
		result = executeScriptAndCheck(t, b, templates.GenerateCollectionGetDoesStakeExistScript(env), [][]byte{jsoncdc.MustEncode(cadence.Address(joshAddress)), jsoncdc.MustEncode(cadence.String(joshID)), jsoncdc.MustEncode(cadence.NewOptional(cadence.NewUInt32(2)))})
		assertEqual(t, cadence.NewBool(false), result)
	})

	machineAccounts := make(map[cadence.String]flow.Address)

	t.Run("Should not be able to register a consensus node without a machine account public key", func(t *testing.T) {

		sk, maxStakingKey, _, maxNetworkingKey := generateKeysForNodeRegistration(t)
		maxStakingPOP := generateKeyPOP(t, sk)

		tx = createTxWithTemplateAndAuthorizer(b, templates.GenerateCollectionRegisterNode(env), joshAddress)
		_ = tx.AddArgument(CadenceString(maxID))
		_ = tx.AddArgument(cadence.NewUInt8(2))
		_ = tx.AddArgument(CadenceString(fmt.Sprintf("%0128d", max)))
		_ = tx.AddArgument(CadenceString(maxNetworkingKey))
		_ = tx.AddArgument(CadenceString(maxStakingKey))
		_ = tx.AddArgument(CadenceString(maxStakingPOP))
		_ = tx.AddArgument(CadenceUFix64("500000.0"))
		_ = tx.AddArgument(cadence.NewOptional(nil))

		signAndSubmit(
			t, b, tx,
			[]flow.Address{joshAddress},
			[]crypto.Signer{joshSigner},
			true,
		)
	})

	publicKeys := make([]cadence.Value, 1)
	machineAccountKey, _ := accountKeys.NewWithSigner()
	publicKey, err := sdktemplates.AccountKeyToCadenceCryptoKey(machineAccountKey)
	require.NoError(t, err)
	publicKeys[0] = publicKey
	cadencePublicKeys := cadence.NewArray(publicKeys)

	t.Run("Should be able to register a second node and delegator in the staking collection", func(t *testing.T) {

		sk, maxStakingKey, _, maxNetworkingKey := generateKeysForNodeRegistration(t)
		maxStakingPOP := generateKeyPOP(t, sk)

		tx = createTxWithTemplateAndAuthorizer(b, templates.GenerateCollectionRegisterNode(env), joshAddress)
		_ = tx.AddArgument(CadenceString(maxID))
		_ = tx.AddArgument(cadence.NewUInt8(2))
		_ = tx.AddArgument(CadenceString(fmt.Sprintf("%0128d", max)))
		_ = tx.AddArgument(CadenceString(maxNetworkingKey))
		_ = tx.AddArgument(CadenceString(maxStakingKey))
		_ = tx.AddArgument(CadenceString(maxStakingPOP))
		_ = tx.AddArgument(CadenceUFix64("500000.0"))
		_ = tx.AddArgument(cadence.NewOptional(cadencePublicKeys))

		result := signAndSubmit(
			t, b, tx,
			[]flow.Address{joshAddress},
			[]crypto.Signer{joshSigner},
			false,
		)

		machineAccounts[CadenceString(maxID).(cadence.String)] = getMachineAccountFromEvent(t, b, env, result)

		tx = createTxWithTemplateAndAuthorizer(b, templates.GenerateCollectionRegisterDelegator(env), joshAddress)
		_ = tx.AddArgument(CadenceString(maxID))
		_ = tx.AddArgument(CadenceUFix64("500000.0"))

		signAndSubmit(
			t, b, tx,
			[]flow.Address{joshAddress},
			[]crypto.Signer{joshSigner},
			false,
		)

		verifyStakingCollectionInfo(t, b, env, StakingCollectionInfo{
			accountAddress:     joshAddress.String(),
			unlockedBalance:    "630000.0",
			lockedBalance:      "0.0",
			unlockedTokensUsed: "370000.0",
			lockedTokensUsed:   "630000.0",
			unlockLimit:        "0.0",
			nodes:              []string{maxID, joshID},
			delegators:         []DelegatorIDs{DelegatorIDs{nodeID: maxID, id: 1}, DelegatorIDs{nodeID: joshID, id: 1}},
			machineAccounts:    machineAccounts,
		})
	})

	t.Run("Should be able to register a collection node in the staking collection and create a machine account", func(t *testing.T) {

		sk, bastianStakingKey, _, bastianNetworkingKey := generateKeysForNodeRegistration(t)
		bastianStakingPOP := generateKeyPOP(t, sk)

		tx = createTxWithTemplateAndAuthorizer(b, templates.GenerateCollectionRegisterNode(env), joshAddress)
		_ = tx.AddArgument(CadenceString(bastianID))
		_ = tx.AddArgument(cadence.NewUInt8(1))
		_ = tx.AddArgument(CadenceString(fmt.Sprintf("%0128d", bastian)))
		_ = tx.AddArgument(CadenceString(bastianNetworkingKey))
		_ = tx.AddArgument(CadenceString(bastianStakingKey))
<<<<<<< HEAD
		_ = tx.AddArgument(CadenceString(bastianStakingPOP))
		_ = tx.AddArgument(CadenceUFix64("10000.0"))
=======
		_ = tx.AddArgument(CadenceUFix64("250000.0"))
>>>>>>> 272df6c0
		_ = tx.AddArgument(cadence.NewOptional(cadencePublicKeys))

		result := signAndSubmit(
			t, b, tx,
			[]flow.Address{joshAddress},
			[]crypto.Signer{joshSigner},
			false,
		)

		machineAccounts[CadenceString(bastianID).(cadence.String)] = getMachineAccountFromEvent(t, b, env, result)

		verifyStakingCollectionInfo(t, b, env, StakingCollectionInfo{
			accountAddress:     joshAddress.String(),
			unlockedBalance:    "380000.0",
			lockedBalance:      "0.0",
			unlockedTokensUsed: "620000.0",
			lockedTokensUsed:   "630000.0",
			unlockLimit:        "0.0",
			nodes:              []string{maxID, bastianID, joshID},
			delegators:         []DelegatorIDs{DelegatorIDs{nodeID: maxID, id: 1}, DelegatorIDs{nodeID: joshID, id: 1}},
			machineAccounts:    machineAccounts,
		})
	})

	t.Run("Should be able to deposit and withdraw tokens from the machine account", func(t *testing.T) {

		// Add 100 tokens to the machine account
		mintTokensForAccount(t, b, env, machineAccounts[CadenceString(bastianID).(cadence.String)], "100.0")

		// Should fail because this node does not exist in the collection
		tx = createTxWithTemplateAndAuthorizer(b, templates.GenerateCollectionWithdrawFromMachineAccountScript(env), joshAddress)
		_ = tx.AddArgument(CadenceString(executionID))
		_ = tx.AddArgument(CadenceUFix64("50.0"))

		signAndSubmit(
			t, b, tx,
			[]flow.Address{joshAddress},
			[]crypto.Signer{joshSigner},
			true,
		)

		tx = createTxWithTemplateAndAuthorizer(b, templates.GenerateCollectionWithdrawFromMachineAccountScript(env), joshAddress)
		_ = tx.AddArgument(CadenceString(bastianID))
		_ = tx.AddArgument(CadenceUFix64("50.0"))

		signAndSubmit(
			t, b, tx,
			[]flow.Address{joshAddress},
			[]crypto.Signer{joshSigner},
			false,
		)

		verifyStakingCollectionInfo(t, b, env, StakingCollectionInfo{
			accountAddress:     joshAddress.String(),
			unlockedBalance:    "380050.0",
			lockedBalance:      "0.0",
			unlockedTokensUsed: "620000.0",
			lockedTokensUsed:   "630000.0",
			unlockLimit:        "0.0",
			nodes:              []string{maxID, bastianID, joshID},
			delegators:         []DelegatorIDs{DelegatorIDs{nodeID: maxID, id: 1}, DelegatorIDs{nodeID: joshID, id: 1}},
			machineAccounts:    machineAccounts,
		})
	})

	t.Run("Should be able to register a execution and verification node in the staking collection and not create machine accounts", func(t *testing.T) {

<<<<<<< HEAD
		sk, executionStakingKey, _, executionNetworkingKey := generateKeysForNodeRegistration(t)
		executionStakingPOP := generateKeyPOP(t, sk)
=======
		mintTokensForAccount(t, b, env, joshAddress, "2000000.0")

		_, executionStakingKey, _, executionNetworkingKey := generateKeysForNodeRegistration(t)
>>>>>>> 272df6c0

		tx = createTxWithTemplateAndAuthorizer(b, templates.GenerateCollectionRegisterNode(env), joshAddress)
		_ = tx.AddArgument(CadenceString(executionID))
		_ = tx.AddArgument(cadence.NewUInt8(3))
		_ = tx.AddArgument(CadenceString(fmt.Sprintf("%0128d", execution)))
		_ = tx.AddArgument(CadenceString(executionNetworkingKey))
		_ = tx.AddArgument(CadenceString(executionStakingKey))
<<<<<<< HEAD
		_ = tx.AddArgument(CadenceString(executionStakingPOP))
		_ = tx.AddArgument(CadenceUFix64("10000.0"))
=======
		_ = tx.AddArgument(CadenceUFix64("1250000.0"))
>>>>>>> 272df6c0
		_ = tx.AddArgument(cadence.NewOptional(nil))

		signAndSubmit(
			t, b, tx,
			[]flow.Address{joshAddress},
			[]crypto.Signer{joshSigner},
			false,
		)

		// Should fail because the execution node does not have a machine account
		tx = createTxWithTemplateAndAuthorizer(b, templates.GenerateCollectionWithdrawFromMachineAccountScript(env), joshAddress)
		_ = tx.AddArgument(CadenceString(executionID))
		_ = tx.AddArgument(CadenceUFix64("50.0"))

		signAndSubmit(
			t, b, tx,
			[]flow.Address{joshAddress},
			[]crypto.Signer{joshSigner},
			true,
		)

		sk, verificationStakingKey, _, verificationNetworkingKey := generateKeysForNodeRegistration(t)
		verificationStakingPOP := generateKeyPOP(t, sk)

		tx = createTxWithTemplateAndAuthorizer(b, templates.GenerateCollectionRegisterNode(env), joshAddress)
		_ = tx.AddArgument(CadenceString(verificationID))
		_ = tx.AddArgument(cadence.NewUInt8(4))
		_ = tx.AddArgument(CadenceString(fmt.Sprintf("%0128d", verification)))
		_ = tx.AddArgument(CadenceString(verificationNetworkingKey))
		_ = tx.AddArgument(CadenceString(verificationStakingKey))
<<<<<<< HEAD
		_ = tx.AddArgument(CadenceString(verificationStakingPOP))
		_ = tx.AddArgument(CadenceUFix64("10000.0"))
=======
		_ = tx.AddArgument(CadenceUFix64("150000.0"))
>>>>>>> 272df6c0
		_ = tx.AddArgument(cadence.NewOptional(nil))

		signAndSubmit(
			t, b, tx,
			[]flow.Address{joshAddress},
			[]crypto.Signer{joshSigner},
			false,
		)

		verifyStakingCollectionInfo(t, b, env, StakingCollectionInfo{
			accountAddress:     joshAddress.String(),
			unlockedBalance:    "980050.0",
			lockedBalance:      "0.0",
			unlockedTokensUsed: "2020000.0",
			lockedTokensUsed:   "630000.0",
			unlockLimit:        "0.0",
			nodes:              []string{maxID, bastianID, executionID, verificationID, joshID},
			delegators:         []DelegatorIDs{DelegatorIDs{nodeID: maxID, id: 1}, DelegatorIDs{nodeID: joshID, id: 1}},
			machineAccounts:    machineAccounts,
		})
	})

	t.Run("Should be able to update the networking address for the execution node", func(t *testing.T) {

		tx = createTxWithTemplateAndAuthorizer(b, templates.GenerateCollectionUpdateNetworkingAddressScript(env), joshAddress)
		_ = tx.AddArgument(CadenceString(executionID))
		_ = tx.AddArgument(CadenceString(fmt.Sprintf("%0128d", newAddress)))

		signAndSubmit(
			t, b, tx,
			[]flow.Address{joshAddress},
			[]crypto.Signer{joshSigner},
			false,
		)

		result := executeScriptAndCheck(t, b, templates.GenerateGetNetworkingAddressScript(env), [][]byte{jsoncdc.MustEncode(cadence.String(executionID))})
		assertEqual(t, CadenceString(fmt.Sprintf("%0128d", newAddress)), result)
	})
}

func TestStakingCollectionCreateMachineAccountForExistingNode(t *testing.T) {
	b, adapter, accountKeys, env := newTestSetup(t)
	// Create new keys for the epoch account
	idTableAccountKey, IDTableSigner := accountKeys.NewWithSigner()

	_, _ = initializeAllEpochContracts(t, b, idTableAccountKey, IDTableSigner, &env,
		startEpochCounter, // start epoch counter
		numEpochViews,     // num views per epoch
		numStakingViews,   // num views for staking auction
		numDKGViews,       // num views for DKG phase
		numClusters,       // num collector clusters
		randomSource,      // random source
		rewardIncreaseFactor)

	adminAccountKey, adminSigner := accountKeys.NewWithSigner()
	adminAddress, _ := adapter.CreateAccount(context.Background(), []*flow.AccountKey{adminAccountKey}, nil)

	deployAllCollectionContracts(t, b, adapter, accountKeys, &env, adminAddress, adminSigner)

	// Create regular accounts
<<<<<<< HEAD
	userAddresses, _, userSigners := registerAndMintManyAccounts(t, b, accountKeys, 4)
	sk, adminStakingKey, _, adminNetworkingKey := generateKeysForNodeRegistration(t)
	adminStakingKeyPOP := generateKeyPOP(t, sk)
=======
	userAddresses, _, userSigners := registerAndMintManyAccounts(t, b, env, accountKeys, 4)
	_, adminStakingKey, _, adminNetworkingKey := generateKeysForNodeRegistration(t)
>>>>>>> 272df6c0

	var amountToCommit interpreter.UFix64Value = 48000000000000

	// and register a normal node outside of the collection
	registerNode(t, b, env,
		userAddresses[0],
		userSigners[0],
		adminID,
		fmt.Sprintf("%0128d", admin),
		adminNetworkingKey,
		adminStakingKey,
		adminStakingKeyPOP,
		amountToCommit,
		amountToCommit,
		1,
		false)

	// end staking auction and epoch, then pay rewards
	tx := createTxWithTemplateAndAuthorizer(b, templates.GenerateEndEpochScript(env), flow.HexToAddress(env.IDTableAddress))

	ids := make([]string, 1)
	ids[0] = adminID
	approvedNodeIDs := generateCadenceNodeDictionary(ids)

	err := tx.AddArgument(approvedNodeIDs)
	require.NoError(t, err)
	signAndSubmit(
		t, b, tx,
		[]flow.Address{flow.HexToAddress(env.IDTableAddress)},
		[]crypto.Signer{IDTableSigner},
		false,
	)
	tx = createTxWithTemplateAndAuthorizer(b, templates.GeneratePayRewardsScript(env), flow.HexToAddress(env.IDTableAddress))
	signAndSubmit(
		t, b, tx,
		[]flow.Address{flow.HexToAddress(env.IDTableAddress)},
		[]crypto.Signer{IDTableSigner},
		false,
	)

	publicKeys := make([]cadence.Value, 1)
	machineAccountKey, _ := accountKeys.NewWithSigner()
	cdcPublicKey, err := sdktemplates.AccountKeyToCadenceCryptoKey(machineAccountKey)
	require.NoError(t, err)
	publicKeys[0] = cdcPublicKey
	cadencePublicKeys := cadence.NewArray(publicKeys)

	t.Run("Should be able to set up staking collection, which moves the node and delegator to the collection", func(t *testing.T) {

		// setup the staking collection which should put the normal node and delegator in the collection
		tx := createTxWithTemplateAndAuthorizer(b, templates.GenerateCollectionSetup(env), userAddresses[0])

		signAndSubmit(
			t, b, tx,
			[]flow.Address{userAddresses[0]},
			[]crypto.Signer{userSigners[0]},
			false,
		)

		verifyStakingCollectionInfo(t, b, env, StakingCollectionInfo{
			accountAddress:     userAddresses[0].String(),
			unlockedBalance:    "999520000.0",
			lockedBalance:      "",
			unlockedTokensUsed: "480000.0",
			lockedTokensUsed:   "0.0",
			unlockLimit:        "",
			nodes:              []string{adminID},
			delegators:         []DelegatorIDs{},
		})

		tx = createTxWithTemplateAndAuthorizer(b, templates.GenerateCollectionCreateMachineAccountForNodeScript(env), userAddresses[0])
		_ = tx.AddArgument(CadenceString(adminID))
		_ = tx.AddArgument(cadencePublicKeys)

		result := signAndSubmit(
			t, b, tx,
			[]flow.Address{userAddresses[0]},
			[]crypto.Signer{userSigners[0]},
			false,
		)

		machineAccounts := make(map[cadence.String]flow.Address)
		machineAccounts[CadenceString(adminID).(cadence.String)] = getMachineAccountFromEvent(t, b, env, result)

		verifyStakingCollectionInfo(t, b, env, StakingCollectionInfo{
			accountAddress:     userAddresses[0].String(),
			unlockedBalance:    "999520000.0",
			lockedBalance:      "",
			unlockedTokensUsed: "480000.0",
			lockedTokensUsed:   "0.0",
			unlockLimit:        "",
			nodes:              []string{adminID},
			delegators:         []DelegatorIDs{},
			machineAccounts:    machineAccounts,
		})

	})

	// Create a locked account pair with tokens in both accounts
	joshAddress, _, joshSigner := createLockedAccountPairWithBalances(
		t, b, adapter,
		accountKeys,
		env,
		"1000000000.0",
		"1000000.0", "1000000.0",
		adminAccountKey, adminAddress, adminSigner)

	sk, joshStakingKey, _, joshNetworkingKey := generateKeysForNodeRegistration(t)
	joshStakingPOP := generateKeyPOP(t, sk)

	// Register a node and a delegator in the locked account
	tx = createTxWithTemplateAndAuthorizer(b, templates.GenerateRegisterLockedNodeScript(env), joshAddress)
	_ = tx.AddArgument(CadenceString(joshID))
	_ = tx.AddArgument(cadence.NewUInt8(2))
	_ = tx.AddArgument(CadenceString(fmt.Sprintf("%0128d", josh)))
	_ = tx.AddArgument(CadenceString(joshNetworkingKey))
	_ = tx.AddArgument(CadenceString(joshStakingKey))
<<<<<<< HEAD
	_ = tx.AddArgument(CadenceString(joshStakingPOP))
	_ = tx.AddArgument(CadenceUFix64("320000.0"))
=======
	_ = tx.AddArgument(CadenceUFix64("500000.0"))
>>>>>>> 272df6c0

	signAndSubmit(
		t, b, tx,
		[]flow.Address{joshAddress},
		[]crypto.Signer{joshSigner},
		false,
	)

	t.Run("Should be able to setup staking collection which recognizes the locked staking objects", func(t *testing.T) {

		// add a staking collection to the main account
		// the node and delegator in the locked account should be accesible through the staking collection
		tx = createTxWithTemplateAndAuthorizer(b, templates.GenerateCollectionSetup(env), joshAddress)

		signAndSubmit(
			t, b, tx,
			[]flow.Address{joshAddress},
			[]crypto.Signer{joshSigner},
			false,
		)

		verifyStakingCollectionInfo(t, b, env, StakingCollectionInfo{
			accountAddress:     joshAddress.String(),
			unlockedBalance:    "1000000.0",
			lockedBalance:      "500000.0",
			unlockedTokensUsed: "0.0",
			lockedTokensUsed:   "0.0",
			unlockLimit:        "0.0",
			nodes:              []string{joshID},
			delegators:         []DelegatorIDs{},
		})

		tx = createTxWithTemplateAndAuthorizer(b, templates.GenerateCollectionCreateMachineAccountForNodeScript(env), joshAddress)
		_ = tx.AddArgument(CadenceString(joshID))
		_ = tx.AddArgument(cadencePublicKeys)

		result := signAndSubmit(
			t, b, tx,
			[]flow.Address{joshAddress},
			[]crypto.Signer{joshSigner},
			false,
		)

		machineAccounts := make(map[cadence.String]flow.Address)
		machineAccounts[CadenceString(joshID).(cadence.String)] = getMachineAccountFromEvent(t, b, env, result)

		verifyStakingCollectionInfo(t, b, env, StakingCollectionInfo{
			accountAddress:     joshAddress.String(),
			unlockedBalance:    "1000000.0",
			lockedBalance:      "500000.0",
			unlockedTokensUsed: "0.0",
			lockedTokensUsed:   "0.0",
			unlockLimit:        "0.0",
			nodes:              []string{joshID},
			delegators:         []DelegatorIDs{},
			machineAccounts:    machineAccounts,
		})

	})

}

func TestStakingCollectionStakeTokens(t *testing.T) {
	b, adapter, accountKeys, env := newTestSetup(t)
	// Create new keys for the epoch account
	idTableAccountKey, IDTableSigner := accountKeys.NewWithSigner()

	_, _ = initializeAllEpochContracts(t, b, idTableAccountKey, IDTableSigner, &env,
		startEpochCounter, // start epoch counter
		numEpochViews,     // num views per epoch
		numStakingViews,   // num views for staking auction
		numDKGViews,       // num views for DKG phase
		numClusters,       // num collector clusters
		randomSource,      // random source
		rewardIncreaseFactor)

	adminAccountKey, adminSigner := accountKeys.NewWithSigner()
	adminAddress, _ := adapter.CreateAccount(context.Background(), []*flow.AccountKey{adminAccountKey}, nil)

	deployAllCollectionContracts(t, b, adapter, accountKeys, &env, adminAddress, adminSigner)

	joshAddress, _, joshSigner, joshID1, joshID2 := registerStakingCollectionNodesAndDelegators(
		t, b, adapter,
		accountKeys,
		env,
		"1000000.0", "1000000.0",
		adminAccountKey, adminAddress, adminSigner)

	t.Run("Should be able to commit new tokens to the node or delegator in both accounts", func(t *testing.T) {

		// Should fail because stake doesn't exist
		tx := createTxWithTemplateAndAuthorizer(b, templates.GenerateCollectionStakeNewTokens(env), joshAddress)
		_ = tx.AddArgument(CadenceString(accessID))
		_ = tx.AddArgument(cadence.NewOptional(nil))
		_ = tx.AddArgument(CadenceUFix64("10000.0"))

		signAndSubmit(
			t, b, tx,
			[]flow.Address{joshAddress},
			[]crypto.Signer{joshSigner},
			true,
		)

		// Stake new tokens to the locked account node
		tx = createTxWithTemplateAndAuthorizer(b, templates.GenerateCollectionStakeNewTokens(env), joshAddress)
		_ = tx.AddArgument(CadenceString(joshID1))
		_ = tx.AddArgument(cadence.NewOptional(nil))
		_ = tx.AddArgument(CadenceUFix64("10000.0"))

		signAndSubmit(
			t, b, tx,
			[]flow.Address{joshAddress},
			[]crypto.Signer{joshSigner},
			false,
		)

		// Stake new tokens to the unlocked account node
		tx = createTxWithTemplateAndAuthorizer(b, templates.GenerateCollectionStakeNewTokens(env), joshAddress)
		_ = tx.AddArgument(CadenceString(joshID2))
		_ = tx.AddArgument(cadence.NewOptional(nil))
		_ = tx.AddArgument(CadenceUFix64("10000.0"))

		signAndSubmit(
			t, b, tx,
			[]flow.Address{joshAddress},
			[]crypto.Signer{joshSigner},
			false,
		)

		// Stake new tokens to the locked account delegator
		tx = createTxWithTemplateAndAuthorizer(b, templates.GenerateCollectionStakeNewTokens(env), joshAddress)
		_ = tx.AddArgument(CadenceString(joshID1))
		_ = tx.AddArgument(cadence.NewUInt32(1))
		_ = tx.AddArgument(CadenceUFix64("10000.0"))

		signAndSubmit(
			t, b, tx,
			[]flow.Address{joshAddress},
			[]crypto.Signer{joshSigner},
			false,
		)

		// Stake new tokens to the unlocked account delegator
		tx = createTxWithTemplateAndAuthorizer(b, templates.GenerateCollectionStakeNewTokens(env), joshAddress)
		_ = tx.AddArgument(CadenceString(joshID2))
		_ = tx.AddArgument(cadence.NewUInt32(1))
		_ = tx.AddArgument(CadenceUFix64("10000.0"))

		signAndSubmit(
			t, b, tx,
			[]flow.Address{joshAddress},
			[]crypto.Signer{joshSigner},
			false,
		)

		verifyStakingCollectionInfo(t, b, env, StakingCollectionInfo{
			accountAddress:     joshAddress.String(),
			unlockedBalance:    "590000.0",
			lockedBalance:      "0.0",
			unlockedTokensUsed: "390000.0",
			lockedTokensUsed:   "630000.0",
			unlockLimit:        "20000.0",
			nodes:              []string{joshID2, joshID1},
			delegators:         []DelegatorIDs{DelegatorIDs{nodeID: joshID2, id: 1}, DelegatorIDs{nodeID: joshID1, id: 1}},
		})

		verifyStakingInfo(t, b, env, StakingInfo{
			nodeID:                   joshID1,
			delegatorID:              0,
			tokensCommitted:          "330000.0",
			tokensStaked:             "0.0",
			tokensRequestedToUnstake: "0.0",
			tokensUnstaking:          "0.0",
			tokensUnstaked:           "0.0",
			tokensRewarded:           "0.0",
		})

		verifyStakingInfo(t, b, env, StakingInfo{
			nodeID:                   joshID2,
			delegatorID:              0,
			tokensCommitted:          "510000.0",
			tokensStaked:             "0.0",
			tokensRequestedToUnstake: "0.0",
			tokensUnstaking:          "0.0",
			tokensUnstaked:           "0.0",
			tokensRewarded:           "0.0",
		})

		verifyStakingInfo(t, b, env, StakingInfo{
			nodeID:                   joshID1,
			delegatorID:              1,
			tokensCommitted:          "60000.0",
			tokensStaked:             "0.0",
			tokensRequestedToUnstake: "0.0",
			tokensUnstaking:          "0.0",
			tokensUnstaked:           "0.0",
			tokensRewarded:           "0.0",
		})

		verifyStakingInfo(t, b, env, StakingInfo{
			nodeID:                   joshID2,
			delegatorID:              1,
			tokensCommitted:          "510000.0",
			tokensStaked:             "0.0",
			tokensRequestedToUnstake: "0.0",
			tokensUnstaking:          "0.0",
			tokensUnstaked:           "0.0",
			tokensRewarded:           "0.0",
		})
	})

	t.Run("Should be able to unstake tokens from the node or delegator in both accounts", func(t *testing.T) {

		// Should fail because stake doesn't exist
		tx := createTxWithTemplateAndAuthorizer(b, templates.GenerateCollectionRequestUnstaking(env), joshAddress)
		_ = tx.AddArgument(CadenceString(accessID))
		_ = tx.AddArgument(cadence.NewOptional(nil))
		_ = tx.AddArgument(CadenceUFix64("10000.0"))

		signAndSubmit(
			t, b, tx,
			[]flow.Address{joshAddress},
			[]crypto.Signer{joshSigner},
			true,
		)

		// unstake tokens from the locked account node
		tx = createTxWithTemplateAndAuthorizer(b, templates.GenerateCollectionRequestUnstaking(env), joshAddress)
		_ = tx.AddArgument(CadenceString(joshID1))
		_ = tx.AddArgument(cadence.NewOptional(nil))
		_ = tx.AddArgument(CadenceUFix64("10000.0"))

		signAndSubmit(
			t, b, tx,
			[]flow.Address{joshAddress},
			[]crypto.Signer{joshSigner},
			false,
		)

		// unstake tokens from the unlocked account node
		tx = createTxWithTemplateAndAuthorizer(b, templates.GenerateCollectionRequestUnstaking(env), joshAddress)
		_ = tx.AddArgument(CadenceString(joshID2))
		_ = tx.AddArgument(cadence.NewOptional(nil))
		_ = tx.AddArgument(CadenceUFix64("10000.0"))

		signAndSubmit(
			t, b, tx,
			[]flow.Address{joshAddress},
			[]crypto.Signer{joshSigner},
			false,
		)

		// unstake tokens from the locked account delegator
		tx = createTxWithTemplateAndAuthorizer(b, templates.GenerateCollectionRequestUnstaking(env), joshAddress)
		_ = tx.AddArgument(CadenceString(joshID1))
		_ = tx.AddArgument(cadence.NewUInt32(1))
		_ = tx.AddArgument(CadenceUFix64("10000.0"))

		signAndSubmit(
			t, b, tx,
			[]flow.Address{joshAddress},
			[]crypto.Signer{joshSigner},
			false,
		)

		// unstake tokens from the unlocked account delegator
		tx = createTxWithTemplateAndAuthorizer(b, templates.GenerateCollectionRequestUnstaking(env), joshAddress)
		_ = tx.AddArgument(CadenceString(joshID2))
		_ = tx.AddArgument(cadence.NewUInt32(1))
		_ = tx.AddArgument(CadenceUFix64("10000.0"))

		signAndSubmit(
			t, b, tx,
			[]flow.Address{joshAddress},
			[]crypto.Signer{joshSigner},
			false,
		)

		verifyStakingCollectionInfo(t, b, env, StakingCollectionInfo{
			accountAddress:     joshAddress.String(),
			unlockedBalance:    "590000.0",
			lockedBalance:      "0.0",
			unlockedTokensUsed: "390000.0",
			lockedTokensUsed:   "630000.0",
			unlockLimit:        "20000.0",
			nodes:              []string{joshID2, joshID1},
			delegators:         []DelegatorIDs{DelegatorIDs{nodeID: joshID2, id: 1}, DelegatorIDs{nodeID: joshID1, id: 1}},
		})

		verifyStakingInfo(t, b, env, StakingInfo{
			nodeID:                   joshID1,
			delegatorID:              0,
			tokensCommitted:          "320000.0",
			tokensStaked:             "0.0",
			tokensRequestedToUnstake: "0.0",
			tokensUnstaking:          "0.0",
			tokensUnstaked:           "10000.0",
			tokensRewarded:           "0.0",
		})

		verifyStakingInfo(t, b, env, StakingInfo{
			nodeID:                   joshID2,
			delegatorID:              0,
			tokensCommitted:          "500000.0",
			tokensStaked:             "0.0",
			tokensRequestedToUnstake: "0.0",
			tokensUnstaking:          "0.0",
			tokensUnstaked:           "10000.0",
			tokensRewarded:           "0.0",
		})

		verifyStakingInfo(t, b, env, StakingInfo{
			nodeID:                   joshID1,
			delegatorID:              1,
			tokensCommitted:          "50000.0",
			tokensStaked:             "0.0",
			tokensRequestedToUnstake: "0.0",
			tokensUnstaking:          "0.0",
			tokensUnstaked:           "10000.0",
			tokensRewarded:           "0.0",
		})

		verifyStakingInfo(t, b, env, StakingInfo{
			nodeID:                   joshID2,
			delegatorID:              1,
			tokensCommitted:          "500000.0",
			tokensStaked:             "0.0",
			tokensRequestedToUnstake: "0.0",
			tokensUnstaking:          "0.0",
			tokensUnstaked:           "10000.0",
			tokensRewarded:           "0.0",
		})
	})

	t.Run("Should be able to stake unstaked tokens from the node or delegator in both accounts", func(t *testing.T) {

		// Should fail because stake doesn't exist
		tx := createTxWithTemplateAndAuthorizer(b, templates.GenerateCollectionStakeUnstakedTokens(env), joshAddress)
		_ = tx.AddArgument(CadenceString(accessID))
		_ = tx.AddArgument(cadence.NewOptional(nil))
		_ = tx.AddArgument(CadenceUFix64("5000.0"))

		signAndSubmit(
			t, b, tx,
			[]flow.Address{joshAddress},
			[]crypto.Signer{joshSigner},
			true,
		)

		// Stake unstaked tokens to the locked account node
		tx = createTxWithTemplateAndAuthorizer(b, templates.GenerateCollectionStakeUnstakedTokens(env), joshAddress)
		_ = tx.AddArgument(CadenceString(joshID1))
		_ = tx.AddArgument(cadence.NewOptional(nil))
		_ = tx.AddArgument(CadenceUFix64("5000.0"))

		signAndSubmit(
			t, b, tx,
			[]flow.Address{joshAddress},
			[]crypto.Signer{joshSigner},
			false,
		)

		// Stake unstaked tokens to the unlocked account node
		tx = createTxWithTemplateAndAuthorizer(b, templates.GenerateCollectionStakeUnstakedTokens(env), joshAddress)
		_ = tx.AddArgument(CadenceString(joshID2))
		_ = tx.AddArgument(cadence.NewOptional(nil))
		_ = tx.AddArgument(CadenceUFix64("5000.0"))

		signAndSubmit(
			t, b, tx,
			[]flow.Address{joshAddress},
			[]crypto.Signer{joshSigner},
			false,
		)

		// Stake unstaked tokens to the locked account delegator
		tx = createTxWithTemplateAndAuthorizer(b, templates.GenerateCollectionStakeUnstakedTokens(env), joshAddress)
		_ = tx.AddArgument(CadenceString(joshID1))
		_ = tx.AddArgument(cadence.NewUInt32(1))
		_ = tx.AddArgument(CadenceUFix64("5000.0"))

		signAndSubmit(
			t, b, tx,
			[]flow.Address{joshAddress},
			[]crypto.Signer{joshSigner},
			false,
		)

		// Stake unstaked tokens to the unlocked account delegator
		tx = createTxWithTemplateAndAuthorizer(b, templates.GenerateCollectionStakeUnstakedTokens(env), joshAddress)
		_ = tx.AddArgument(CadenceString(joshID2))
		_ = tx.AddArgument(cadence.NewUInt32(1))
		_ = tx.AddArgument(CadenceUFix64("5000.0"))

		signAndSubmit(
			t, b, tx,
			[]flow.Address{joshAddress},
			[]crypto.Signer{joshSigner},
			false,
		)

		verifyStakingCollectionInfo(t, b, env, StakingCollectionInfo{
			accountAddress:     joshAddress.String(),
			unlockedBalance:    "590000.0",
			lockedBalance:      "0.0",
			unlockedTokensUsed: "390000.0",
			lockedTokensUsed:   "630000.0",
			unlockLimit:        "20000.0",
			nodes:              []string{joshID2, joshID1},
			delegators:         []DelegatorIDs{DelegatorIDs{nodeID: joshID2, id: 1}, DelegatorIDs{nodeID: joshID1, id: 1}},
		})

		verifyStakingInfo(t, b, env, StakingInfo{
			nodeID:                   joshID1,
			delegatorID:              0,
			tokensCommitted:          "325000.0",
			tokensStaked:             "0.0",
			tokensRequestedToUnstake: "0.0",
			tokensUnstaking:          "0.0",
			tokensUnstaked:           "5000.0",
			tokensRewarded:           "0.0",
		})

		verifyStakingInfo(t, b, env, StakingInfo{
			nodeID:                   joshID2,
			delegatorID:              0,
			tokensCommitted:          "505000.0",
			tokensStaked:             "0.0",
			tokensRequestedToUnstake: "0.0",
			tokensUnstaking:          "0.0",
			tokensUnstaked:           "5000.0",
			tokensRewarded:           "0.0",
		})

		verifyStakingInfo(t, b, env, StakingInfo{
			nodeID:                   joshID1,
			delegatorID:              1,
			tokensCommitted:          "55000.0",
			tokensStaked:             "0.0",
			tokensRequestedToUnstake: "0.0",
			tokensUnstaking:          "0.0",
			tokensUnstaked:           "5000.0",
			tokensRewarded:           "0.0",
		})

		verifyStakingInfo(t, b, env, StakingInfo{
			nodeID:                   joshID2,
			delegatorID:              1,
			tokensCommitted:          "505000.0",
			tokensStaked:             "0.0",
			tokensRequestedToUnstake: "0.0",
			tokensUnstaking:          "0.0",
			tokensUnstaked:           "5000.0",
			tokensRewarded:           "0.0",
		})
	})

	t.Run("Should be able to withdraw unstaked tokens from the node or delegator in both accounts", func(t *testing.T) {

		// Should fail because stake doesn't exist
		tx := createTxWithTemplateAndAuthorizer(b, templates.GenerateCollectionWithdrawUnstakedTokens(env), joshAddress)
		_ = tx.AddArgument(CadenceString(accessID))
		_ = tx.AddArgument(cadence.NewOptional(nil))
		_ = tx.AddArgument(CadenceUFix64("5000.0"))

		signAndSubmit(
			t, b, tx,
			[]flow.Address{joshAddress},
			[]crypto.Signer{joshSigner},
			true,
		)

		// withdraw unstaked tokens from locked account node
		tx = createTxWithTemplateAndAuthorizer(b, templates.GenerateCollectionWithdrawUnstakedTokens(env), joshAddress)
		_ = tx.AddArgument(CadenceString(joshID1))
		_ = tx.AddArgument(cadence.NewOptional(nil))
		_ = tx.AddArgument(CadenceUFix64("5000.0"))

		signAndSubmit(
			t, b, tx,
			[]flow.Address{joshAddress},
			[]crypto.Signer{joshSigner},
			false,
		)

		// withdraw unstaked tokens from the unlocked account node
		tx = createTxWithTemplateAndAuthorizer(b, templates.GenerateCollectionWithdrawUnstakedTokens(env), joshAddress)
		_ = tx.AddArgument(CadenceString(joshID2))
		_ = tx.AddArgument(cadence.NewOptional(nil))
		_ = tx.AddArgument(CadenceUFix64("5000.0"))

		signAndSubmit(
			t, b, tx,
			[]flow.Address{joshAddress},
			[]crypto.Signer{joshSigner},
			false,
		)

		// withdraw unstaked tokens from the locked account delegator
		tx = createTxWithTemplateAndAuthorizer(b, templates.GenerateCollectionWithdrawUnstakedTokens(env), joshAddress)
		_ = tx.AddArgument(CadenceString(joshID1))
		_ = tx.AddArgument(cadence.NewUInt32(1))
		_ = tx.AddArgument(CadenceUFix64("5000.0"))

		signAndSubmit(
			t, b, tx,
			[]flow.Address{joshAddress},
			[]crypto.Signer{joshSigner},
			false,
		)

		// withdraw unstaked tokens from the unlocked account delegator
		tx = createTxWithTemplateAndAuthorizer(b, templates.GenerateCollectionWithdrawUnstakedTokens(env), joshAddress)
		_ = tx.AddArgument(CadenceString(joshID2))
		_ = tx.AddArgument(cadence.NewUInt32(1))
		_ = tx.AddArgument(CadenceUFix64("5000.0"))

		signAndSubmit(
			t, b, tx,
			[]flow.Address{joshAddress},
			[]crypto.Signer{joshSigner},
			false,
		)

		verifyStakingCollectionInfo(t, b, env, StakingCollectionInfo{
			accountAddress:     joshAddress.String(),
			unlockedBalance:    "600000.0",
			lockedBalance:      "10000.0",
			unlockedTokensUsed: "380000.0",
			lockedTokensUsed:   "630000.0",
			unlockLimit:        "20000.0",
			nodes:              []string{joshID2, joshID1},
			delegators:         []DelegatorIDs{DelegatorIDs{nodeID: joshID2, id: 1}, DelegatorIDs{nodeID: joshID1, id: 1}},
		})

		verifyStakingInfo(t, b, env, StakingInfo{
			nodeID:                   joshID1,
			delegatorID:              0,
			tokensCommitted:          "325000.0",
			tokensStaked:             "0.0",
			tokensRequestedToUnstake: "0.0",
			tokensUnstaking:          "0.0",
			tokensUnstaked:           "0.0",
			tokensRewarded:           "0.0",
		})

		verifyStakingInfo(t, b, env, StakingInfo{
			nodeID:                   joshID2,
			delegatorID:              0,
			tokensCommitted:          "505000.0",
			tokensStaked:             "0.0",
			tokensRequestedToUnstake: "0.0",
			tokensUnstaking:          "0.0",
			tokensUnstaked:           "0.0",
			tokensRewarded:           "0.0",
		})

		verifyStakingInfo(t, b, env, StakingInfo{
			nodeID:                   joshID1,
			delegatorID:              1,
			tokensCommitted:          "55000.0",
			tokensStaked:             "0.0",
			tokensRequestedToUnstake: "0.0",
			tokensUnstaking:          "0.0",
			tokensUnstaked:           "0.0",
			tokensRewarded:           "0.0",
		})

		verifyStakingInfo(t, b, env, StakingInfo{
			nodeID:                   joshID2,
			delegatorID:              1,
			tokensCommitted:          "505000.0",
			tokensStaked:             "0.0",
			tokensRequestedToUnstake: "0.0",
			tokensUnstaking:          "0.0",
			tokensUnstaked:           "0.0",
			tokensRewarded:           "0.0",
		})
	})
}

func TestStakingCollectionRewards(t *testing.T) {
	b, adapter, accountKeys, env := newTestSetup(t)
	// Create new keys for the epoch account
	idTableAccountKey, IDTableSigner := accountKeys.NewWithSigner()

	_, _ = initializeAllEpochContracts(t, b, idTableAccountKey, IDTableSigner, &env,
		startEpochCounter, // start epoch counter
		numEpochViews,     // num views per epoch
		numStakingViews,   // num views for staking auction
		numDKGViews,       // num views for DKG phase
		numClusters,       // num collector clusters
		randomSource,      // random source
		rewardIncreaseFactor)

	adminAccountKey, adminSigner := accountKeys.NewWithSigner()
	adminAddress, _ := adapter.CreateAccount(context.Background(), []*flow.AccountKey{adminAccountKey}, nil)

	deployAllCollectionContracts(t, b, adapter, accountKeys, &env, adminAddress, adminSigner)

	joshAddress, _, joshSigner, joshID1, joshID2 := registerStakingCollectionNodesAndDelegators(
		t, b, adapter,
		accountKeys,
		env,
		"1000000.0", "1000000.0",
		adminAccountKey, adminAddress, adminSigner)

	// end staking auction and epoch, then pay rewards
	tx := createTxWithTemplateAndAuthorizer(b, templates.GenerateEndEpochScript(env), flow.HexToAddress(env.IDTableAddress))
	approvedNodeIDs := generateCadenceNodeDictionary([]string{adminID, joshID})
	err := tx.AddArgument(approvedNodeIDs)
	require.NoError(t, err)
	signAndSubmit(
		t, b, tx,
		[]flow.Address{flow.HexToAddress(env.IDTableAddress)},
		[]crypto.Signer{IDTableSigner},
		false,
	)
	tx = createTxWithTemplateAndAuthorizer(b, templates.GeneratePayRewardsScript(env), flow.HexToAddress(env.IDTableAddress))
	signAndSubmit(
		t, b, tx,
		[]flow.Address{flow.HexToAddress(env.IDTableAddress)},
		[]crypto.Signer{IDTableSigner},
		false,
	)

	t.Run("Should be able to withdraw rewarded tokens from the node or delegator in both accounts", func(t *testing.T) {

		// Should fail because stake doesn't exist
		tx := createTxWithTemplateAndAuthorizer(b, templates.GenerateCollectionWithdrawRewardedTokens(env), joshAddress)
		_ = tx.AddArgument(CadenceString(accessID))
		_ = tx.AddArgument(cadence.NewOptional(nil))
		_ = tx.AddArgument(CadenceUFix64("5000.0"))

		signAndSubmit(
			t, b, tx,
			[]flow.Address{joshAddress},
			[]crypto.Signer{joshSigner},
			true,
		)

		// withdraw rewarded tokens to the locked account node
		tx = createTxWithTemplateAndAuthorizer(b, templates.GenerateCollectionWithdrawRewardedTokens(env), joshAddress)
		_ = tx.AddArgument(CadenceString(joshID1))
		_ = tx.AddArgument(cadence.NewOptional(nil))
		_ = tx.AddArgument(CadenceUFix64("5000.0"))

		signAndSubmit(
			t, b, tx,
			[]flow.Address{joshAddress},
			[]crypto.Signer{joshSigner},
			false,
		)

		// withdraw rewarded tokens to the unlocked account node
		tx = createTxWithTemplateAndAuthorizer(b, templates.GenerateCollectionWithdrawRewardedTokens(env), joshAddress)
		_ = tx.AddArgument(CadenceString(joshID2))
		_ = tx.AddArgument(cadence.NewOptional(nil))
		_ = tx.AddArgument(CadenceUFix64("5000.0"))

		signAndSubmit(
			t, b, tx,
			[]flow.Address{joshAddress},
			[]crypto.Signer{joshSigner},
			false,
		)

		// withdraw rewarded tokens to the locked account delegator
		tx = createTxWithTemplateAndAuthorizer(b, templates.GenerateCollectionWithdrawRewardedTokens(env), joshAddress)
		_ = tx.AddArgument(CadenceString(joshID1))
		_ = tx.AddArgument(cadence.NewUInt32(1))
		_ = tx.AddArgument(CadenceUFix64("5000.0"))

		signAndSubmit(
			t, b, tx,
			[]flow.Address{joshAddress},
			[]crypto.Signer{joshSigner},
			false,
		)

		// withdraw rewarded tokens to the unlocked account delegator
		tx = createTxWithTemplateAndAuthorizer(b, templates.GenerateCollectionWithdrawRewardedTokens(env), joshAddress)
		_ = tx.AddArgument(CadenceString(joshID2))
		_ = tx.AddArgument(cadence.NewUInt32(1))
		_ = tx.AddArgument(CadenceUFix64("5000.0"))

		signAndSubmit(
			t, b, tx,
			[]flow.Address{joshAddress},
			[]crypto.Signer{joshSigner},
			false,
		)

		verifyStakingCollectionInfo(t, b, env, StakingCollectionInfo{
			accountAddress:     joshAddress.String(),
			unlockedBalance:    "650000.0",
			lockedBalance:      "0.0",
			unlockedTokensUsed: "370000.0",
			lockedTokensUsed:   "630000.0",
			unlockLimit:        "0.0",
			nodes:              []string{joshID2, joshID1},
			delegators:         []DelegatorIDs{DelegatorIDs{nodeID: joshID2, id: 1}, DelegatorIDs{nodeID: joshID1, id: 1}},
		})

		verifyStakingInfo(t, b, env, StakingInfo{
			nodeID:                   joshID1,
			delegatorID:              0,
			tokensCommitted:          "0.0",
			tokensStaked:             "320000.0",
			tokensRequestedToUnstake: "0.0",
			tokensUnstaking:          "0.0",
			tokensUnstaked:           "0.0",
			tokensRewarded:           "290620.435",
		})

		verifyStakingInfo(t, b, env, StakingInfo{
			nodeID:                   joshID2,
			delegatorID:              0,
			tokensCommitted:          "0.0",
			tokensStaked:             "500000.0",
			tokensRequestedToUnstake: "0.0",
			tokensUnstaking:          "0.0",
			tokensUnstaked:           "0.0",
			tokensRewarded:           "487700.725",
		})

		verifyStakingInfo(t, b, env, StakingInfo{
			nodeID:                   joshID1,
			delegatorID:              1,
			tokensCommitted:          "0.0",
			tokensStaked:             "50000.0",
			tokensRequestedToUnstake: "0.0",
			tokensUnstaking:          "0.0",
			tokensUnstaked:           "0.0",
			tokensRewarded:           "36970.8025",
		})

		verifyStakingInfo(t, b, env, StakingInfo{
			nodeID:                   joshID2,
			delegatorID:              1,
			tokensCommitted:          "0.0",
			tokensStaked:             "500000.0",
			tokensRequestedToUnstake: "0.0",
			tokensUnstaking:          "0.0",
			tokensUnstaked:           "0.0",
			tokensRewarded:           "414708.025",
		})
	})

	t.Run("Should be able to stake rewarded tokens for the node or delegator in both accounts", func(t *testing.T) {

		// Should fail because stake doesn't exist
		tx := createTxWithTemplateAndAuthorizer(b, templates.GenerateCollectionStakeRewardedTokens(env), joshAddress)
		_ = tx.AddArgument(CadenceString(accessID))
		_ = tx.AddArgument(cadence.NewOptional(nil))
		_ = tx.AddArgument(CadenceUFix64("5000.0"))

		signAndSubmit(
			t, b, tx,
			[]flow.Address{joshAddress},
			[]crypto.Signer{joshSigner},
			true,
		)

		// withdraw rewarded tokens to the locked account node
		tx = createTxWithTemplateAndAuthorizer(b, templates.GenerateCollectionStakeRewardedTokens(env), joshAddress)
		_ = tx.AddArgument(CadenceString(joshID1))
		_ = tx.AddArgument(cadence.NewOptional(nil))
		_ = tx.AddArgument(CadenceUFix64("5000.0"))

		signAndSubmit(
			t, b, tx,
			[]flow.Address{joshAddress},
			[]crypto.Signer{joshSigner},
			false,
		)

		// withdraw rewarded tokens to the unlocked account node
		tx = createTxWithTemplateAndAuthorizer(b, templates.GenerateCollectionStakeRewardedTokens(env), joshAddress)
		_ = tx.AddArgument(CadenceString(joshID2))
		_ = tx.AddArgument(cadence.NewOptional(nil))
		_ = tx.AddArgument(CadenceUFix64("5000.0"))

		signAndSubmit(
			t, b, tx,
			[]flow.Address{joshAddress},
			[]crypto.Signer{joshSigner},
			false,
		)

		// withdraw rewarded tokens to the locked account delegator
		tx = createTxWithTemplateAndAuthorizer(b, templates.GenerateCollectionStakeRewardedTokens(env), joshAddress)
		_ = tx.AddArgument(CadenceString(joshID1))
		_ = tx.AddArgument(cadence.NewUInt32(1))
		_ = tx.AddArgument(CadenceUFix64("5000.0"))

		signAndSubmit(
			t, b, tx,
			[]flow.Address{joshAddress},
			[]crypto.Signer{joshSigner},
			false,
		)

		// withdraw rewarded tokens to the unlocked account delegator
		tx = createTxWithTemplateAndAuthorizer(b, templates.GenerateCollectionStakeRewardedTokens(env), joshAddress)
		_ = tx.AddArgument(CadenceString(joshID2))
		_ = tx.AddArgument(cadence.NewUInt32(1))
		_ = tx.AddArgument(CadenceUFix64("5000.0"))

		signAndSubmit(
			t, b, tx,
			[]flow.Address{joshAddress},
			[]crypto.Signer{joshSigner},
			false,
		)

		verifyStakingCollectionInfo(t, b, env, StakingCollectionInfo{
			accountAddress:     joshAddress.String(),
			unlockedBalance:    "650000.0",
			lockedBalance:      "0.0",
			unlockedTokensUsed: "380000.0",
			lockedTokensUsed:   "630000.0",
			unlockLimit:        "10000.0",
			nodes:              []string{joshID2, joshID1},
			delegators:         []DelegatorIDs{DelegatorIDs{nodeID: joshID2, id: 1}, DelegatorIDs{nodeID: joshID1, id: 1}},
		})

		verifyStakingInfo(t, b, env, StakingInfo{
			nodeID:                   joshID1,
			delegatorID:              0,
			tokensCommitted:          "5000.0",
			tokensStaked:             "320000.0",
			tokensRequestedToUnstake: "0.0",
			tokensUnstaking:          "0.0",
			tokensUnstaked:           "0.0",
			tokensRewarded:           "285620.435",
		})

		verifyStakingInfo(t, b, env, StakingInfo{
			nodeID:                   joshID2,
			delegatorID:              0,
			tokensCommitted:          "5000.0",
			tokensStaked:             "500000.0",
			tokensRequestedToUnstake: "0.0",
			tokensUnstaking:          "0.0",
			tokensUnstaked:           "0.0",
			tokensRewarded:           "482700.725",
		})

		verifyStakingInfo(t, b, env, StakingInfo{
			nodeID:                   joshID1,
			delegatorID:              1,
			tokensCommitted:          "5000.0",
			tokensStaked:             "50000.0",
			tokensRequestedToUnstake: "0.0",
			tokensUnstaking:          "0.0",
			tokensUnstaked:           "0.0",
			tokensRewarded:           "31970.8025",
		})

		verifyStakingInfo(t, b, env, StakingInfo{
			nodeID:                   joshID2,
			delegatorID:              1,
			tokensCommitted:          "5000.0",
			tokensStaked:             "500000.0",
			tokensRequestedToUnstake: "0.0",
			tokensUnstaking:          "0.0",
			tokensUnstaked:           "0.0",
			tokensRewarded:           "409708.025",
		})
	})

	t.Run("Should be able to unstake All tokens from node in locked and unlocked accounts", func(t *testing.T) {

		// Should fail because stake doesn't exist
		tx := createTxWithTemplateAndAuthorizer(b, templates.GenerateCollectionUnstakeAll(env), joshAddress)
		_ = tx.AddArgument(CadenceString(accessID))

		signAndSubmit(
			t, b, tx,
			[]flow.Address{joshAddress},
			[]crypto.Signer{joshSigner},
			true,
		)

		// unstake all tokens to the locked account node
		tx = createTxWithTemplateAndAuthorizer(b, templates.GenerateCollectionUnstakeAll(env), joshAddress)
		_ = tx.AddArgument(CadenceString(joshID1))

		signAndSubmit(
			t, b, tx,
			[]flow.Address{joshAddress},
			[]crypto.Signer{joshSigner},
			false,
		)

		// unstake all tokens to the unlocked account node
		tx = createTxWithTemplateAndAuthorizer(b, templates.GenerateCollectionUnstakeAll(env), joshAddress)
		_ = tx.AddArgument(CadenceString(joshID2))

		signAndSubmit(
			t, b, tx,
			[]flow.Address{joshAddress},
			[]crypto.Signer{joshSigner},
			false,
		)

		verifyStakingCollectionInfo(t, b, env, StakingCollectionInfo{
			accountAddress:     joshAddress.String(),
			unlockedBalance:    "650000.0",
			lockedBalance:      "0.0",
			unlockedTokensUsed: "380000.0",
			lockedTokensUsed:   "630000.0",
			unlockLimit:        "10000.0",
			nodes:              []string{joshID2, joshID1},
			delegators:         []DelegatorIDs{DelegatorIDs{nodeID: joshID2, id: 1}, DelegatorIDs{nodeID: joshID1, id: 1}},
		})

		verifyStakingInfo(t, b, env, StakingInfo{
			nodeID:                   joshID1,
			delegatorID:              0,
			tokensCommitted:          "0.0",
			tokensStaked:             "320000.0",
			tokensRequestedToUnstake: "320000.0",
			tokensUnstaking:          "0.0",
			tokensUnstaked:           "5000.0",
			tokensRewarded:           "285620.435",
		})

		verifyStakingInfo(t, b, env, StakingInfo{
			nodeID:                   joshID2,
			delegatorID:              0,
			tokensCommitted:          "0.0",
			tokensStaked:             "500000.0",
			tokensRequestedToUnstake: "500000.0",
			tokensUnstaking:          "0.0",
			tokensUnstaked:           "5000.0",
			tokensRewarded:           "482700.725",
		})

		verifyStakingInfo(t, b, env, StakingInfo{
			nodeID:                   joshID1,
			delegatorID:              1,
			tokensCommitted:          "5000.0",
			tokensStaked:             "50000.0",
			tokensRequestedToUnstake: "0.0",
			tokensUnstaking:          "0.0",
			tokensUnstaked:           "0.0",
			tokensRewarded:           "31970.8025",
		})

		verifyStakingInfo(t, b, env, StakingInfo{
			nodeID:                   joshID2,
			delegatorID:              1,
			tokensCommitted:          "5000.0",
			tokensStaked:             "500000.0",
			tokensRequestedToUnstake: "0.0",
			tokensUnstaking:          "0.0",
			tokensUnstaked:           "0.0",
			tokensRewarded:           "409708.025",
		})
	})

	t.Run("Should be able to stake rewards from all the nodes and delegators an account owns", func(t *testing.T) {

		// withdraw rewarded tokens to the locked account node
		tx = createTxWithTemplateAndAuthorizer(b, templates.GenerateCollectionRestakeAllStakersTokens(env), joshAddress)

		signAndSubmit(
			t, b, tx,
			[]flow.Address{joshAddress},
			[]crypto.Signer{joshSigner},
			false,
		)
	})

}

func TestStakingCollectionCloseStake(t *testing.T) {

	b, adapter, accountKeys, env := newTestSetup(t)
	// Create new keys for the epoch account
	idTableAccountKey, IDTableSigner := accountKeys.NewWithSigner()

	_, _ = initializeAllEpochContracts(t, b, idTableAccountKey, IDTableSigner, &env,
		startEpochCounter, // start epoch counter
		numEpochViews,     // num views per epoch
		numStakingViews,   // num views for staking auction
		numDKGViews,       // num views for DKG phase
		numClusters,       // num collector clusters
		randomSource,      // random source
		rewardIncreaseFactor)

	adminAccountKey, adminSigner := accountKeys.NewWithSigner()
	adminAddress, _ := adapter.CreateAccount(context.Background(), []*flow.AccountKey{adminAccountKey}, nil)

	deployAllCollectionContracts(t, b, adapter, accountKeys, &env, adminAddress, adminSigner)

	joshAddress, _, joshSigner, joshID1, joshID2 := registerStakingCollectionNodesAndDelegators(
		t, b, adapter,
		accountKeys,
		env,
		"1000000.0", "1000000.0",
		adminAccountKey, adminAddress, adminSigner)

	t.Run("Should fail to close a stake and delegation stored in the locked account if there are tokens in a 'staked' state", func(t *testing.T) {

		// Should fail because node isn't ready to be closed. tokens in committed bucket
		tx := createTxWithTemplateAndAuthorizer(b, templates.GenerateCollectionCloseStake(env), joshAddress)
		_ = tx.AddArgument(CadenceString(joshID1))
		_ = tx.AddArgument(cadence.NewOptional(nil))

		signAndSubmit(
			t, b, tx,
			[]flow.Address{joshAddress},
			[]crypto.Signer{joshSigner},
			true,
		)

		tx = createTxWithTemplateAndAuthorizer(b, templates.GenerateCollectionCloseStake(env), joshAddress)
		_ = tx.AddArgument(CadenceString(joshID1))
		_ = tx.AddArgument(cadence.NewOptional(cadence.NewUInt32(1)))

		signAndSubmit(
			t, b, tx,
			[]flow.Address{joshAddress},
			[]crypto.Signer{joshSigner},
			true,
		)

		// Should fail because node isn't ready to be closed.
		tx = createTxWithTemplateAndAuthorizer(b, templates.GenerateCollectionCloseStake(env), joshAddress)
		_ = tx.AddArgument(CadenceString(joshID2))
		_ = tx.AddArgument(cadence.NewOptional(nil))

		signAndSubmit(
			t, b, tx,
			[]flow.Address{joshAddress},
			[]crypto.Signer{joshSigner},
			true,
		)

		tx = createTxWithTemplateAndAuthorizer(b, templates.GenerateCollectionCloseStake(env), joshAddress)
		_ = tx.AddArgument(CadenceString(joshID2))
		_ = tx.AddArgument(cadence.NewOptional(cadence.NewUInt32(1)))

		signAndSubmit(
			t, b, tx,
			[]flow.Address{joshAddress},
			[]crypto.Signer{joshSigner},
			true,
		)

		// End staking auction and epoch
		endStakingMoveTokens(t, b, env, flow.HexToAddress(env.IDTableAddress), IDTableSigner,
			[]string{adminID, joshID},
		)

		// Should fail because node isn't ready to be closed. tokens in staked bucket
		tx = createTxWithTemplateAndAuthorizer(b, templates.GenerateCollectionCloseStake(env), joshAddress)
		_ = tx.AddArgument(CadenceString(joshID1))
		_ = tx.AddArgument(cadence.NewOptional(nil))

		signAndSubmit(
			t, b, tx,
			[]flow.Address{joshAddress},
			[]crypto.Signer{joshSigner},
			true,
		)

		tx = createTxWithTemplateAndAuthorizer(b, templates.GenerateCollectionCloseStake(env), joshAddress)
		_ = tx.AddArgument(CadenceString(joshID1))
		_ = tx.AddArgument(cadence.NewOptional(cadence.NewUInt32(1)))

		signAndSubmit(
			t, b, tx,
			[]flow.Address{joshAddress},
			[]crypto.Signer{joshSigner},
			true,
		)

		// Should fail because node isn't ready to be closed. tokens in staked
		tx = createTxWithTemplateAndAuthorizer(b, templates.GenerateCollectionCloseStake(env), joshAddress)
		_ = tx.AddArgument(CadenceString(joshID2))
		_ = tx.AddArgument(cadence.NewOptional(nil))

		signAndSubmit(
			t, b, tx,
			[]flow.Address{joshAddress},
			[]crypto.Signer{joshSigner},
			true,
		)

		tx = createTxWithTemplateAndAuthorizer(b, templates.GenerateCollectionCloseStake(env), joshAddress)
		_ = tx.AddArgument(CadenceString(joshID2))
		_ = tx.AddArgument(cadence.NewOptional(cadence.NewUInt32(1)))

		signAndSubmit(
			t, b, tx,
			[]flow.Address{joshAddress},
			[]crypto.Signer{joshSigner},
			true,
		)

		verifyStakingCollectionInfo(t, b, env, StakingCollectionInfo{
			accountAddress:     joshAddress.String(),
			unlockedBalance:    "630000.0",
			lockedBalance:      "0.0",
			unlockedTokensUsed: "370000.0",
			lockedTokensUsed:   "630000.0",
			unlockLimit:        "0.0",
			nodes:              []string{joshID2, joshID1},
			delegators:         []DelegatorIDs{DelegatorIDs{nodeID: joshID2, id: 1}, DelegatorIDs{nodeID: joshID1, id: 1}},
		})

		// Request Unstaking all staked tokens from joshID1
		tx = createTxWithTemplateAndAuthorizer(b, templates.GenerateCollectionUnstakeAll(env), joshAddress)
		_ = tx.AddArgument(CadenceString(joshID1))

		signAndSubmit(
			t, b, tx,
			[]flow.Address{joshAddress},
			[]crypto.Signer{joshSigner},
			false,
		)

		// Request Unstaking all delegated tokens to joshID1
		tx = createTxWithTemplateAndAuthorizer(b, templates.GenerateCollectionRequestUnstaking(env), joshAddress)
		_ = tx.AddArgument(CadenceString(joshID1))
		_ = tx.AddArgument(cadence.NewOptional(cadence.NewUInt32(1)))
		_ = tx.AddArgument(CadenceUFix64("50000.0"))

		signAndSubmit(
			t, b, tx,
			[]flow.Address{joshAddress},
			[]crypto.Signer{joshSigner},
			false,
		)

		// Request Unstaking all delegated tokens to joshID2
		tx = createTxWithTemplateAndAuthorizer(b, templates.GenerateCollectionRequestUnstaking(env), joshAddress)
		_ = tx.AddArgument(CadenceString(joshID2))
		_ = tx.AddArgument(cadence.NewOptional(cadence.NewUInt32(1)))
		_ = tx.AddArgument(CadenceUFix64("500000.0"))

		signAndSubmit(
			t, b, tx,
			[]flow.Address{joshAddress},
			[]crypto.Signer{joshSigner},
			false,
		)

		// Request Unstaking all staked tokens from joshID2
		tx = createTxWithTemplateAndAuthorizer(b, templates.GenerateCollectionUnstakeAll(env), joshAddress)
		_ = tx.AddArgument(CadenceString(joshID2))

		signAndSubmit(
			t, b, tx,
			[]flow.Address{joshAddress},
			[]crypto.Signer{joshSigner},
			false,
		)

		// End staking auction and epoch
		endStakingMoveTokens(t, b, env, flow.HexToAddress(env.IDTableAddress), IDTableSigner,
			[]string{adminID, joshID},
		)

		// Should fail because node isn't ready to be closed. tokens in unstaking bucket
		tx = createTxWithTemplateAndAuthorizer(b, templates.GenerateCollectionCloseStake(env), joshAddress)
		_ = tx.AddArgument(CadenceString(joshID1))
		_ = tx.AddArgument(cadence.NewOptional(nil))

		signAndSubmit(
			t, b, tx,
			[]flow.Address{joshAddress},
			[]crypto.Signer{joshSigner},
			true,
		)

		tx = createTxWithTemplateAndAuthorizer(b, templates.GenerateCollectionCloseStake(env), joshAddress)
		_ = tx.AddArgument(CadenceString(joshID1))
		_ = tx.AddArgument(cadence.NewOptional(cadence.NewUInt32(1)))

		signAndSubmit(
			t, b, tx,
			[]flow.Address{joshAddress},
			[]crypto.Signer{joshSigner},
			true,
		)

		// Should fail because node isn't ready to be closed. tokens in unstaking
		tx = createTxWithTemplateAndAuthorizer(b, templates.GenerateCollectionCloseStake(env), joshAddress)
		_ = tx.AddArgument(CadenceString(joshID2))
		_ = tx.AddArgument(cadence.NewOptional(nil))

		signAndSubmit(
			t, b, tx,
			[]flow.Address{joshAddress},
			[]crypto.Signer{joshSigner},
			true,
		)

		tx = createTxWithTemplateAndAuthorizer(b, templates.GenerateCollectionCloseStake(env), joshAddress)
		_ = tx.AddArgument(CadenceString(joshID2))
		_ = tx.AddArgument(cadence.NewOptional(cadence.NewUInt32(1)))

		signAndSubmit(
			t, b, tx,
			[]flow.Address{joshAddress},
			[]crypto.Signer{joshSigner},
			true,
		)

		endStakingMoveTokens(t, b, env, flow.HexToAddress(env.IDTableAddress), IDTableSigner,
			[]string{adminID, joshID},
		)

		verifyStakingInfo(t, b, env, StakingInfo{
			nodeID:                   joshID1,
			delegatorID:              1,
			tokensCommitted:          "0.0",
			tokensStaked:             "0.0",
			tokensRequestedToUnstake: "0.0",
			tokensUnstaking:          "0.0",
			tokensUnstaked:           "50000.0",
			tokensRewarded:           "0.0",
		})

		verifyStakingInfo(t, b, env, StakingInfo{
			nodeID:                   joshID1,
			delegatorID:              0,
			tokensCommitted:          "0.0",
			tokensStaked:             "0.0",
			tokensRequestedToUnstake: "0.0",
			tokensUnstaking:          "0.0",
			tokensUnstaked:           "320000.0",
			tokensRewarded:           "0.0",
		})

		// Should close stake for the node becuase all tokens are able to be withdrawn
		tx = createTxWithTemplateAndAuthorizer(b, templates.GenerateCollectionCloseStake(env), joshAddress)
		_ = tx.AddArgument(CadenceString(joshID1))
		_ = tx.AddArgument(cadence.NewOptional(nil))

		signAndSubmit(
			t, b, tx,
			[]flow.Address{joshAddress},
			[]crypto.Signer{joshSigner},
			false,
		)

		verifyStakingCollectionInfo(t, b, env, StakingCollectionInfo{
			accountAddress:     joshAddress.String(),
			unlockedBalance:    "630000.0",
			lockedBalance:      "320000.0",
			unlockedTokensUsed: "370000.0",
			lockedTokensUsed:   "630000.0",
			unlockLimit:        "0.0",
			nodes:              []string{joshID2},
			delegators:         []DelegatorIDs{DelegatorIDs{nodeID: joshID2, id: 1}, DelegatorIDs{nodeID: joshID1, id: 1}},
		})

		// should close stake for the delegator because all tokens are able to be withdrawn
		tx = createTxWithTemplateAndAuthorizer(b, templates.GenerateCollectionCloseStake(env), joshAddress)
		_ = tx.AddArgument(CadenceString(joshID1))
		_ = tx.AddArgument(cadence.NewOptional(cadence.NewUInt32(1)))

		signAndSubmit(
			t, b, tx,
			[]flow.Address{joshAddress},
			[]crypto.Signer{joshSigner},
			false,
		)

		verifyStakingCollectionInfo(t, b, env, StakingCollectionInfo{
			accountAddress:     joshAddress.String(),
			unlockedBalance:    "630000.0",
			lockedBalance:      "370000.0",
			unlockedTokensUsed: "370000.0",
			lockedTokensUsed:   "630000.0",
			unlockLimit:        "0.0",
			nodes:              []string{joshID2},
			delegators:         []DelegatorIDs{DelegatorIDs{nodeID: joshID2, id: 1}},
		})

		// Should close stake because tokens are able to be withdrawn
		tx = createTxWithTemplateAndAuthorizer(b, templates.GenerateCollectionCloseStake(env), joshAddress)
		_ = tx.AddArgument(CadenceString(joshID2))
		_ = tx.AddArgument(cadence.NewOptional(nil))

		signAndSubmit(
			t, b, tx,
			[]flow.Address{joshAddress},
			[]crypto.Signer{joshSigner},
			false,
		)

		tx = createTxWithTemplateAndAuthorizer(b, templates.GenerateCollectionCloseStake(env), joshAddress)
		_ = tx.AddArgument(CadenceString(joshID2))
		_ = tx.AddArgument(cadence.NewOptional(cadence.NewUInt32(1)))

		signAndSubmit(
			t, b, tx,
			[]flow.Address{joshAddress},
			[]crypto.Signer{joshSigner},
			false,
		)

		verifyStakingCollectionInfo(t, b, env, StakingCollectionInfo{
			accountAddress:     joshAddress.String(),
			unlockedBalance:    "1000000.0",
			lockedBalance:      "1000000.0",
			unlockedTokensUsed: "0.0",
			lockedTokensUsed:   "0.0",
			unlockLimit:        "0.0",
			nodes:              []string{},
			delegators:         []DelegatorIDs{},
		})
	})

}

func TestDoesAccountHaveStakingCollection(t *testing.T) {

	b, adapter, accountKeys, env := newTestSetup(t)
	// Create new keys for the epoch account
	idTableAccountKey, IDTableSigner := accountKeys.NewWithSigner()

	_, _ = initializeAllEpochContracts(t, b, idTableAccountKey, IDTableSigner, &env,
		startEpochCounter, // start epoch counter
		numEpochViews,     // num views per epoch
		numStakingViews,   // num views for staking auction
		numDKGViews,       // num views for DKG phase
		numClusters,       // num collector clusters
		randomSource,      // random source
		rewardIncreaseFactor)

	adminAccountKey, adminSigner := accountKeys.NewWithSigner()
	adminAddress, _ := adapter.CreateAccount(context.Background(), []*flow.AccountKey{adminAccountKey}, nil)

	deployAllCollectionContracts(t, b, adapter, accountKeys, &env, adminAddress, adminSigner)

	t.Run("Should fail because account was not created with staking collection", func(t *testing.T) {
		joshAddress, _, _ := createLockedAccountPairWithBalances(
			t, b, adapter,
			accountKeys,
			env,
			"1000000000.0",
			"1000000.0", "1000000.0",
			adminAccountKey, adminAddress, adminSigner)

		result := executeScriptAndCheck(t, b, templates.GenerateCollectionDoesAccountHaveStakingCollection(env), [][]byte{jsoncdc.MustEncode(cadence.Address(joshAddress))})
		assertEqual(t, cadence.NewBool(false), result)
	})

	t.Run("Should fail because account was not created with staking collection", func(t *testing.T) {
		joshAddress, _, _, _, _ := registerStakingCollectionNodesAndDelegators(
			t, b, adapter,
			accountKeys,
			env,
			"1000000.0", "1000000.0",
			adminAccountKey, adminAddress, adminSigner)

		result := executeScriptAndCheck(t, b, templates.GenerateCollectionDoesAccountHaveStakingCollection(env), [][]byte{jsoncdc.MustEncode(cadence.Address(joshAddress))})
		assertEqual(t, cadence.NewBool(true), result)
	})
}

func TestStakingCollectionRemoveNodeStaker(t *testing.T) {

	t.Run("Should fail to transfer a node staker because account uses locked tokens", func(t *testing.T) {
		b, adapter, accountKeys, env := newTestSetup(t)
		// Create new keys for the epoch account
		idTableAccountKey, IDTableSigner := accountKeys.NewWithSigner()

		_, _ = initializeAllEpochContracts(t, b, idTableAccountKey, IDTableSigner, &env,
			startEpochCounter, // start epoch counter
			numEpochViews,     // num views per epoch
			numStakingViews,   // num views for staking auction
			numDKGViews,       // num views for DKG phase
			numClusters,       // num collector clusters
			randomSource,      // random source
			rewardIncreaseFactor)

		adminAccountKey, adminSigner := accountKeys.NewWithSigner()
		adminAddress, _ := adapter.CreateAccount(context.Background(), []*flow.AccountKey{adminAccountKey}, nil)

		deployAllCollectionContracts(t, b, adapter, accountKeys, &env, adminAddress, adminSigner)

		jeffAddress1, _, jeffSigner1, jeffID1_1, _ := registerStakingCollectionNodesAndDelegators(
			t, b, adapter,
			accountKeys,
			env,
			"1000000.0", "1000000.0",
			adminAccountKey, adminAddress, adminSigner)

		// Create a locked account pair with tokens in both accounts
		jeffAddress2, _, jeff2Signer := createLockedAccountPairWithBalances(
			t, b, adapter,
			accountKeys,
			env,
			"1000000000.0",
			"1000000.0", "1000000.0",
			adminAccountKey, adminAddress, adminSigner)

		tx := createTxWithTemplateAndAuthorizer(b, templates.GenerateCollectionSetup(env), jeffAddress2)

		signAndSubmit(
			t, b, tx,
			[]flow.Address{jeffAddress2},
			[]crypto.Signer{jeff2Signer},
			false,
		)

		tx = createTxWithTemplateAndAuthorizer(b, templates.GenerateCollectionTransferNode(env), jeffAddress1)
		_ = tx.AddArgument(CadenceString(jeffID1_1))
		_ = tx.AddArgument(cadence.NewAddress(jeffAddress2))

		signAndSubmit(
			t, b, tx,
			[]flow.Address{jeffAddress1},
			[]crypto.Signer{jeffSigner1},
			true,
		)
	})

	t.Run("Should fail to transfer a node delegator because account uses locked tokens", func(t *testing.T) {
		b, adapter, accountKeys, env := newTestSetup(t)
		// Create new keys for the epoch account
		idTableAccountKey, IDTableSigner := accountKeys.NewWithSigner()

		_, _ = initializeAllEpochContracts(t, b, idTableAccountKey, IDTableSigner, &env,
			startEpochCounter, // start epoch counter
			numEpochViews,     // num views per epoch
			numStakingViews,   // num views for staking auction
			numDKGViews,       // num views for DKG phase
			numClusters,       // num collector clusters
			randomSource,      // random source
			rewardIncreaseFactor)

		adminAccountKey, adminSigner := accountKeys.NewWithSigner()
		adminAddress, _ := adapter.CreateAccount(context.Background(), []*flow.AccountKey{adminAccountKey}, nil)

		deployAllCollectionContracts(t, b, adapter, accountKeys, &env, adminAddress, adminSigner)

		jeffAddress1, _, jeffSigner1, jeffID1_1, _ := registerStakingCollectionNodesAndDelegators(
			t, b, adapter,
			accountKeys,
			env,
			"1000000.0", "1000000.0",
			adminAccountKey, adminAddress, adminSigner)

		// Create a locked account pair with tokens in both accounts
		jeffAddress2, _, jeff2Signer := createLockedAccountPairWithBalances(
			t, b, adapter,
			accountKeys,
			env,
			"1000000000.0",
			"1000000.0", "1000000.0",
			adminAccountKey, adminAddress, adminSigner)

		tx := createTxWithTemplateAndAuthorizer(b, templates.GenerateCollectionSetup(env), jeffAddress2)

		signAndSubmit(
			t, b, tx,
			[]flow.Address{jeffAddress2},
			[]crypto.Signer{jeff2Signer},
			false,
		)

		tx = createTxWithTemplateAndAuthorizer(b, templates.GenerateCollectionTransferDelegator(env), jeffAddress1)
		_ = tx.AddArgument(CadenceString(jeffID1_1))
		_ = tx.AddArgument(cadence.NewUInt32(1))
		_ = tx.AddArgument(cadence.NewAddress(jeffAddress2))

		signAndSubmit(
			t, b, tx,
			[]flow.Address{jeffAddress1},
			[]crypto.Signer{jeffSigner1},
			true,
		)
	})

	t.Run("Should be able to transfer a node staker stored in Staking Collection between accounts.", func(t *testing.T) {
		b, adapter, accountKeys, env := newTestSetup(t)
		// Create new keys for the epoch account
		idTableAccountKey, IDTableSigner := accountKeys.NewWithSigner()

		_, _ = initializeAllEpochContracts(t, b, idTableAccountKey, IDTableSigner, &env,
			startEpochCounter, // start epoch counter
			numEpochViews,     // num views per epoch
			numStakingViews,   // num views for staking auction
			numDKGViews,       // num views for DKG phase
			numClusters,       // num collector clusters
			randomSource,      // random source
			rewardIncreaseFactor)

		adminAccountKey, adminSigner := accountKeys.NewWithSigner()
		adminAddress, _ := adapter.CreateAccount(context.Background(), []*flow.AccountKey{adminAccountKey}, nil)

		deployAllCollectionContracts(t, b, adapter, accountKeys, &env, adminAddress, adminSigner)

		jeffAddress1, _, jeffSigner1, jeffID1_1, jeffID1_2 := registerStakingCollectionNodesAndDelegators(
			t, b, adapter,
			accountKeys,
			env,
			"0.0", "2000000.0",
			adminAccountKey, adminAddress, adminSigner)

		// Create a locked account pair with tokens in both accounts
		jeffAddress2, _, jeff2Signer := createLockedAccountPairWithBalances(
			t, b, adapter,
			accountKeys,
			env,
			"1000000000.0",
			"0.0", "2000000.0",
			adminAccountKey, adminAddress, adminSigner)

		tx := createTxWithTemplateAndAuthorizer(b, templates.GenerateCollectionSetup(env), jeffAddress2)

		signAndSubmit(
			t, b, tx,
			[]flow.Address{jeffAddress2},
			[]crypto.Signer{jeff2Signer},
			false,
		)

		verifyStakingCollectionInfo(t, b, env, StakingCollectionInfo{
			accountAddress:     jeffAddress1.String(),
			unlockedBalance:    "630000.00000000",
			lockedBalance:      "0.00000000",
			unlockedTokensUsed: "1000000.00000000",
			lockedTokensUsed:   "0.00000000",
			unlockLimit:        "370000.00000000",
			nodes:              []string{jeffID1_2, jeffID1_1},
			delegators:         []DelegatorIDs{DelegatorIDs{nodeID: jeffID1_2, id: 1}, DelegatorIDs{nodeID: jeffID1_1, id: 1}},
		})

		verifyStakingCollectionInfo(t, b, env, StakingCollectionInfo{
			accountAddress:     jeffAddress2.String(),
			unlockedBalance:    "2000000.00000000",
			lockedBalance:      "0.00000000",
			unlockedTokensUsed: "0.00000000",
			lockedTokensUsed:   "0.00000000",
			unlockLimit:        "0.00000000",
			nodes:              []string{},
			delegators:         []DelegatorIDs{},
		})

		tx = createTxWithTemplateAndAuthorizer(b, templates.GenerateCollectionTransferNode(env), jeffAddress1)
		_ = tx.AddArgument(CadenceString(jeffID1_2))
		_ = tx.AddArgument(cadence.NewAddress(jeffAddress2))

		signAndSubmit(
			t, b, tx,
			[]flow.Address{jeffAddress1},
			[]crypto.Signer{jeffSigner1},
			false,
		)

		verifyStakingCollectionInfo(t, b, env, StakingCollectionInfo{
			accountAddress:     jeffAddress2.String(),
			unlockedBalance:    "2000000.0",
			lockedBalance:      "0.0",
			unlockedTokensUsed: "500000.0",
			lockedTokensUsed:   "0.0",
			unlockLimit:        "0.0",
			nodes:              []string{jeffID1_2},
			delegators:         []DelegatorIDs{},
		})
	})

	t.Run("Should be able to transfer a delegator stored in Staking Collection between accounts.", func(t *testing.T) {
		b, adapter, accountKeys, env := newTestSetup(t)
		// Create new keys for the epoch account
		idTableAccountKey, IDTableSigner := accountKeys.NewWithSigner()

		_, _ = initializeAllEpochContracts(t, b, idTableAccountKey, IDTableSigner, &env,
			startEpochCounter, // start epoch counter
			numEpochViews,     // num views per epoch
			numStakingViews,   // num views for staking auction
			numDKGViews,       // num views for DKG phase
			numClusters,       // num collector clusters
			randomSource,      // random source
			rewardIncreaseFactor)

		adminAccountKey, adminSigner := accountKeys.NewWithSigner()
		adminAddress, _ := adapter.CreateAccount(context.Background(), []*flow.AccountKey{adminAccountKey}, nil)

		deployAllCollectionContracts(t, b, adapter, accountKeys, &env, adminAddress, adminSigner)

		jeffAddress1, _, jeffSigner1, jeffID1_1, jeffID1_2 := registerStakingCollectionNodesAndDelegators(
			t, b, adapter,
			accountKeys,
			env,
			"0.0", "2000000.0",
			adminAccountKey, adminAddress, adminSigner)

		// Create a locked account pair with tokens in both accounts
		jeffAddress2, _, jeff2Signer := createLockedAccountPairWithBalances(
			t, b, adapter,
			accountKeys,
			env,
			"1000000000.0",
			"0.0", "2000000.0",
			adminAccountKey, adminAddress, adminSigner)

		tx := createTxWithTemplateAndAuthorizer(b, templates.GenerateCollectionSetup(env), jeffAddress2)

		signAndSubmit(
			t, b, tx,
			[]flow.Address{jeffAddress2},
			[]crypto.Signer{jeff2Signer},
			false,
		)

		verifyStakingCollectionInfo(t, b, env, StakingCollectionInfo{
			accountAddress:     jeffAddress1.String(),
			unlockedBalance:    "630000.00000000",
			lockedBalance:      "0.00000000",
			unlockedTokensUsed: "1000000.00000000",
			lockedTokensUsed:   "0.00000000",
			unlockLimit:        "370000.00000000",
			nodes:              []string{jeffID1_2, jeffID1_1},
			delegators:         []DelegatorIDs{DelegatorIDs{nodeID: jeffID1_2, id: 1}, DelegatorIDs{nodeID: jeffID1_1, id: 1}},
		})

		verifyStakingCollectionInfo(t, b, env, StakingCollectionInfo{
			accountAddress:     jeffAddress2.String(),
			unlockedBalance:    "2000000.00000000",
			lockedBalance:      "0.00000000",
			unlockedTokensUsed: "0.00000000",
			lockedTokensUsed:   "0.00000000",
			unlockLimit:        "0.00000000",
			nodes:              []string{},
			delegators:         []DelegatorIDs{},
		})

		tx = createTxWithTemplateAndAuthorizer(b, templates.GenerateCollectionTransferDelegator(env), jeffAddress1)
		_ = tx.AddArgument(CadenceString(jeffID1_2))
		_ = tx.AddArgument(cadence.NewUInt32(1))
		_ = tx.AddArgument(cadence.NewAddress(jeffAddress2))

		signAndSubmit(
			t, b, tx,
			[]flow.Address{jeffAddress1},
			[]crypto.Signer{jeffSigner1},
			false,
		)

		verifyStakingCollectionInfo(t, b, env, StakingCollectionInfo{
			accountAddress:     jeffAddress2.String(),
			unlockedBalance:    "2000000.0",
			lockedBalance:      "0.0",
			unlockedTokensUsed: "500000.0",
			lockedTokensUsed:   "0.0",
			unlockLimit:        "0.0",
			nodes:              []string{},
			delegators:         []DelegatorIDs{DelegatorIDs{nodeID: jeffID1_2, id: 1}},
		})
	})

	t.Run("Should fail because attempts to transfer node stored in locked account.", func(t *testing.T) {
		b, adapter, accountKeys, env := newTestSetup(t)
		// Create new keys for the epoch account
		idTableAccountKey, IDTableSigner := accountKeys.NewWithSigner()

		_, _ = initializeAllEpochContracts(t, b, idTableAccountKey, IDTableSigner, &env,
			startEpochCounter, // start epoch counter
			numEpochViews,     // num views per epoch
			numStakingViews,   // num views for staking auction
			numDKGViews,       // num views for DKG phase
			numClusters,       // num collector clusters
			randomSource,      // random source
			rewardIncreaseFactor)

		adminAccountKey, adminSigner := accountKeys.NewWithSigner()
		adminAddress, _ := adapter.CreateAccount(context.Background(), []*flow.AccountKey{adminAccountKey}, nil)

		deployAllCollectionContracts(t, b, adapter, accountKeys, &env, adminAddress, adminSigner)

		jeffAddress1, _, jeffSigner1, jeffID1_1, jeffID1_2 := registerStakingCollectionNodesAndDelegators(
			t, b, adapter,
			accountKeys,
			env,
			"0.0", "2000000.0",
			adminAccountKey, adminAddress, adminSigner)

		// Create a locked account pair with tokens in both accounts
		jeffAddress2, _, jeff2Signer := createLockedAccountPairWithBalances(
			t, b, adapter,
			accountKeys,
			env,
			"1000000000.0",
			"0.0", "2000000.0",
			adminAccountKey, adminAddress, adminSigner)

		tx := createTxWithTemplateAndAuthorizer(b, templates.GenerateCollectionSetup(env), jeffAddress2)

		signAndSubmit(
			t, b, tx,
			[]flow.Address{jeffAddress2},
			[]crypto.Signer{jeff2Signer},
			false,
		)

		verifyStakingCollectionInfo(t, b, env, StakingCollectionInfo{
			accountAddress:     jeffAddress1.String(),
			unlockedBalance:    "630000.00000000",
			lockedBalance:      "0.00000000",
			unlockedTokensUsed: "1000000.00000000",
			lockedTokensUsed:   "0.00000000",
			unlockLimit:        "370000.00000000",
			nodes:              []string{jeffID1_2, jeffID1_1},
			delegators:         []DelegatorIDs{DelegatorIDs{nodeID: jeffID1_2, id: 1}, DelegatorIDs{nodeID: jeffID1_1, id: 1}},
		})

		tx = createTxWithTemplateAndAuthorizer(b, templates.GenerateCollectionTransferNode(env), jeffAddress1)
		_ = tx.AddArgument(CadenceString(jeffID1_1))
		_ = tx.AddArgument(cadence.NewAddress(jeffAddress2))

		signAndSubmit(
			t, b, tx,
			[]flow.Address{jeffAddress1},
			[]crypto.Signer{jeffSigner1},
			true,
		)
	})

	t.Run("Should fail because attempts to transfer delegator stored in locked account.", func(t *testing.T) {
		b, adapter, accountKeys, env := newTestSetup(t)
		// Create new keys for the epoch account
		idTableAccountKey, IDTableSigner := accountKeys.NewWithSigner()

		_, _ = initializeAllEpochContracts(t, b, idTableAccountKey, IDTableSigner, &env,
			startEpochCounter, // start epoch counter
			numEpochViews,     // num views per epoch
			numStakingViews,   // num views for staking auction
			numDKGViews,       // num views for DKG phase
			numClusters,       // num collector clusters
			randomSource,      // random source
			rewardIncreaseFactor)

		adminAccountKey, adminSigner := accountKeys.NewWithSigner()
		adminAddress, _ := adapter.CreateAccount(context.Background(), []*flow.AccountKey{adminAccountKey}, nil)

		deployAllCollectionContracts(t, b, adapter, accountKeys, &env, adminAddress, adminSigner)

		jeffAddress1, _, jeffSigner1, jeffID1_1, jeffID1_2 := registerStakingCollectionNodesAndDelegators(
			t, b, adapter,
			accountKeys,
			env,
			"0.0", "2000000.0",
			adminAccountKey, adminAddress, adminSigner)

		// Create a locked account pair with tokens in both accounts
		jeffAddress2, _, jeff2Signer := createLockedAccountPairWithBalances(
			t, b, adapter,
			accountKeys,
			env,
			"1000000000.0",
			"0.0", "2000000.0",
			adminAccountKey, adminAddress, adminSigner)

		tx := createTxWithTemplateAndAuthorizer(b, templates.GenerateCollectionSetup(env), jeffAddress2)

		signAndSubmit(
			t, b, tx,
			[]flow.Address{jeffAddress2},
			[]crypto.Signer{jeff2Signer},
			false,
		)

		verifyStakingCollectionInfo(t, b, env, StakingCollectionInfo{
			accountAddress:     jeffAddress1.String(),
			unlockedBalance:    "630000.00000000",
			lockedBalance:      "0.00000000",
			unlockedTokensUsed: "1000000.00000000",
			lockedTokensUsed:   "0.00000000",
			unlockLimit:        "370000.00000000",
			nodes:              []string{jeffID1_2, jeffID1_1},
			delegators:         []DelegatorIDs{DelegatorIDs{nodeID: jeffID1_2, id: 1}, DelegatorIDs{nodeID: jeffID1_1, id: 1}},
		})

		tx = createTxWithTemplateAndAuthorizer(b, templates.GenerateCollectionTransferDelegator(env), jeffAddress1)
		_ = tx.AddArgument(CadenceString(jeffID1_1))
		_ = tx.AddArgument(cadence.NewUInt32(1))
		_ = tx.AddArgument(cadence.NewAddress(jeffAddress2))

		signAndSubmit(
			t, b, tx,
			[]flow.Address{jeffAddress1},
			[]crypto.Signer{jeffSigner1},
			true,
		)
	})

}

func TestStakingCollectionCreateNewTokenHolder(t *testing.T) {

	t.Run("Should be able to create a new token holder object with a new account and staking collection", func(t *testing.T) {
		b, adapter, accountKeys, env := newTestSetup(t)
		// Create new keys for the epoch account
		idTableAccountKey, IDTableSigner := accountKeys.NewWithSigner()

		_, _ = initializeAllEpochContracts(t, b, idTableAccountKey, IDTableSigner, &env,
			startEpochCounter, // start epoch counter
			numEpochViews,     // num views per epoch
			numStakingViews,   // num views for staking auction
			numDKGViews,       // num views for DKG phase
			numClusters,       // num collector clusters
			randomSource,      // random source
			rewardIncreaseFactor)

		adminAccountKey, adminSigner := accountKeys.NewWithSigner()
		adminAddress, _ := adapter.CreateAccount(context.Background(), []*flow.AccountKey{adminAccountKey}, nil)

		deployAllCollectionContracts(t, b, adapter, accountKeys, &env, adminAddress, adminSigner)

		jeffAddress2, lockedAddress, jeff2Signer := createLockedAccountPairWithBalances(
			t, b, adapter,
			accountKeys,
			env,
			"1000000000.0",
			"400000.0", "1.0",
			adminAccountKey, adminAddress, adminSigner)

		tx := createTxWithTemplateAndAuthorizer(b, templates.GenerateRegisterLockedNodeScript(env), jeffAddress2)

		userNodeID1 := "0000000000000000000000000000000000000000000000000000000000000001"
		stakingKey, nodeOneStakingKey, _, nodeOneNetworkingKey := generateKeysForNodeRegistration(t)
		nodeOneStakingKeyPOP := generateKeyPOP(t, stakingKey)

		_ = tx.AddArgument(CadenceString(userNodeID1))
		_ = tx.AddArgument(cadence.NewUInt8(4))
		_ = tx.AddArgument(CadenceString(fmt.Sprintf("%0128d", 1)))
		_ = tx.AddArgument(CadenceString(nodeOneNetworkingKey))
		_ = tx.AddArgument(CadenceString(nodeOneStakingKey))
		_ = tx.AddArgument(CadenceString(nodeOneStakingKeyPOP))
		_ = tx.AddArgument(CadenceUFix64("320000.0"))

		signAndSubmit(
			t, b, tx,
			[]flow.Address{jeffAddress2},
			[]crypto.Signer{jeff2Signer},
			false,
		)

		tx = createTxWithTemplateAndAuthorizer(b, templates.GenerateCollectionCreateNewTokenHolderAccountScript(env), lockedAddress)

		publicKeys := make([]cadence.Value, 1)
		newAccountKey, newAccountSigner := accountKeys.NewWithSigner()
		publicKey, err := sdktemplates.AccountKeyToCadenceCryptoKey(newAccountKey)
		require.NoError(t, err)
		publicKeys[0] = publicKey
		cadencePublicKeys := cadence.NewArray(publicKeys)
		_ = tx.AddArgument(cadencePublicKeys)

		serviceSigner, _ := b.ServiceKey().Signer()

		// Sign and submit the transaction
		err = tx.SignPayload(lockedAddress, 0, adminSigner)
		assert.NoError(t, err)
		err = tx.SignEnvelope(b.ServiceKey().Address, b.ServiceKey().Index, serviceSigner)
		require.NoError(t, err)

		flowtx := convert.SDKTransactionToFlow(*tx)

		err = b.AddTransaction(*flowtx)
		require.NoError(t, err)
		result, err := b.ExecuteNextTransaction()
		require.NoError(t, err)
		require.NoError(t, result.Error)

		// Search emitted events from the transaction result
		// to find the address of the locked tokens contract
		var newAccountAddr flow.Address

		for _, event := range result.Events {
			if event.Type == flow.EventAccountCreated {
				accountCreatedEvent := flow.AccountCreatedEvent(event)
				newAccountAddr = accountCreatedEvent.Address()
				break
			}
		}

		// Commit the result as a block
		_, err = b.CommitBlock()
		require.NoError(t, err)

		verifyStakingCollectionInfo(t, b, env, StakingCollectionInfo{
			accountAddress:     newAccountAddr.String(),
			unlockedBalance:    "0.000000",
			lockedBalance:      "80000.00000000",
			unlockedTokensUsed: "0.00000000",
			lockedTokensUsed:   "0.00000000",
			unlockLimit:        "0.00000000",
			nodes:              []string{userNodeID1},
			delegators:         []DelegatorIDs{},
		})

		// unstake tokens from the locked account node
		tx = createTxWithTemplateAndAuthorizer(b, templates.GenerateCollectionRequestUnstaking(env), newAccountAddr)
		_ = tx.AddArgument(CadenceString(userNodeID1))
		_ = tx.AddArgument(cadence.NewOptional(nil))
		_ = tx.AddArgument(CadenceUFix64("10000.0"))

		signAndSubmit(
			t, b, tx,
			[]flow.Address{newAccountAddr},
			[]crypto.Signer{newAccountSigner},
			false,
		)
	})
}

func TestStakingCollectionRegisterMultipleNodes(t *testing.T) {

	b, adapter, accountKeys, env := newTestSetup(t)
	// Create new keys for the epoch account
	idTableAccountKey, IDTableSigner := accountKeys.NewWithSigner()

	_, _ = initializeAllEpochContracts(t, b, idTableAccountKey, IDTableSigner, &env,
		startEpochCounter, // start epoch counter
		numEpochViews,     // num views per epoch
		numStakingViews,   // num views for staking auction
		numDKGViews,       // num views for DKG phase
		numClusters,       // num collector clusters
		randomSource,      // random source
		rewardIncreaseFactor)

	adminAccountKey, adminSigner := accountKeys.NewWithSigner()
	adminAddress, _ := adapter.CreateAccount(context.Background(), []*flow.AccountKey{adminAccountKey}, nil)

	deployAllCollectionContracts(t, b, adapter, accountKeys, &env, adminAddress, adminSigner)

	jeffAddress2, _, jeff2Signer := createLockedAccountPairWithBalances(
		t, b, adapter,
		accountKeys,
		env,
		"1000000000.0",
		"0.0", "100000000.0",
		adminAccountKey, adminAddress, adminSigner)

	// Setup the staking collection
	tx := createTxWithTemplateAndAuthorizer(b, templates.GenerateCollectionSetup(env), jeffAddress2)

	signAndSubmit(
		t, b, tx,
		[]flow.Address{jeffAddress2},
		[]crypto.Signer{jeff2Signer},
		false,
	)

	numNodes := 10

	// Create arrays for the node account information
	nodeStakingKeys := make([]cadence.Value, numNodes)
	nodeStakingKeyPOPs := make([]cadence.Value, numNodes)
	nodeNetworkingKeys := make([]cadence.Value, numNodes)
	nodeNetworkingAddresses := make([]cadence.Value, numNodes)
	ids, _, _ := generateNodeIDs(numNodes)
	roles := make([]int, numNodes)
	machineAccountKeys := make([]cadence.Value, numNodes)

	cadenceIDs := make([]cadence.Value, numNodes)
	cadenceRoles := make([]cadence.Value, numNodes)
	cadenceAmounts := make([]cadence.Value, numNodes)

	// Create all the node accounts
	for i := 0; i < numNodes; i++ {
		sk, stakingKey, _, networkingKey := generateKeysForNodeRegistration(t)

		nodeStakingKeys[i] = CadenceString(stakingKey)
		nodeStakingKeyPOPs[i] = CadenceString(generateKeyPOP(t, sk))
		nodeNetworkingKeys[i] = CadenceString(networkingKey)

		nodeNetworkingAddresses[i] = CadenceString(fmt.Sprintf("%0128s", ids[i]))

		cadenceIDs[i] = CadenceString(ids[i])

		cadenceAmounts[i] = CadenceUFix64("2000000.0")

		roles[i] = i%4 + 1
		cadenceRoles[i] = cadence.NewUInt8(uint8(roles[i]))

		if i%4+1 == 1 || i%4+1 == 2 {
			publicKeys := make([]cadence.Value, 1)
			machineAccountKey, _ := accountKeys.NewWithSigner()
			publicKey, err := sdktemplates.AccountKeyToCadenceCryptoKey(machineAccountKey)
			require.NoError(t, err)
			publicKeys[0] = publicKey
			machineAccountKeys[i] = cadence.NewOptional(cadence.NewArray(publicKeys))
		} else {
			machineAccountKeys[i] = cadence.NewOptional(nil)
		}

	}

	t.Run("Should be able to register multiple nodes with the staking collection", func(t *testing.T) {

		tx := createTxWithTemplateAndAuthorizer(b, templates.GenerateCollectionRegisterMultipleNodesScript(env), jeffAddress2)
		_ = tx.AddArgument(cadence.NewArray(cadenceIDs))
		_ = tx.AddArgument(cadence.NewArray(cadenceRoles))
		_ = tx.AddArgument(cadence.NewArray(nodeNetworkingAddresses))
		_ = tx.AddArgument(cadence.NewArray(nodeNetworkingKeys))
		_ = tx.AddArgument(cadence.NewArray(nodeStakingKeys))
		_ = tx.AddArgument(cadence.NewArray(nodeStakingKeyPOPs))
		_ = tx.AddArgument(cadence.NewArray(cadenceAmounts))
		_ = tx.AddArgument(cadence.NewArray(machineAccountKeys))

		signAndSubmit(
			t, b, tx,
			[]flow.Address{jeffAddress2},
			[]crypto.Signer{jeff2Signer},
			false,
		)

		verifyStakingCollectionInfo(t, b, env, StakingCollectionInfo{
			accountAddress:     jeffAddress2.String(),
			unlockedBalance:    "80000000.000000",
			lockedBalance:      "0.00000000",
			unlockedTokensUsed: "20000000.00000000",
			lockedTokensUsed:   "0.00000000",
			unlockLimit:        "0.00000000",
			nodes:              ids,
			delegators:         []DelegatorIDs{},
		})

	})

	t.Run("Should be able to register multiple delegators with the staking collection", func(t *testing.T) {

		tx := createTxWithTemplateAndAuthorizer(b, templates.GenerateCollectionRegisterMultipleDelegatorsScript(env), jeffAddress2)
		_ = tx.AddArgument(cadence.NewArray(cadenceIDs))
		_ = tx.AddArgument(cadence.NewArray(cadenceAmounts))

		signAndSubmit(
			t, b, tx,
			[]flow.Address{jeffAddress2},
			[]crypto.Signer{jeff2Signer},
			false,
		)

		verifyStakingCollectionInfo(t, b, env, StakingCollectionInfo{
			accountAddress:     jeffAddress2.String(),
			unlockedBalance:    "60000000.000000",
			lockedBalance:      "0.00000000",
			unlockedTokensUsed: "40000000.00000000",
			lockedTokensUsed:   "0.00000000",
			unlockLimit:        "0.00000000",
			nodes:              ids,
			delegators:         []DelegatorIDs{},
		})

	})

}<|MERGE_RESOLUTION|>--- conflicted
+++ resolved
@@ -3,9 +3,10 @@
 import (
 	"context"
 	"fmt"
+	"testing"
+
 	"github.com/onflow/flow-emulator/convert"
 	sdktemplates "github.com/onflow/flow-go-sdk/templates"
-	"testing"
 
 	"github.com/onflow/cadence"
 	jsoncdc "github.com/onflow/cadence/encoding/json"
@@ -462,14 +463,8 @@
 	)
 
 	// Create regular accounts
-<<<<<<< HEAD
-	userAddresses, _, userSigners := registerAndMintManyAccounts(t, b, accountKeys, 4)
-	sk, adminStakingKey, _, adminNetworkingKey := generateKeysForNodeRegistration(t)
-	adminStakingKeyPOP := generateKeyPOP(t, sk)
-=======
 	userAddresses, _, userSigners := registerAndMintManyAccounts(t, b, env, accountKeys, 4)
-	_, adminStakingKey, _, adminNetworkingKey := generateKeysForNodeRegistration(t)
->>>>>>> 272df6c0
+	_, adminStakingKey, adminStakingKeyPOP, _, adminNetworkingKey := generateKeysForNodeRegistration(t)
 
 	var amountToCommit interpreter.UFix64Value = 48000000000000
 
@@ -559,8 +554,7 @@
 		"1000000000.0",
 		"1000000.0", "1000000.0",
 		adminAccountKey, adminAddress, adminSigner)
-	sk, joshStakingKey, _, joshNetworkingKey := generateKeysForNodeRegistration(t)
-	joshStakingPOP := generateKeyPOP(t, sk)
+	_, joshStakingKey, joshStakingPOP, _, joshNetworkingKey := generateKeysForNodeRegistration(t)
 
 	// Register a node and a delegator in the locked account
 	tx = createTxWithTemplateAndAuthorizer(b, templates.GenerateRegisterLockedNodeScript(env), joshAddress)
@@ -627,8 +621,7 @@
 
 	t.Run("Should not be able to register a consensus node without a machine account public key", func(t *testing.T) {
 
-		sk, maxStakingKey, _, maxNetworkingKey := generateKeysForNodeRegistration(t)
-		maxStakingPOP := generateKeyPOP(t, sk)
+		_, maxStakingKey, maxStakingPOP, _, maxNetworkingKey := generateKeysForNodeRegistration(t)
 
 		tx = createTxWithTemplateAndAuthorizer(b, templates.GenerateCollectionRegisterNode(env), joshAddress)
 		_ = tx.AddArgument(CadenceString(maxID))
@@ -657,8 +650,7 @@
 
 	t.Run("Should be able to register a second node and delegator in the staking collection", func(t *testing.T) {
 
-		sk, maxStakingKey, _, maxNetworkingKey := generateKeysForNodeRegistration(t)
-		maxStakingPOP := generateKeyPOP(t, sk)
+		_, maxStakingKey, maxStakingPOP, _, maxNetworkingKey := generateKeysForNodeRegistration(t)
 
 		tx = createTxWithTemplateAndAuthorizer(b, templates.GenerateCollectionRegisterNode(env), joshAddress)
 		_ = tx.AddArgument(CadenceString(maxID))
@@ -705,8 +697,7 @@
 
 	t.Run("Should be able to register a collection node in the staking collection and create a machine account", func(t *testing.T) {
 
-		sk, bastianStakingKey, _, bastianNetworkingKey := generateKeysForNodeRegistration(t)
-		bastianStakingPOP := generateKeyPOP(t, sk)
+		_, bastianStakingKey, bastianStakingPOP, _, bastianNetworkingKey := generateKeysForNodeRegistration(t)
 
 		tx = createTxWithTemplateAndAuthorizer(b, templates.GenerateCollectionRegisterNode(env), joshAddress)
 		_ = tx.AddArgument(CadenceString(bastianID))
@@ -714,12 +705,8 @@
 		_ = tx.AddArgument(CadenceString(fmt.Sprintf("%0128d", bastian)))
 		_ = tx.AddArgument(CadenceString(bastianNetworkingKey))
 		_ = tx.AddArgument(CadenceString(bastianStakingKey))
-<<<<<<< HEAD
 		_ = tx.AddArgument(CadenceString(bastianStakingPOP))
-		_ = tx.AddArgument(CadenceUFix64("10000.0"))
-=======
 		_ = tx.AddArgument(CadenceUFix64("250000.0"))
->>>>>>> 272df6c0
 		_ = tx.AddArgument(cadence.NewOptional(cadencePublicKeys))
 
 		result := signAndSubmit(
@@ -787,14 +774,9 @@
 
 	t.Run("Should be able to register a execution and verification node in the staking collection and not create machine accounts", func(t *testing.T) {
 
-<<<<<<< HEAD
-		sk, executionStakingKey, _, executionNetworkingKey := generateKeysForNodeRegistration(t)
-		executionStakingPOP := generateKeyPOP(t, sk)
-=======
 		mintTokensForAccount(t, b, env, joshAddress, "2000000.0")
 
-		_, executionStakingKey, _, executionNetworkingKey := generateKeysForNodeRegistration(t)
->>>>>>> 272df6c0
+		_, executionStakingKey, executionStakingPOP, _, executionNetworkingKey := generateKeysForNodeRegistration(t)
 
 		tx = createTxWithTemplateAndAuthorizer(b, templates.GenerateCollectionRegisterNode(env), joshAddress)
 		_ = tx.AddArgument(CadenceString(executionID))
@@ -802,12 +784,8 @@
 		_ = tx.AddArgument(CadenceString(fmt.Sprintf("%0128d", execution)))
 		_ = tx.AddArgument(CadenceString(executionNetworkingKey))
 		_ = tx.AddArgument(CadenceString(executionStakingKey))
-<<<<<<< HEAD
 		_ = tx.AddArgument(CadenceString(executionStakingPOP))
-		_ = tx.AddArgument(CadenceUFix64("10000.0"))
-=======
 		_ = tx.AddArgument(CadenceUFix64("1250000.0"))
->>>>>>> 272df6c0
 		_ = tx.AddArgument(cadence.NewOptional(nil))
 
 		signAndSubmit(
@@ -829,8 +807,7 @@
 			true,
 		)
 
-		sk, verificationStakingKey, _, verificationNetworkingKey := generateKeysForNodeRegistration(t)
-		verificationStakingPOP := generateKeyPOP(t, sk)
+		_, verificationStakingKey, verificationStakingPOP, _, verificationNetworkingKey := generateKeysForNodeRegistration(t)
 
 		tx = createTxWithTemplateAndAuthorizer(b, templates.GenerateCollectionRegisterNode(env), joshAddress)
 		_ = tx.AddArgument(CadenceString(verificationID))
@@ -838,12 +815,8 @@
 		_ = tx.AddArgument(CadenceString(fmt.Sprintf("%0128d", verification)))
 		_ = tx.AddArgument(CadenceString(verificationNetworkingKey))
 		_ = tx.AddArgument(CadenceString(verificationStakingKey))
-<<<<<<< HEAD
 		_ = tx.AddArgument(CadenceString(verificationStakingPOP))
-		_ = tx.AddArgument(CadenceUFix64("10000.0"))
-=======
 		_ = tx.AddArgument(CadenceUFix64("150000.0"))
->>>>>>> 272df6c0
 		_ = tx.AddArgument(cadence.NewOptional(nil))
 
 		signAndSubmit(
@@ -904,14 +877,8 @@
 	deployAllCollectionContracts(t, b, adapter, accountKeys, &env, adminAddress, adminSigner)
 
 	// Create regular accounts
-<<<<<<< HEAD
-	userAddresses, _, userSigners := registerAndMintManyAccounts(t, b, accountKeys, 4)
-	sk, adminStakingKey, _, adminNetworkingKey := generateKeysForNodeRegistration(t)
-	adminStakingKeyPOP := generateKeyPOP(t, sk)
-=======
 	userAddresses, _, userSigners := registerAndMintManyAccounts(t, b, env, accountKeys, 4)
-	_, adminStakingKey, _, adminNetworkingKey := generateKeysForNodeRegistration(t)
->>>>>>> 272df6c0
+	_, adminStakingKey, adminStakingKeyPOP, _, adminNetworkingKey := generateKeysForNodeRegistration(t)
 
 	var amountToCommit interpreter.UFix64Value = 48000000000000
 
@@ -1019,8 +986,7 @@
 		"1000000.0", "1000000.0",
 		adminAccountKey, adminAddress, adminSigner)
 
-	sk, joshStakingKey, _, joshNetworkingKey := generateKeysForNodeRegistration(t)
-	joshStakingPOP := generateKeyPOP(t, sk)
+	_, joshStakingKey, joshStakingPOP, _, joshNetworkingKey := generateKeysForNodeRegistration(t)
 
 	// Register a node and a delegator in the locked account
 	tx = createTxWithTemplateAndAuthorizer(b, templates.GenerateRegisterLockedNodeScript(env), joshAddress)
@@ -1029,12 +995,8 @@
 	_ = tx.AddArgument(CadenceString(fmt.Sprintf("%0128d", josh)))
 	_ = tx.AddArgument(CadenceString(joshNetworkingKey))
 	_ = tx.AddArgument(CadenceString(joshStakingKey))
-<<<<<<< HEAD
 	_ = tx.AddArgument(CadenceString(joshStakingPOP))
-	_ = tx.AddArgument(CadenceUFix64("320000.0"))
-=======
 	_ = tx.AddArgument(CadenceUFix64("500000.0"))
->>>>>>> 272df6c0
 
 	signAndSubmit(
 		t, b, tx,
@@ -2867,8 +2829,7 @@
 		tx := createTxWithTemplateAndAuthorizer(b, templates.GenerateRegisterLockedNodeScript(env), jeffAddress2)
 
 		userNodeID1 := "0000000000000000000000000000000000000000000000000000000000000001"
-		stakingKey, nodeOneStakingKey, _, nodeOneNetworkingKey := generateKeysForNodeRegistration(t)
-		nodeOneStakingKeyPOP := generateKeyPOP(t, stakingKey)
+		_, nodeOneStakingKey, nodeOneStakingKeyPOP, _, nodeOneNetworkingKey := generateKeysForNodeRegistration(t)
 
 		_ = tx.AddArgument(CadenceString(userNodeID1))
 		_ = tx.AddArgument(cadence.NewUInt8(4))
@@ -3008,10 +2969,10 @@
 
 	// Create all the node accounts
 	for i := 0; i < numNodes; i++ {
-		sk, stakingKey, _, networkingKey := generateKeysForNodeRegistration(t)
+		_, stakingKey, stakingPOP, _, networkingKey := generateKeysForNodeRegistration(t)
 
 		nodeStakingKeys[i] = CadenceString(stakingKey)
-		nodeStakingKeyPOPs[i] = CadenceString(generateKeyPOP(t, sk))
+		nodeStakingKeyPOPs[i] = CadenceString(stakingPOP)
 		nodeNetworkingKeys[i] = CadenceString(networkingKey)
 
 		nodeNetworkingAddresses[i] = CadenceString(fmt.Sprintf("%0128s", ids[i]))
