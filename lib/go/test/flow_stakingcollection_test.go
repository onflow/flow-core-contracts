--- conflicted
+++ resolved
@@ -277,10 +277,7 @@
 
 func TestStakingCollectionDepositTokens(t *testing.T) {
 	b, accountKeys, env := newTestSetup(t)
-<<<<<<< HEAD
-
-=======
->>>>>>> 6e64b6ae
+
 	// Create new keys for the epoch account
 	idTableAccountKey, IDTableSigner := accountKeys.NewWithSigner()
 
@@ -414,10 +411,7 @@
 
 func TestStakingCollectionRegisterNode(t *testing.T) {
 	b, accountKeys, env := newTestSetup(t)
-<<<<<<< HEAD
-
-=======
->>>>>>> 6e64b6ae
+
 	// Create new keys for the epoch account
 	idTableAccountKey, IDTableSigner := accountKeys.NewWithSigner()
 
@@ -727,8 +721,34 @@
 			nodes:              []string{maxID, bastianID, joshID},
 			delegators:         []DelegatorIDs{DelegatorIDs{nodeID: maxID, id: 1}, DelegatorIDs{nodeID: joshID, id: 1}},
 			machineAccounts:    machineAccounts,
-<<<<<<< HEAD
-		})
+		})
+
+		tx = createTxWithTemplateAndAuthorizer(b, templates.GenerateCollectionCreateMachineAccountForNodeScript(env), joshAddress)
+		_ = tx.AddArgument(cadence.NewString(joshID))
+		_ = tx.AddArgument(cadencePublicKeys)
+
+		result := signAndSubmit(
+			t, b, tx,
+			[]flow.Address{b.ServiceKey().Address, joshAddress},
+			[]crypto.Signer{b.ServiceKey().Signer(), joshSigner},
+			false,
+		)
+
+		machineAccounts := make(map[cadence.String]flow.Address)
+		machineAccounts[cadence.NewString(joshID)] = getMachineAccountFromEvent(t, b, env, result)
+
+		verifyStakingCollectionInfo(t, b, env, StakingCollectionInfo{
+			accountAddress:     joshAddress.String(),
+			unlockedBalance:    "1000000.0",
+			lockedBalance:      "680000.0",
+			unlockedTokensUsed: "0.0",
+			lockedTokensUsed:   "0.0",
+			unlockLimit:        "0.0",
+			nodes:              []string{joshID},
+			delegators:         []DelegatorIDs{},
+			machineAccounts:    machineAccounts,
+		})
+
 	})
 
 	t.Run("Should be able to register a execution and verification node in the staking collection and not create machine accounts", func(t *testing.T) {
@@ -792,6 +812,23 @@
 			delegators:         []DelegatorIDs{DelegatorIDs{nodeID: maxID, id: 1}, DelegatorIDs{nodeID: joshID, id: 1}},
 			machineAccounts:    machineAccounts,
 		})
+	})
+
+	t.Run("Should be able to update the networking address for the execution node", func(t *testing.T) {
+
+		tx = createTxWithTemplateAndAuthorizer(b, templates.GenerateCollectionUpdateNetworkingAddressScript(env), joshAddress)
+		_ = tx.AddArgument(cadence.NewString(executionID))
+		_ = tx.AddArgument(cadence.NewString(fmt.Sprintf("%0128d", newAddress)))
+
+		signAndSubmit(
+			t, b, tx,
+			[]flow.Address{b.ServiceKey().Address, joshAddress},
+			[]crypto.Signer{b.ServiceKey().Signer(), joshSigner},
+			false,
+		)
+
+		result := executeScriptAndCheck(t, b, templates.GenerateGetNetworkingAddressScript(env), [][]byte{jsoncdc.MustEncode(cadence.String(executionID))})
+		assertEqual(t, cadence.NewString(fmt.Sprintf("%0128d", newAddress)), result)
 	})
 }
 
@@ -952,8 +989,6 @@
 			unlockLimit:        "0.0",
 			nodes:              []string{joshID},
 			delegators:         []DelegatorIDs{},
-=======
->>>>>>> 6e64b6ae
 		})
 
 		tx = createTxWithTemplateAndAuthorizer(b, templates.GenerateCollectionCreateMachineAccountForNodeScript(env), joshAddress)
@@ -983,91 +1018,9 @@
 		})
 
 	})
-
-<<<<<<< HEAD
-=======
-	t.Run("Should be able to register a execution and verification node in the staking collection and not create machine accounts", func(t *testing.T) {
-
-		_, executionStakingKey, _, executionNetworkingKey := generateKeysForNodeRegistration(t)
-
-		tx = createTxWithTemplateAndAuthorizer(b, templates.GenerateCollectionRegisterNode(env), joshAddress)
-		_ = tx.AddArgument(cadence.NewString(executionID))
-		_ = tx.AddArgument(cadence.NewUInt8(3))
-		_ = tx.AddArgument(cadence.NewString(fmt.Sprintf("%0128d", execution)))
-		_ = tx.AddArgument(cadence.NewString(executionNetworkingKey))
-		_ = tx.AddArgument(cadence.NewString(executionStakingKey))
-		_ = tx.AddArgument(CadenceUFix64("10000.0"))
-		_ = tx.AddArgument(cadence.NewOptional(nil))
-
-		signAndSubmit(
-			t, b, tx,
-			[]flow.Address{b.ServiceKey().Address, joshAddress},
-			[]crypto.Signer{b.ServiceKey().Signer(), joshSigner},
-			false,
-		)
-
-		// Should fail because the execution node does not have a machine account
-		tx = createTxWithTemplateAndAuthorizer(b, templates.GenerateCollectionWithdrawFromMachineAccountScript(env), joshAddress)
-		_ = tx.AddArgument(cadence.NewString(executionID))
-		_ = tx.AddArgument(CadenceUFix64("50.0"))
-
-		signAndSubmit(
-			t, b, tx,
-			[]flow.Address{b.ServiceKey().Address, joshAddress},
-			[]crypto.Signer{b.ServiceKey().Signer(), joshSigner},
-			true,
-		)
-
-		_, verificationStakingKey, _, verificationNetworkingKey := generateKeysForNodeRegistration(t)
-
-		tx = createTxWithTemplateAndAuthorizer(b, templates.GenerateCollectionRegisterNode(env), joshAddress)
-		_ = tx.AddArgument(cadence.NewString(verificationID))
-		_ = tx.AddArgument(cadence.NewUInt8(3))
-		_ = tx.AddArgument(cadence.NewString(fmt.Sprintf("%0128d", verification)))
-		_ = tx.AddArgument(cadence.NewString(verificationNetworkingKey))
-		_ = tx.AddArgument(cadence.NewString(verificationStakingKey))
-		_ = tx.AddArgument(CadenceUFix64("10000.0"))
-		_ = tx.AddArgument(cadence.NewOptional(nil))
-
-		signAndSubmit(
-			t, b, tx,
-			[]flow.Address{b.ServiceKey().Address, joshAddress},
-			[]crypto.Signer{b.ServiceKey().Signer(), joshSigner},
-			false,
-		)
-
-		verifyStakingCollectionInfo(t, b, env, StakingCollectionInfo{
-			accountAddress:     joshAddress.String(),
-			unlockedBalance:    "600050.0",
-			lockedBalance:      "0.0",
-			unlockedTokensUsed: "400000.0",
-			lockedTokensUsed:   "630000.0",
-			unlockLimit:        "0.0",
-			nodes:              []string{maxID, bastianID, executionID, verificationID, joshID},
-			delegators:         []DelegatorIDs{DelegatorIDs{nodeID: maxID, id: 1}, DelegatorIDs{nodeID: joshID, id: 1}},
-			machineAccounts:    machineAccounts,
-		})
-	})
-
-	t.Run("Should be able to update the networking address for the execution node", func(t *testing.T) {
-
-		tx = createTxWithTemplateAndAuthorizer(b, templates.GenerateCollectionUpdateNetworkingAddressScript(env), joshAddress)
-		_ = tx.AddArgument(cadence.NewString(executionID))
-		_ = tx.AddArgument(cadence.NewString(fmt.Sprintf("%0128d", newAddress)))
-
-		signAndSubmit(
-			t, b, tx,
-			[]flow.Address{b.ServiceKey().Address, joshAddress},
-			[]crypto.Signer{b.ServiceKey().Signer(), joshSigner},
-			false,
-		)
-
-		result := executeScriptAndCheck(t, b, templates.GenerateGetNetworkingAddressScript(env), [][]byte{jsoncdc.MustEncode(cadence.String(executionID))})
-		assertEqual(t, cadence.NewString(fmt.Sprintf("%0128d", newAddress)), result)
-	})
 }
 
-func TestStakingCollectionCreateMachineAccountForExistingNode(t *testing.T) {
+func TestStakingCollectionStakeTokens(t *testing.T) {
 	b, accountKeys, env := newTestSetup(t)
 	// Create new keys for the epoch account
 	idTableAccountKey, IDTableSigner := accountKeys.NewWithSigner()
@@ -1083,24 +1036,527 @@
 
 	deployAllCollectionContracts(t, b, accountKeys, &env)
 
-	// Create regular accounts
-	userAddresses, _, userSigners := registerAndMintManyAccounts(t, b, accountKeys, 4)
-	_, adminStakingKey, _, adminNetworkingKey := generateKeysForNodeRegistration(t)
-
-	var amountToCommit interpreter.UFix64Value = 48000000000000
-
-	// and register a normal node outside of the collection
-	registerNode(t, b, env,
-		userAddresses[0],
-		userSigners[0],
-		adminID,
-		fmt.Sprintf("%0128d", admin),
-		adminNetworkingKey,
-		adminStakingKey,
-		amountToCommit,
-		amountToCommit,
-		1,
-		false)
+	joshAddress, _, joshSigner, joshID1, joshID2 := registerStakingCollectionNodesAndDelegators(
+		t, b,
+		accountKeys,
+		env,
+		"1000000.0", "1000000.0")
+
+	t.Run("Should be able to commit new tokens to the node or delegator in both accounts", func(t *testing.T) {
+
+		// Should fail because stake doesn't exist
+		tx := createTxWithTemplateAndAuthorizer(b, templates.GenerateCollectionStakeNewTokens(env), joshAddress)
+		_ = tx.AddArgument(cadence.NewString(accessID))
+		_ = tx.AddArgument(cadence.NewOptional(nil))
+		_ = tx.AddArgument(CadenceUFix64("10000.0"))
+
+		signAndSubmit(
+			t, b, tx,
+			[]flow.Address{b.ServiceKey().Address, joshAddress},
+			[]crypto.Signer{b.ServiceKey().Signer(), joshSigner},
+			true,
+		)
+
+		// Stake new tokens to the locked account node
+		tx = createTxWithTemplateAndAuthorizer(b, templates.GenerateCollectionStakeNewTokens(env), joshAddress)
+		_ = tx.AddArgument(cadence.NewString(joshID1))
+		_ = tx.AddArgument(cadence.NewOptional(nil))
+		_ = tx.AddArgument(CadenceUFix64("10000.0"))
+
+		signAndSubmit(
+			t, b, tx,
+			[]flow.Address{b.ServiceKey().Address, joshAddress},
+			[]crypto.Signer{b.ServiceKey().Signer(), joshSigner},
+			false,
+		)
+
+		// Stake new tokens to the unlocked account node
+		tx = createTxWithTemplateAndAuthorizer(b, templates.GenerateCollectionStakeNewTokens(env), joshAddress)
+		_ = tx.AddArgument(cadence.NewString(joshID2))
+		_ = tx.AddArgument(cadence.NewOptional(nil))
+		_ = tx.AddArgument(CadenceUFix64("10000.0"))
+
+		signAndSubmit(
+			t, b, tx,
+			[]flow.Address{b.ServiceKey().Address, joshAddress},
+			[]crypto.Signer{b.ServiceKey().Signer(), joshSigner},
+			false,
+		)
+
+		// Stake new tokens to the locked account delegator
+		tx = createTxWithTemplateAndAuthorizer(b, templates.GenerateCollectionStakeNewTokens(env), joshAddress)
+		_ = tx.AddArgument(cadence.NewString(joshID1))
+		_ = tx.AddArgument(cadence.NewUInt32(1))
+		_ = tx.AddArgument(CadenceUFix64("10000.0"))
+
+		signAndSubmit(
+			t, b, tx,
+			[]flow.Address{b.ServiceKey().Address, joshAddress},
+			[]crypto.Signer{b.ServiceKey().Signer(), joshSigner},
+			false,
+		)
+
+		// Stake new tokens to the unlocked account delegator
+		tx = createTxWithTemplateAndAuthorizer(b, templates.GenerateCollectionStakeNewTokens(env), joshAddress)
+		_ = tx.AddArgument(cadence.NewString(joshID2))
+		_ = tx.AddArgument(cadence.NewUInt32(1))
+		_ = tx.AddArgument(CadenceUFix64("10000.0"))
+
+		signAndSubmit(
+			t, b, tx,
+			[]flow.Address{b.ServiceKey().Address, joshAddress},
+			[]crypto.Signer{b.ServiceKey().Signer(), joshSigner},
+			false,
+		)
+
+		verifyStakingCollectionInfo(t, b, env, StakingCollectionInfo{
+			accountAddress:     joshAddress.String(),
+			unlockedBalance:    "590000.0",
+			lockedBalance:      "0.0",
+			unlockedTokensUsed: "390000.0",
+			lockedTokensUsed:   "630000.0",
+			unlockLimit:        "20000.0",
+			nodes:              []string{joshID2, joshID1},
+			delegators:         []DelegatorIDs{DelegatorIDs{nodeID: joshID2, id: 1}, DelegatorIDs{nodeID: joshID1, id: 1}},
+		})
+
+		verifyStakingInfo(t, b, env, StakingInfo{
+			nodeID:                   joshID1,
+			delegatorID:              0,
+			tokensCommitted:          "330000.0",
+			tokensStaked:             "0.0",
+			tokensRequestedToUnstake: "0.0",
+			tokensUnstaking:          "0.0",
+			tokensUnstaked:           "0.0",
+			tokensRewarded:           "0.0",
+		})
+
+		verifyStakingInfo(t, b, env, StakingInfo{
+			nodeID:                   joshID2,
+			delegatorID:              0,
+			tokensCommitted:          "510000.0",
+			tokensStaked:             "0.0",
+			tokensRequestedToUnstake: "0.0",
+			tokensUnstaking:          "0.0",
+			tokensUnstaked:           "0.0",
+			tokensRewarded:           "0.0",
+		})
+
+		verifyStakingInfo(t, b, env, StakingInfo{
+			nodeID:                   joshID1,
+			delegatorID:              1,
+			tokensCommitted:          "60000.0",
+			tokensStaked:             "0.0",
+			tokensRequestedToUnstake: "0.0",
+			tokensUnstaking:          "0.0",
+			tokensUnstaked:           "0.0",
+			tokensRewarded:           "0.0",
+		})
+
+		verifyStakingInfo(t, b, env, StakingInfo{
+			nodeID:                   joshID2,
+			delegatorID:              1,
+			tokensCommitted:          "510000.0",
+			tokensStaked:             "0.0",
+			tokensRequestedToUnstake: "0.0",
+			tokensUnstaking:          "0.0",
+			tokensUnstaked:           "0.0",
+			tokensRewarded:           "0.0",
+		})
+	})
+
+	t.Run("Should be able to unstake tokens from the node or delegator in both accounts", func(t *testing.T) {
+
+		// Should fail because stake doesn't exist
+		tx := createTxWithTemplateAndAuthorizer(b, templates.GenerateCollectionRequestUnstaking(env), joshAddress)
+		_ = tx.AddArgument(cadence.NewString(accessID))
+		_ = tx.AddArgument(cadence.NewOptional(nil))
+		_ = tx.AddArgument(CadenceUFix64("10000.0"))
+
+		signAndSubmit(
+			t, b, tx,
+			[]flow.Address{b.ServiceKey().Address, joshAddress},
+			[]crypto.Signer{b.ServiceKey().Signer(), joshSigner},
+			true,
+		)
+
+		// unstake tokens from the locked account node
+		tx = createTxWithTemplateAndAuthorizer(b, templates.GenerateCollectionRequestUnstaking(env), joshAddress)
+		_ = tx.AddArgument(cadence.NewString(joshID1))
+		_ = tx.AddArgument(cadence.NewOptional(nil))
+		_ = tx.AddArgument(CadenceUFix64("10000.0"))
+
+		signAndSubmit(
+			t, b, tx,
+			[]flow.Address{b.ServiceKey().Address, joshAddress},
+			[]crypto.Signer{b.ServiceKey().Signer(), joshSigner},
+			false,
+		)
+
+		// unstake tokens from the unlocked account node
+		tx = createTxWithTemplateAndAuthorizer(b, templates.GenerateCollectionRequestUnstaking(env), joshAddress)
+		_ = tx.AddArgument(cadence.NewString(joshID2))
+		_ = tx.AddArgument(cadence.NewOptional(nil))
+		_ = tx.AddArgument(CadenceUFix64("10000.0"))
+
+		signAndSubmit(
+			t, b, tx,
+			[]flow.Address{b.ServiceKey().Address, joshAddress},
+			[]crypto.Signer{b.ServiceKey().Signer(), joshSigner},
+			false,
+		)
+
+		// unstake tokens from the locked account delegator
+		tx = createTxWithTemplateAndAuthorizer(b, templates.GenerateCollectionRequestUnstaking(env), joshAddress)
+		_ = tx.AddArgument(cadence.NewString(joshID1))
+		_ = tx.AddArgument(cadence.NewUInt32(1))
+		_ = tx.AddArgument(CadenceUFix64("10000.0"))
+
+		signAndSubmit(
+			t, b, tx,
+			[]flow.Address{b.ServiceKey().Address, joshAddress},
+			[]crypto.Signer{b.ServiceKey().Signer(), joshSigner},
+			false,
+		)
+
+		// unstake tokens from the unlocked account delegator
+		tx = createTxWithTemplateAndAuthorizer(b, templates.GenerateCollectionRequestUnstaking(env), joshAddress)
+		_ = tx.AddArgument(cadence.NewString(joshID2))
+		_ = tx.AddArgument(cadence.NewUInt32(1))
+		_ = tx.AddArgument(CadenceUFix64("10000.0"))
+
+		signAndSubmit(
+			t, b, tx,
+			[]flow.Address{b.ServiceKey().Address, joshAddress},
+			[]crypto.Signer{b.ServiceKey().Signer(), joshSigner},
+			false,
+		)
+
+		verifyStakingCollectionInfo(t, b, env, StakingCollectionInfo{
+			accountAddress:     joshAddress.String(),
+			unlockedBalance:    "590000.0",
+			lockedBalance:      "0.0",
+			unlockedTokensUsed: "390000.0",
+			lockedTokensUsed:   "630000.0",
+			unlockLimit:        "20000.0",
+			nodes:              []string{joshID2, joshID1},
+			delegators:         []DelegatorIDs{DelegatorIDs{nodeID: joshID2, id: 1}, DelegatorIDs{nodeID: joshID1, id: 1}},
+		})
+
+		verifyStakingInfo(t, b, env, StakingInfo{
+			nodeID:                   joshID1,
+			delegatorID:              0,
+			tokensCommitted:          "320000.0",
+			tokensStaked:             "0.0",
+			tokensRequestedToUnstake: "0.0",
+			tokensUnstaking:          "0.0",
+			tokensUnstaked:           "10000.0",
+			tokensRewarded:           "0.0",
+		})
+
+		verifyStakingInfo(t, b, env, StakingInfo{
+			nodeID:                   joshID2,
+			delegatorID:              0,
+			tokensCommitted:          "500000.0",
+			tokensStaked:             "0.0",
+			tokensRequestedToUnstake: "0.0",
+			tokensUnstaking:          "0.0",
+			tokensUnstaked:           "10000.0",
+			tokensRewarded:           "0.0",
+		})
+
+		verifyStakingInfo(t, b, env, StakingInfo{
+			nodeID:                   joshID1,
+			delegatorID:              1,
+			tokensCommitted:          "50000.0",
+			tokensStaked:             "0.0",
+			tokensRequestedToUnstake: "0.0",
+			tokensUnstaking:          "0.0",
+			tokensUnstaked:           "10000.0",
+			tokensRewarded:           "0.0",
+		})
+
+		verifyStakingInfo(t, b, env, StakingInfo{
+			nodeID:                   joshID2,
+			delegatorID:              1,
+			tokensCommitted:          "500000.0",
+			tokensStaked:             "0.0",
+			tokensRequestedToUnstake: "0.0",
+			tokensUnstaking:          "0.0",
+			tokensUnstaked:           "10000.0",
+			tokensRewarded:           "0.0",
+		})
+	})
+
+	t.Run("Should be able to stake unstaked tokens from the node or delegator in both accounts", func(t *testing.T) {
+
+		// Should fail because stake doesn't exist
+		tx := createTxWithTemplateAndAuthorizer(b, templates.GenerateCollectionStakeUnstakedTokens(env), joshAddress)
+		_ = tx.AddArgument(cadence.NewString(accessID))
+		_ = tx.AddArgument(cadence.NewOptional(nil))
+		_ = tx.AddArgument(CadenceUFix64("5000.0"))
+
+		signAndSubmit(
+			t, b, tx,
+			[]flow.Address{b.ServiceKey().Address, joshAddress},
+			[]crypto.Signer{b.ServiceKey().Signer(), joshSigner},
+			true,
+		)
+
+		// Stake unstaked tokens to the locked account node
+		tx = createTxWithTemplateAndAuthorizer(b, templates.GenerateCollectionStakeUnstakedTokens(env), joshAddress)
+		_ = tx.AddArgument(cadence.NewString(joshID1))
+		_ = tx.AddArgument(cadence.NewOptional(nil))
+		_ = tx.AddArgument(CadenceUFix64("5000.0"))
+
+		signAndSubmit(
+			t, b, tx,
+			[]flow.Address{b.ServiceKey().Address, joshAddress},
+			[]crypto.Signer{b.ServiceKey().Signer(), joshSigner},
+			false,
+		)
+
+		// Stake unstaked tokens to the unlocked account node
+		tx = createTxWithTemplateAndAuthorizer(b, templates.GenerateCollectionStakeUnstakedTokens(env), joshAddress)
+		_ = tx.AddArgument(cadence.NewString(joshID2))
+		_ = tx.AddArgument(cadence.NewOptional(nil))
+		_ = tx.AddArgument(CadenceUFix64("5000.0"))
+
+		signAndSubmit(
+			t, b, tx,
+			[]flow.Address{b.ServiceKey().Address, joshAddress},
+			[]crypto.Signer{b.ServiceKey().Signer(), joshSigner},
+			false,
+		)
+
+		// Stake unstaked tokens to the locked account delegator
+		tx = createTxWithTemplateAndAuthorizer(b, templates.GenerateCollectionStakeUnstakedTokens(env), joshAddress)
+		_ = tx.AddArgument(cadence.NewString(joshID1))
+		_ = tx.AddArgument(cadence.NewUInt32(1))
+		_ = tx.AddArgument(CadenceUFix64("5000.0"))
+
+		signAndSubmit(
+			t, b, tx,
+			[]flow.Address{b.ServiceKey().Address, joshAddress},
+			[]crypto.Signer{b.ServiceKey().Signer(), joshSigner},
+			false,
+		)
+
+		// Stake unstaked tokens to the unlocked account delegator
+		tx = createTxWithTemplateAndAuthorizer(b, templates.GenerateCollectionStakeUnstakedTokens(env), joshAddress)
+		_ = tx.AddArgument(cadence.NewString(joshID2))
+		_ = tx.AddArgument(cadence.NewUInt32(1))
+		_ = tx.AddArgument(CadenceUFix64("5000.0"))
+
+		signAndSubmit(
+			t, b, tx,
+			[]flow.Address{b.ServiceKey().Address, joshAddress},
+			[]crypto.Signer{b.ServiceKey().Signer(), joshSigner},
+			false,
+		)
+
+		verifyStakingCollectionInfo(t, b, env, StakingCollectionInfo{
+			accountAddress:     joshAddress.String(),
+			unlockedBalance:    "590000.0",
+			lockedBalance:      "0.0",
+			unlockedTokensUsed: "390000.0",
+			lockedTokensUsed:   "630000.0",
+			unlockLimit:        "20000.0",
+			nodes:              []string{joshID2, joshID1},
+			delegators:         []DelegatorIDs{DelegatorIDs{nodeID: joshID2, id: 1}, DelegatorIDs{nodeID: joshID1, id: 1}},
+		})
+
+		verifyStakingInfo(t, b, env, StakingInfo{
+			nodeID:                   joshID1,
+			delegatorID:              0,
+			tokensCommitted:          "325000.0",
+			tokensStaked:             "0.0",
+			tokensRequestedToUnstake: "0.0",
+			tokensUnstaking:          "0.0",
+			tokensUnstaked:           "5000.0",
+			tokensRewarded:           "0.0",
+		})
+
+		verifyStakingInfo(t, b, env, StakingInfo{
+			nodeID:                   joshID2,
+			delegatorID:              0,
+			tokensCommitted:          "505000.0",
+			tokensStaked:             "0.0",
+			tokensRequestedToUnstake: "0.0",
+			tokensUnstaking:          "0.0",
+			tokensUnstaked:           "5000.0",
+			tokensRewarded:           "0.0",
+		})
+
+		verifyStakingInfo(t, b, env, StakingInfo{
+			nodeID:                   joshID1,
+			delegatorID:              1,
+			tokensCommitted:          "55000.0",
+			tokensStaked:             "0.0",
+			tokensRequestedToUnstake: "0.0",
+			tokensUnstaking:          "0.0",
+			tokensUnstaked:           "5000.0",
+			tokensRewarded:           "0.0",
+		})
+
+		verifyStakingInfo(t, b, env, StakingInfo{
+			nodeID:                   joshID2,
+			delegatorID:              1,
+			tokensCommitted:          "505000.0",
+			tokensStaked:             "0.0",
+			tokensRequestedToUnstake: "0.0",
+			tokensUnstaking:          "0.0",
+			tokensUnstaked:           "5000.0",
+			tokensRewarded:           "0.0",
+		})
+	})
+
+	t.Run("Should be able to withdraw unstaked tokens from the node or delegator in both accounts", func(t *testing.T) {
+
+		// Should fail because stake doesn't exist
+		tx := createTxWithTemplateAndAuthorizer(b, templates.GenerateCollectionWithdrawUnstakedTokens(env), joshAddress)
+		_ = tx.AddArgument(cadence.NewString(accessID))
+		_ = tx.AddArgument(cadence.NewOptional(nil))
+		_ = tx.AddArgument(CadenceUFix64("5000.0"))
+
+		signAndSubmit(
+			t, b, tx,
+			[]flow.Address{b.ServiceKey().Address, joshAddress},
+			[]crypto.Signer{b.ServiceKey().Signer(), joshSigner},
+			true,
+		)
+
+		// withdraw unstaked tokens from locked account node
+		tx = createTxWithTemplateAndAuthorizer(b, templates.GenerateCollectionWithdrawUnstakedTokens(env), joshAddress)
+		_ = tx.AddArgument(cadence.NewString(joshID1))
+		_ = tx.AddArgument(cadence.NewOptional(nil))
+		_ = tx.AddArgument(CadenceUFix64("5000.0"))
+
+		signAndSubmit(
+			t, b, tx,
+			[]flow.Address{b.ServiceKey().Address, joshAddress},
+			[]crypto.Signer{b.ServiceKey().Signer(), joshSigner},
+			false,
+		)
+
+		// withdraw unstaked tokens from the unlocked account node
+		tx = createTxWithTemplateAndAuthorizer(b, templates.GenerateCollectionWithdrawUnstakedTokens(env), joshAddress)
+		_ = tx.AddArgument(cadence.NewString(joshID2))
+		_ = tx.AddArgument(cadence.NewOptional(nil))
+		_ = tx.AddArgument(CadenceUFix64("5000.0"))
+
+		signAndSubmit(
+			t, b, tx,
+			[]flow.Address{b.ServiceKey().Address, joshAddress},
+			[]crypto.Signer{b.ServiceKey().Signer(), joshSigner},
+			false,
+		)
+
+		// withdraw unstaked tokens from the locked account delegator
+		tx = createTxWithTemplateAndAuthorizer(b, templates.GenerateCollectionWithdrawUnstakedTokens(env), joshAddress)
+		_ = tx.AddArgument(cadence.NewString(joshID1))
+		_ = tx.AddArgument(cadence.NewUInt32(1))
+		_ = tx.AddArgument(CadenceUFix64("5000.0"))
+
+		signAndSubmit(
+			t, b, tx,
+			[]flow.Address{b.ServiceKey().Address, joshAddress},
+			[]crypto.Signer{b.ServiceKey().Signer(), joshSigner},
+			false,
+		)
+
+		// withdraw unstaked tokens from the unlocked account delegator
+		tx = createTxWithTemplateAndAuthorizer(b, templates.GenerateCollectionWithdrawUnstakedTokens(env), joshAddress)
+		_ = tx.AddArgument(cadence.NewString(joshID2))
+		_ = tx.AddArgument(cadence.NewUInt32(1))
+		_ = tx.AddArgument(CadenceUFix64("5000.0"))
+
+		signAndSubmit(
+			t, b, tx,
+			[]flow.Address{b.ServiceKey().Address, joshAddress},
+			[]crypto.Signer{b.ServiceKey().Signer(), joshSigner},
+			false,
+		)
+
+		verifyStakingCollectionInfo(t, b, env, StakingCollectionInfo{
+			accountAddress:     joshAddress.String(),
+			unlockedBalance:    "600000.0",
+			lockedBalance:      "10000.0",
+			unlockedTokensUsed: "380000.0",
+			lockedTokensUsed:   "630000.0",
+			unlockLimit:        "20000.0",
+			nodes:              []string{joshID2, joshID1},
+			delegators:         []DelegatorIDs{DelegatorIDs{nodeID: joshID2, id: 1}, DelegatorIDs{nodeID: joshID1, id: 1}},
+		})
+
+		verifyStakingInfo(t, b, env, StakingInfo{
+			nodeID:                   joshID1,
+			delegatorID:              0,
+			tokensCommitted:          "325000.0",
+			tokensStaked:             "0.0",
+			tokensRequestedToUnstake: "0.0",
+			tokensUnstaking:          "0.0",
+			tokensUnstaked:           "0.0",
+			tokensRewarded:           "0.0",
+		})
+
+		verifyStakingInfo(t, b, env, StakingInfo{
+			nodeID:                   joshID2,
+			delegatorID:              0,
+			tokensCommitted:          "505000.0",
+			tokensStaked:             "0.0",
+			tokensRequestedToUnstake: "0.0",
+			tokensUnstaking:          "0.0",
+			tokensUnstaked:           "0.0",
+			tokensRewarded:           "0.0",
+		})
+
+		verifyStakingInfo(t, b, env, StakingInfo{
+			nodeID:                   joshID1,
+			delegatorID:              1,
+			tokensCommitted:          "55000.0",
+			tokensStaked:             "0.0",
+			tokensRequestedToUnstake: "0.0",
+			tokensUnstaking:          "0.0",
+			tokensUnstaked:           "0.0",
+			tokensRewarded:           "0.0",
+		})
+
+		verifyStakingInfo(t, b, env, StakingInfo{
+			nodeID:                   joshID2,
+			delegatorID:              1,
+			tokensCommitted:          "505000.0",
+			tokensStaked:             "0.0",
+			tokensRequestedToUnstake: "0.0",
+			tokensUnstaking:          "0.0",
+			tokensUnstaked:           "0.0",
+			tokensRewarded:           "0.0",
+		})
+	})
+}
+
+func TestStakingCollectionRewards(t *testing.T) {
+	b, accountKeys, env := newTestSetup(t)
+
+	// Create new keys for the epoch account
+	idTableAccountKey, IDTableSigner := accountKeys.NewWithSigner()
+
+	_, _ = initializeAllEpochContracts(t, b, idTableAccountKey, IDTableSigner, &env,
+		startEpochCounter, // start epoch counter
+		numEpochViews,     // num views per epoch
+		numStakingViews,   // num views for staking auction
+		numDKGViews,       // num views for DKG phase
+		numClusters,       // num collector clusters
+		randomSource,      // random source
+		rewardAPY)
+
+	deployAllCollectionContracts(t, b, accountKeys, &env)
+
+	joshAddress, _, joshSigner, joshID1, joshID2 := registerStakingCollectionNodesAndDelegators(
+		t, b,
+		accountKeys,
+		env,
+		"1000000.0", "1000000.0")
 
 	// end staking auction and epoch, then pay rewards
 	tx := createTxWithTemplateAndAuthorizer(b, templates.GenerateEndEpochScript(env), flow.HexToAddress(env.IDTableAddress))
@@ -1120,93 +1576,65 @@
 		false,
 	)
 
-	publicKeys := make([]cadence.Value, 1)
-	machineAccountKey, _ := accountKeys.NewWithSigner()
-	machineAccountKeyString := hex.EncodeToString(machineAccountKey.Encode())
-	publicKeys[0] = cadence.NewString(machineAccountKeyString)
-	cadencePublicKeys := cadence.NewArray(publicKeys)
-
-	t.Run("Should be able to set up staking collection, which moves the node and delegator to the collection", func(t *testing.T) {
-
-		// setup the staking collection which should put the normal node and delegator in the collection
-		tx := createTxWithTemplateAndAuthorizer(b, templates.GenerateCollectionSetup(env), userAddresses[0])
-
-		signAndSubmit(
-			t, b, tx,
-			[]flow.Address{b.ServiceKey().Address, userAddresses[0]},
-			[]crypto.Signer{b.ServiceKey().Signer(), userSigners[0]},
-			false,
-		)
-
-		verifyStakingCollectionInfo(t, b, env, StakingCollectionInfo{
-			accountAddress:     userAddresses[0].String(),
-			unlockedBalance:    "999520000.0",
-			lockedBalance:      "",
-			unlockedTokensUsed: "480000.0",
-			lockedTokensUsed:   "0.0",
-			unlockLimit:        "",
-			nodes:              []string{adminID},
-			delegators:         []DelegatorIDs{},
-		})
-
-		tx = createTxWithTemplateAndAuthorizer(b, templates.GenerateCollectionCreateMachineAccountForNodeScript(env), userAddresses[0])
-		_ = tx.AddArgument(cadence.NewString(adminID))
-		_ = tx.AddArgument(cadencePublicKeys)
-
-		result := signAndSubmit(
-			t, b, tx,
-			[]flow.Address{b.ServiceKey().Address, userAddresses[0]},
-			[]crypto.Signer{b.ServiceKey().Signer(), userSigners[0]},
-			false,
-		)
-
-		machineAccounts := make(map[cadence.String]flow.Address)
-		machineAccounts[cadence.NewString(adminID)] = getMachineAccountFromEvent(t, b, env, result)
-
-		verifyStakingCollectionInfo(t, b, env, StakingCollectionInfo{
-			accountAddress:     userAddresses[0].String(),
-			unlockedBalance:    "999520000.0",
-			lockedBalance:      "",
-			unlockedTokensUsed: "480000.0",
-			lockedTokensUsed:   "0.0",
-			unlockLimit:        "",
-			nodes:              []string{adminID},
-			delegators:         []DelegatorIDs{},
-			machineAccounts:    machineAccounts,
-		})
-
-	})
-
-	// Create a locked account pair with tokens in both accounts
-	joshAddress, _, joshSigner := createLockedAccountPairWithBalances(
-		t, b,
-		accountKeys,
-		env,
-		"1000000.0", "1000000.0")
-
-	_, joshStakingKey, _, joshNetworkingKey := generateKeysForNodeRegistration(t)
-
-	// Register a node and a delegator in the locked account
-	tx = createTxWithTemplateAndAuthorizer(b, templates.GenerateRegisterLockedNodeScript(env), joshAddress)
-	_ = tx.AddArgument(cadence.NewString(joshID))
-	_ = tx.AddArgument(cadence.NewUInt8(2))
-	_ = tx.AddArgument(cadence.NewString(fmt.Sprintf("%0128d", josh)))
-	_ = tx.AddArgument(cadence.NewString(joshNetworkingKey))
-	_ = tx.AddArgument(cadence.NewString(joshStakingKey))
-	_ = tx.AddArgument(CadenceUFix64("320000.0"))
-
-	signAndSubmit(
-		t, b, tx,
-		[]flow.Address{b.ServiceKey().Address, joshAddress},
-		[]crypto.Signer{b.ServiceKey().Signer(), joshSigner},
-		false,
-	)
-
-	t.Run("Should be able to setup staking collection which recognizes the locked staking objects", func(t *testing.T) {
-
-		// add a staking collection to the main account
-		// the node and delegator in the locked account should be accesible through the staking collection
-		tx = createTxWithTemplateAndAuthorizer(b, templates.GenerateCollectionSetup(env), joshAddress)
+	t.Run("Should be able to withdraw rewarded tokens from the node or delegator in both accounts", func(t *testing.T) {
+
+		// Should fail because stake doesn't exist
+		tx := createTxWithTemplateAndAuthorizer(b, templates.GenerateCollectionWithdrawRewardedTokens(env), joshAddress)
+		_ = tx.AddArgument(cadence.NewString(accessID))
+		_ = tx.AddArgument(cadence.NewOptional(nil))
+		_ = tx.AddArgument(CadenceUFix64("5000.0"))
+
+		signAndSubmit(
+			t, b, tx,
+			[]flow.Address{b.ServiceKey().Address, joshAddress},
+			[]crypto.Signer{b.ServiceKey().Signer(), joshSigner},
+			true,
+		)
+
+		// withdraw rewarded tokens to the locked account node
+		tx = createTxWithTemplateAndAuthorizer(b, templates.GenerateCollectionWithdrawRewardedTokens(env), joshAddress)
+		_ = tx.AddArgument(cadence.NewString(joshID1))
+		_ = tx.AddArgument(cadence.NewOptional(nil))
+		_ = tx.AddArgument(CadenceUFix64("5000.0"))
+
+		signAndSubmit(
+			t, b, tx,
+			[]flow.Address{b.ServiceKey().Address, joshAddress},
+			[]crypto.Signer{b.ServiceKey().Signer(), joshSigner},
+			false,
+		)
+
+		// withdraw rewarded tokens to the unlocked account node
+		tx = createTxWithTemplateAndAuthorizer(b, templates.GenerateCollectionWithdrawRewardedTokens(env), joshAddress)
+		_ = tx.AddArgument(cadence.NewString(joshID2))
+		_ = tx.AddArgument(cadence.NewOptional(nil))
+		_ = tx.AddArgument(CadenceUFix64("5000.0"))
+
+		signAndSubmit(
+			t, b, tx,
+			[]flow.Address{b.ServiceKey().Address, joshAddress},
+			[]crypto.Signer{b.ServiceKey().Signer(), joshSigner},
+			false,
+		)
+
+		// withdraw rewarded tokens to the locked account delegator
+		tx = createTxWithTemplateAndAuthorizer(b, templates.GenerateCollectionWithdrawRewardedTokens(env), joshAddress)
+		_ = tx.AddArgument(cadence.NewString(joshID1))
+		_ = tx.AddArgument(cadence.NewUInt32(1))
+		_ = tx.AddArgument(CadenceUFix64("5000.0"))
+
+		signAndSubmit(
+			t, b, tx,
+			[]flow.Address{b.ServiceKey().Address, joshAddress},
+			[]crypto.Signer{b.ServiceKey().Signer(), joshSigner},
+			false,
+		)
+
+		// withdraw rewarded tokens to the unlocked account delegator
+		tx = createTxWithTemplateAndAuthorizer(b, templates.GenerateCollectionWithdrawRewardedTokens(env), joshAddress)
+		_ = tx.AddArgument(cadence.NewString(joshID2))
+		_ = tx.AddArgument(cadence.NewUInt32(1))
+		_ = tx.AddArgument(CadenceUFix64("5000.0"))
 
 		signAndSubmit(
 			t, b, tx,
@@ -1217,48 +1645,279 @@
 
 		verifyStakingCollectionInfo(t, b, env, StakingCollectionInfo{
 			accountAddress:     joshAddress.String(),
-			unlockedBalance:    "1000000.0",
-			lockedBalance:      "680000.0",
-			unlockedTokensUsed: "0.0",
-			lockedTokensUsed:   "0.0",
+			unlockedBalance:    "650000.0",
+			lockedBalance:      "0.0",
+			unlockedTokensUsed: "370000.0",
+			lockedTokensUsed:   "630000.0",
 			unlockLimit:        "0.0",
-			nodes:              []string{joshID},
-			delegators:         []DelegatorIDs{},
-		})
-
-		tx = createTxWithTemplateAndAuthorizer(b, templates.GenerateCollectionCreateMachineAccountForNodeScript(env), joshAddress)
-		_ = tx.AddArgument(cadence.NewString(joshID))
-		_ = tx.AddArgument(cadencePublicKeys)
-
-		result := signAndSubmit(
-			t, b, tx,
-			[]flow.Address{b.ServiceKey().Address, joshAddress},
-			[]crypto.Signer{b.ServiceKey().Signer(), joshSigner},
-			false,
-		)
-
-		machineAccounts := make(map[cadence.String]flow.Address)
-		machineAccounts[cadence.NewString(joshID)] = getMachineAccountFromEvent(t, b, env, result)
+			nodes:              []string{joshID2, joshID1},
+			delegators:         []DelegatorIDs{DelegatorIDs{nodeID: joshID2, id: 1}, DelegatorIDs{nodeID: joshID1, id: 1}},
+		})
+
+		verifyStakingInfo(t, b, env, StakingInfo{
+			nodeID:                   joshID1,
+			delegatorID:              0,
+			tokensCommitted:          "0.0",
+			tokensStaked:             "320000.0",
+			tokensRequestedToUnstake: "0.0",
+			tokensUnstaking:          "0.0",
+			tokensUnstaked:           "0.0",
+			tokensRewarded:           "290620.435",
+		})
+
+		verifyStakingInfo(t, b, env, StakingInfo{
+			nodeID:                   joshID2,
+			delegatorID:              0,
+			tokensCommitted:          "0.0",
+			tokensStaked:             "500000.0",
+			tokensRequestedToUnstake: "0.0",
+			tokensUnstaking:          "0.0",
+			tokensUnstaked:           "0.0",
+			tokensRewarded:           "487700.725",
+		})
+
+		verifyStakingInfo(t, b, env, StakingInfo{
+			nodeID:                   joshID1,
+			delegatorID:              1,
+			tokensCommitted:          "0.0",
+			tokensStaked:             "50000.0",
+			tokensRequestedToUnstake: "0.0",
+			tokensUnstaking:          "0.0",
+			tokensUnstaked:           "0.0",
+			tokensRewarded:           "36970.8025",
+		})
+
+		verifyStakingInfo(t, b, env, StakingInfo{
+			nodeID:                   joshID2,
+			delegatorID:              1,
+			tokensCommitted:          "0.0",
+			tokensStaked:             "500000.0",
+			tokensRequestedToUnstake: "0.0",
+			tokensUnstaking:          "0.0",
+			tokensUnstaked:           "0.0",
+			tokensRewarded:           "414708.025",
+		})
+	})
+
+	t.Run("Should be able to stake rewarded tokens for the node or delegator in both accounts", func(t *testing.T) {
+
+		// Should fail because stake doesn't exist
+		tx := createTxWithTemplateAndAuthorizer(b, templates.GenerateCollectionStakeRewardedTokens(env), joshAddress)
+		_ = tx.AddArgument(cadence.NewString(accessID))
+		_ = tx.AddArgument(cadence.NewOptional(nil))
+		_ = tx.AddArgument(CadenceUFix64("5000.0"))
+
+		signAndSubmit(
+			t, b, tx,
+			[]flow.Address{b.ServiceKey().Address, joshAddress},
+			[]crypto.Signer{b.ServiceKey().Signer(), joshSigner},
+			true,
+		)
+
+		// withdraw rewarded tokens to the locked account node
+		tx = createTxWithTemplateAndAuthorizer(b, templates.GenerateCollectionStakeRewardedTokens(env), joshAddress)
+		_ = tx.AddArgument(cadence.NewString(joshID1))
+		_ = tx.AddArgument(cadence.NewOptional(nil))
+		_ = tx.AddArgument(CadenceUFix64("5000.0"))
+
+		signAndSubmit(
+			t, b, tx,
+			[]flow.Address{b.ServiceKey().Address, joshAddress},
+			[]crypto.Signer{b.ServiceKey().Signer(), joshSigner},
+			false,
+		)
+
+		// withdraw rewarded tokens to the unlocked account node
+		tx = createTxWithTemplateAndAuthorizer(b, templates.GenerateCollectionStakeRewardedTokens(env), joshAddress)
+		_ = tx.AddArgument(cadence.NewString(joshID2))
+		_ = tx.AddArgument(cadence.NewOptional(nil))
+		_ = tx.AddArgument(CadenceUFix64("5000.0"))
+
+		signAndSubmit(
+			t, b, tx,
+			[]flow.Address{b.ServiceKey().Address, joshAddress},
+			[]crypto.Signer{b.ServiceKey().Signer(), joshSigner},
+			false,
+		)
+
+		// withdraw rewarded tokens to the locked account delegator
+		tx = createTxWithTemplateAndAuthorizer(b, templates.GenerateCollectionStakeRewardedTokens(env), joshAddress)
+		_ = tx.AddArgument(cadence.NewString(joshID1))
+		_ = tx.AddArgument(cadence.NewUInt32(1))
+		_ = tx.AddArgument(CadenceUFix64("5000.0"))
+
+		signAndSubmit(
+			t, b, tx,
+			[]flow.Address{b.ServiceKey().Address, joshAddress},
+			[]crypto.Signer{b.ServiceKey().Signer(), joshSigner},
+			false,
+		)
+
+		// withdraw rewarded tokens to the unlocked account delegator
+		tx = createTxWithTemplateAndAuthorizer(b, templates.GenerateCollectionStakeRewardedTokens(env), joshAddress)
+		_ = tx.AddArgument(cadence.NewString(joshID2))
+		_ = tx.AddArgument(cadence.NewUInt32(1))
+		_ = tx.AddArgument(CadenceUFix64("5000.0"))
+
+		signAndSubmit(
+			t, b, tx,
+			[]flow.Address{b.ServiceKey().Address, joshAddress},
+			[]crypto.Signer{b.ServiceKey().Signer(), joshSigner},
+			false,
+		)
 
 		verifyStakingCollectionInfo(t, b, env, StakingCollectionInfo{
 			accountAddress:     joshAddress.String(),
-			unlockedBalance:    "1000000.0",
-			lockedBalance:      "680000.0",
-			unlockedTokensUsed: "0.0",
-			lockedTokensUsed:   "0.0",
-			unlockLimit:        "0.0",
-			nodes:              []string{joshID},
-			delegators:         []DelegatorIDs{},
-			machineAccounts:    machineAccounts,
-		})
-
-	})
-
->>>>>>> 6e64b6ae
+			unlockedBalance:    "650000.0",
+			lockedBalance:      "0.0",
+			unlockedTokensUsed: "380000.0",
+			lockedTokensUsed:   "630000.0",
+			unlockLimit:        "10000.0",
+			nodes:              []string{joshID2, joshID1},
+			delegators:         []DelegatorIDs{DelegatorIDs{nodeID: joshID2, id: 1}, DelegatorIDs{nodeID: joshID1, id: 1}},
+		})
+
+		verifyStakingInfo(t, b, env, StakingInfo{
+			nodeID:                   joshID1,
+			delegatorID:              0,
+			tokensCommitted:          "5000.0",
+			tokensStaked:             "320000.0",
+			tokensRequestedToUnstake: "0.0",
+			tokensUnstaking:          "0.0",
+			tokensUnstaked:           "0.0",
+			tokensRewarded:           "285620.435",
+		})
+
+		verifyStakingInfo(t, b, env, StakingInfo{
+			nodeID:                   joshID2,
+			delegatorID:              0,
+			tokensCommitted:          "5000.0",
+			tokensStaked:             "500000.0",
+			tokensRequestedToUnstake: "0.0",
+			tokensUnstaking:          "0.0",
+			tokensUnstaked:           "0.0",
+			tokensRewarded:           "482700.725",
+		})
+
+		verifyStakingInfo(t, b, env, StakingInfo{
+			nodeID:                   joshID1,
+			delegatorID:              1,
+			tokensCommitted:          "5000.0",
+			tokensStaked:             "50000.0",
+			tokensRequestedToUnstake: "0.0",
+			tokensUnstaking:          "0.0",
+			tokensUnstaked:           "0.0",
+			tokensRewarded:           "31970.8025",
+		})
+
+		verifyStakingInfo(t, b, env, StakingInfo{
+			nodeID:                   joshID2,
+			delegatorID:              1,
+			tokensCommitted:          "5000.0",
+			tokensStaked:             "500000.0",
+			tokensRequestedToUnstake: "0.0",
+			tokensUnstaking:          "0.0",
+			tokensUnstaked:           "0.0",
+			tokensRewarded:           "409708.025",
+		})
+	})
+
+	t.Run("Should be able to unstake All tokens from node in locked and unlocked accounts", func(t *testing.T) {
+
+		// Should fail because stake doesn't exist
+		tx := createTxWithTemplateAndAuthorizer(b, templates.GenerateCollectionUnstakeAll(env), joshAddress)
+		_ = tx.AddArgument(cadence.NewString(accessID))
+
+		signAndSubmit(
+			t, b, tx,
+			[]flow.Address{b.ServiceKey().Address, joshAddress},
+			[]crypto.Signer{b.ServiceKey().Signer(), joshSigner},
+			true,
+		)
+
+		// unstake all tokens to the locked account node
+		tx = createTxWithTemplateAndAuthorizer(b, templates.GenerateCollectionUnstakeAll(env), joshAddress)
+		_ = tx.AddArgument(cadence.NewString(joshID1))
+
+		signAndSubmit(
+			t, b, tx,
+			[]flow.Address{b.ServiceKey().Address, joshAddress},
+			[]crypto.Signer{b.ServiceKey().Signer(), joshSigner},
+			false,
+		)
+
+		// unstake all tokens to the unlocked account node
+		tx = createTxWithTemplateAndAuthorizer(b, templates.GenerateCollectionUnstakeAll(env), joshAddress)
+		_ = tx.AddArgument(cadence.NewString(joshID2))
+
+		signAndSubmit(
+			t, b, tx,
+			[]flow.Address{b.ServiceKey().Address, joshAddress},
+			[]crypto.Signer{b.ServiceKey().Signer(), joshSigner},
+			false,
+		)
+
+		verifyStakingCollectionInfo(t, b, env, StakingCollectionInfo{
+			accountAddress:     joshAddress.String(),
+			unlockedBalance:    "650000.0",
+			lockedBalance:      "0.0",
+			unlockedTokensUsed: "380000.0",
+			lockedTokensUsed:   "630000.0",
+			unlockLimit:        "10000.0",
+			nodes:              []string{joshID2, joshID1},
+			delegators:         []DelegatorIDs{DelegatorIDs{nodeID: joshID2, id: 1}, DelegatorIDs{nodeID: joshID1, id: 1}},
+		})
+
+		verifyStakingInfo(t, b, env, StakingInfo{
+			nodeID:                   joshID1,
+			delegatorID:              0,
+			tokensCommitted:          "0.0",
+			tokensStaked:             "320000.0",
+			tokensRequestedToUnstake: "320000.0",
+			tokensUnstaking:          "0.0",
+			tokensUnstaked:           "5000.0",
+			tokensRewarded:           "285620.435",
+		})
+
+		verifyStakingInfo(t, b, env, StakingInfo{
+			nodeID:                   joshID2,
+			delegatorID:              0,
+			tokensCommitted:          "0.0",
+			tokensStaked:             "500000.0",
+			tokensRequestedToUnstake: "500000.0",
+			tokensUnstaking:          "0.0",
+			tokensUnstaked:           "5000.0",
+			tokensRewarded:           "482700.725",
+		})
+
+		verifyStakingInfo(t, b, env, StakingInfo{
+			nodeID:                   joshID1,
+			delegatorID:              1,
+			tokensCommitted:          "5000.0",
+			tokensStaked:             "50000.0",
+			tokensRequestedToUnstake: "0.0",
+			tokensUnstaking:          "0.0",
+			tokensUnstaked:           "0.0",
+			tokensRewarded:           "31970.8025",
+		})
+
+		verifyStakingInfo(t, b, env, StakingInfo{
+			nodeID:                   joshID2,
+			delegatorID:              1,
+			tokensCommitted:          "5000.0",
+			tokensStaked:             "500000.0",
+			tokensRequestedToUnstake: "0.0",
+			tokensUnstaking:          "0.0",
+			tokensUnstaked:           "0.0",
+			tokensRewarded:           "409708.025",
+		})
+	})
 }
 
-func TestStakingCollectionStakeTokens(t *testing.T) {
+func TestStakingCollectionCloseStake(t *testing.T) {
+
 	b, accountKeys, env := newTestSetup(t)
+
 	// Create new keys for the epoch account
 	idTableAccountKey, IDTableSigner := accountKeys.NewWithSigner()
 
@@ -1279,188 +1938,302 @@
 		env,
 		"1000000.0", "1000000.0")
 
-	t.Run("Should be able to commit new tokens to the node or delegator in both accounts", func(t *testing.T) {
-
-		// Should fail because stake doesn't exist
-		tx := createTxWithTemplateAndAuthorizer(b, templates.GenerateCollectionStakeNewTokens(env), joshAddress)
-		_ = tx.AddArgument(cadence.NewString(accessID))
-		_ = tx.AddArgument(cadence.NewOptional(nil))
-		_ = tx.AddArgument(CadenceUFix64("10000.0"))
-
-		signAndSubmit(
-			t, b, tx,
-			[]flow.Address{b.ServiceKey().Address, joshAddress},
-			[]crypto.Signer{b.ServiceKey().Signer(), joshSigner},
-			true,
-		)
-
-		// Stake new tokens to the locked account node
-		tx = createTxWithTemplateAndAuthorizer(b, templates.GenerateCollectionStakeNewTokens(env), joshAddress)
+	t.Run("Should fail to close a stake and delegation stored in the locked account if there are tokens in a 'staked' state", func(t *testing.T) {
+
+		// Should fail because node isn't ready to be closed. tokens in committed bucket
+		tx := createTxWithTemplateAndAuthorizer(b, templates.GenerateCollectionCloseStake(env), joshAddress)
 		_ = tx.AddArgument(cadence.NewString(joshID1))
 		_ = tx.AddArgument(cadence.NewOptional(nil))
-		_ = tx.AddArgument(CadenceUFix64("10000.0"))
-
-		signAndSubmit(
-			t, b, tx,
-			[]flow.Address{b.ServiceKey().Address, joshAddress},
-			[]crypto.Signer{b.ServiceKey().Signer(), joshSigner},
-			false,
-		)
-
-		// Stake new tokens to the unlocked account node
-		tx = createTxWithTemplateAndAuthorizer(b, templates.GenerateCollectionStakeNewTokens(env), joshAddress)
+
+		signAndSubmit(
+			t, b, tx,
+			[]flow.Address{b.ServiceKey().Address, joshAddress},
+			[]crypto.Signer{b.ServiceKey().Signer(), joshSigner},
+			true,
+		)
+
+		tx = createTxWithTemplateAndAuthorizer(b, templates.GenerateCollectionCloseStake(env), joshAddress)
+		_ = tx.AddArgument(cadence.NewString(joshID1))
+		_ = tx.AddArgument(cadence.NewOptional(cadence.NewUInt32(1)))
+
+		signAndSubmit(
+			t, b, tx,
+			[]flow.Address{b.ServiceKey().Address, joshAddress},
+			[]crypto.Signer{b.ServiceKey().Signer(), joshSigner},
+			true,
+		)
+
+		// Should fail because node isn't ready to be closed.
+		tx = createTxWithTemplateAndAuthorizer(b, templates.GenerateCollectionCloseStake(env), joshAddress)
 		_ = tx.AddArgument(cadence.NewString(joshID2))
 		_ = tx.AddArgument(cadence.NewOptional(nil))
-		_ = tx.AddArgument(CadenceUFix64("10000.0"))
-
-		signAndSubmit(
-			t, b, tx,
-			[]flow.Address{b.ServiceKey().Address, joshAddress},
-			[]crypto.Signer{b.ServiceKey().Signer(), joshSigner},
-			false,
-		)
-
-		// Stake new tokens to the locked account delegator
-		tx = createTxWithTemplateAndAuthorizer(b, templates.GenerateCollectionStakeNewTokens(env), joshAddress)
+
+		signAndSubmit(
+			t, b, tx,
+			[]flow.Address{b.ServiceKey().Address, joshAddress},
+			[]crypto.Signer{b.ServiceKey().Signer(), joshSigner},
+			true,
+		)
+
+		tx = createTxWithTemplateAndAuthorizer(b, templates.GenerateCollectionCloseStake(env), joshAddress)
+		_ = tx.AddArgument(cadence.NewString(joshID2))
+		_ = tx.AddArgument(cadence.NewOptional(cadence.NewUInt32(1)))
+
+		signAndSubmit(
+			t, b, tx,
+			[]flow.Address{b.ServiceKey().Address, joshAddress},
+			[]crypto.Signer{b.ServiceKey().Signer(), joshSigner},
+			true,
+		)
+
+		// End staking auction and epoch
+		endStakingMoveTokens(t, b, env, flow.HexToAddress(env.IDTableAddress), IDTableSigner,
+			[]cadence.Value{cadence.NewString(adminID), cadence.NewString(joshID)},
+		)
+
+		// Should fail because node isn't ready to be closed. tokens in staked bucket
+		tx = createTxWithTemplateAndAuthorizer(b, templates.GenerateCollectionCloseStake(env), joshAddress)
 		_ = tx.AddArgument(cadence.NewString(joshID1))
-		_ = tx.AddArgument(cadence.NewUInt32(1))
-		_ = tx.AddArgument(CadenceUFix64("10000.0"))
-
-		signAndSubmit(
-			t, b, tx,
-			[]flow.Address{b.ServiceKey().Address, joshAddress},
-			[]crypto.Signer{b.ServiceKey().Signer(), joshSigner},
-			false,
-		)
-
-		// Stake new tokens to the unlocked account delegator
-		tx = createTxWithTemplateAndAuthorizer(b, templates.GenerateCollectionStakeNewTokens(env), joshAddress)
+		_ = tx.AddArgument(cadence.NewOptional(nil))
+
+		signAndSubmit(
+			t, b, tx,
+			[]flow.Address{b.ServiceKey().Address, joshAddress},
+			[]crypto.Signer{b.ServiceKey().Signer(), joshSigner},
+			true,
+		)
+
+		tx = createTxWithTemplateAndAuthorizer(b, templates.GenerateCollectionCloseStake(env), joshAddress)
+		_ = tx.AddArgument(cadence.NewString(joshID1))
+		_ = tx.AddArgument(cadence.NewOptional(cadence.NewUInt32(1)))
+
+		signAndSubmit(
+			t, b, tx,
+			[]flow.Address{b.ServiceKey().Address, joshAddress},
+			[]crypto.Signer{b.ServiceKey().Signer(), joshSigner},
+			true,
+		)
+
+		// Should fail because node isn't ready to be closed. tokens in staked
+		tx = createTxWithTemplateAndAuthorizer(b, templates.GenerateCollectionCloseStake(env), joshAddress)
 		_ = tx.AddArgument(cadence.NewString(joshID2))
-		_ = tx.AddArgument(cadence.NewUInt32(1))
-		_ = tx.AddArgument(CadenceUFix64("10000.0"))
-
-		signAndSubmit(
-			t, b, tx,
-			[]flow.Address{b.ServiceKey().Address, joshAddress},
-			[]crypto.Signer{b.ServiceKey().Signer(), joshSigner},
-			false,
+		_ = tx.AddArgument(cadence.NewOptional(nil))
+
+		signAndSubmit(
+			t, b, tx,
+			[]flow.Address{b.ServiceKey().Address, joshAddress},
+			[]crypto.Signer{b.ServiceKey().Signer(), joshSigner},
+			true,
+		)
+
+		tx = createTxWithTemplateAndAuthorizer(b, templates.GenerateCollectionCloseStake(env), joshAddress)
+		_ = tx.AddArgument(cadence.NewString(joshID2))
+		_ = tx.AddArgument(cadence.NewOptional(cadence.NewUInt32(1)))
+
+		signAndSubmit(
+			t, b, tx,
+			[]flow.Address{b.ServiceKey().Address, joshAddress},
+			[]crypto.Signer{b.ServiceKey().Signer(), joshSigner},
+			true,
 		)
 
 		verifyStakingCollectionInfo(t, b, env, StakingCollectionInfo{
 			accountAddress:     joshAddress.String(),
-			unlockedBalance:    "590000.0",
+			unlockedBalance:    "630000.0",
 			lockedBalance:      "0.0",
-			unlockedTokensUsed: "390000.0",
+			unlockedTokensUsed: "370000.0",
 			lockedTokensUsed:   "630000.0",
-			unlockLimit:        "20000.0",
+			unlockLimit:        "0.0",
 			nodes:              []string{joshID2, joshID1},
 			delegators:         []DelegatorIDs{DelegatorIDs{nodeID: joshID2, id: 1}, DelegatorIDs{nodeID: joshID1, id: 1}},
 		})
 
+		// Request Unstaking all staked tokens from joshID1
+		tx = createTxWithTemplateAndAuthorizer(b, templates.GenerateCollectionUnstakeAll(env), joshAddress)
+		_ = tx.AddArgument(cadence.NewString(joshID1))
+
+		signAndSubmit(
+			t, b, tx,
+			[]flow.Address{b.ServiceKey().Address, joshAddress},
+			[]crypto.Signer{b.ServiceKey().Signer(), joshSigner},
+			false,
+		)
+
+		// Request Unstaking all delegated tokens to joshID1
+		tx = createTxWithTemplateAndAuthorizer(b, templates.GenerateCollectionRequestUnstaking(env), joshAddress)
+		_ = tx.AddArgument(cadence.NewString(joshID1))
+		_ = tx.AddArgument(cadence.NewOptional(cadence.NewUInt32(1)))
+		_ = tx.AddArgument(CadenceUFix64("50000.0"))
+
+		signAndSubmit(
+			t, b, tx,
+			[]flow.Address{b.ServiceKey().Address, joshAddress},
+			[]crypto.Signer{b.ServiceKey().Signer(), joshSigner},
+			false,
+		)
+
+		// Request Unstaking all delegated tokens to joshID2
+		tx = createTxWithTemplateAndAuthorizer(b, templates.GenerateCollectionRequestUnstaking(env), joshAddress)
+		_ = tx.AddArgument(cadence.NewString(joshID2))
+		_ = tx.AddArgument(cadence.NewOptional(cadence.NewUInt32(1)))
+		_ = tx.AddArgument(CadenceUFix64("500000.0"))
+
+		signAndSubmit(
+			t, b, tx,
+			[]flow.Address{b.ServiceKey().Address, joshAddress},
+			[]crypto.Signer{b.ServiceKey().Signer(), joshSigner},
+			false,
+		)
+
+		// Request Unstaking all staked tokens from joshID2
+		tx = createTxWithTemplateAndAuthorizer(b, templates.GenerateCollectionUnstakeAll(env), joshAddress)
+		_ = tx.AddArgument(cadence.NewString(joshID2))
+
+		signAndSubmit(
+			t, b, tx,
+			[]flow.Address{b.ServiceKey().Address, joshAddress},
+			[]crypto.Signer{b.ServiceKey().Signer(), joshSigner},
+			false,
+		)
+
+		// End staking auction and epoch
+		endStakingMoveTokens(t, b, env, flow.HexToAddress(env.IDTableAddress), IDTableSigner,
+			[]cadence.Value{cadence.NewString(adminID), cadence.NewString(joshID)},
+		)
+
+		// Should fail because node isn't ready to be closed. tokens in unstaking bucket
+		tx = createTxWithTemplateAndAuthorizer(b, templates.GenerateCollectionCloseStake(env), joshAddress)
+		_ = tx.AddArgument(cadence.NewString(joshID1))
+		_ = tx.AddArgument(cadence.NewOptional(nil))
+
+		signAndSubmit(
+			t, b, tx,
+			[]flow.Address{b.ServiceKey().Address, joshAddress},
+			[]crypto.Signer{b.ServiceKey().Signer(), joshSigner},
+			true,
+		)
+
+		tx = createTxWithTemplateAndAuthorizer(b, templates.GenerateCollectionCloseStake(env), joshAddress)
+		_ = tx.AddArgument(cadence.NewString(joshID1))
+		_ = tx.AddArgument(cadence.NewOptional(cadence.NewUInt32(1)))
+
+		signAndSubmit(
+			t, b, tx,
+			[]flow.Address{b.ServiceKey().Address, joshAddress},
+			[]crypto.Signer{b.ServiceKey().Signer(), joshSigner},
+			true,
+		)
+
+		// Should fail because node isn't ready to be closed. tokens in unstaking
+		tx = createTxWithTemplateAndAuthorizer(b, templates.GenerateCollectionCloseStake(env), joshAddress)
+		_ = tx.AddArgument(cadence.NewString(joshID2))
+		_ = tx.AddArgument(cadence.NewOptional(nil))
+
+		signAndSubmit(
+			t, b, tx,
+			[]flow.Address{b.ServiceKey().Address, joshAddress},
+			[]crypto.Signer{b.ServiceKey().Signer(), joshSigner},
+			true,
+		)
+
+		tx = createTxWithTemplateAndAuthorizer(b, templates.GenerateCollectionCloseStake(env), joshAddress)
+		_ = tx.AddArgument(cadence.NewString(joshID2))
+		_ = tx.AddArgument(cadence.NewOptional(cadence.NewUInt32(1)))
+
+		signAndSubmit(
+			t, b, tx,
+			[]flow.Address{b.ServiceKey().Address, joshAddress},
+			[]crypto.Signer{b.ServiceKey().Signer(), joshSigner},
+			true,
+		)
+
+		endStakingMoveTokens(t, b, env, flow.HexToAddress(env.IDTableAddress), IDTableSigner,
+			[]cadence.Value{cadence.NewString(adminID), cadence.NewString(joshID)},
+		)
+
+		verifyStakingInfo(t, b, env, StakingInfo{
+			nodeID:                   joshID1,
+			delegatorID:              1,
+			tokensCommitted:          "0.0",
+			tokensStaked:             "0.0",
+			tokensRequestedToUnstake: "0.0",
+			tokensUnstaking:          "0.0",
+			tokensUnstaked:           "50000.0",
+			tokensRewarded:           "0.0",
+		})
+
 		verifyStakingInfo(t, b, env, StakingInfo{
 			nodeID:                   joshID1,
 			delegatorID:              0,
-			tokensCommitted:          "330000.0",
+			tokensCommitted:          "0.0",
 			tokensStaked:             "0.0",
 			tokensRequestedToUnstake: "0.0",
 			tokensUnstaking:          "0.0",
-			tokensUnstaked:           "0.0",
+			tokensUnstaked:           "320000.0",
 			tokensRewarded:           "0.0",
 		})
 
-		verifyStakingInfo(t, b, env, StakingInfo{
-			nodeID:                   joshID2,
-			delegatorID:              0,
-			tokensCommitted:          "510000.0",
-			tokensStaked:             "0.0",
-			tokensRequestedToUnstake: "0.0",
-			tokensUnstaking:          "0.0",
-			tokensUnstaked:           "0.0",
-			tokensRewarded:           "0.0",
-		})
-
-		verifyStakingInfo(t, b, env, StakingInfo{
-			nodeID:                   joshID1,
-			delegatorID:              1,
-			tokensCommitted:          "60000.0",
-			tokensStaked:             "0.0",
-			tokensRequestedToUnstake: "0.0",
-			tokensUnstaking:          "0.0",
-			tokensUnstaked:           "0.0",
-			tokensRewarded:           "0.0",
-		})
-
-		verifyStakingInfo(t, b, env, StakingInfo{
-			nodeID:                   joshID2,
-			delegatorID:              1,
-			tokensCommitted:          "510000.0",
-			tokensStaked:             "0.0",
-			tokensRequestedToUnstake: "0.0",
-			tokensUnstaking:          "0.0",
-			tokensUnstaked:           "0.0",
-			tokensRewarded:           "0.0",
-		})
-	})
-
-	t.Run("Should be able to unstake tokens from the node or delegator in both accounts", func(t *testing.T) {
-
-		// Should fail because stake doesn't exist
-		tx := createTxWithTemplateAndAuthorizer(b, templates.GenerateCollectionRequestUnstaking(env), joshAddress)
-		_ = tx.AddArgument(cadence.NewString(accessID))
-		_ = tx.AddArgument(cadence.NewOptional(nil))
-		_ = tx.AddArgument(CadenceUFix64("10000.0"))
-
-		signAndSubmit(
-			t, b, tx,
-			[]flow.Address{b.ServiceKey().Address, joshAddress},
-			[]crypto.Signer{b.ServiceKey().Signer(), joshSigner},
-			true,
-		)
-
-		// unstake tokens from the locked account node
-		tx = createTxWithTemplateAndAuthorizer(b, templates.GenerateCollectionRequestUnstaking(env), joshAddress)
+		// Should close stake for the node becuase all tokens are able to be withdrawn
+		tx = createTxWithTemplateAndAuthorizer(b, templates.GenerateCollectionCloseStake(env), joshAddress)
 		_ = tx.AddArgument(cadence.NewString(joshID1))
 		_ = tx.AddArgument(cadence.NewOptional(nil))
-		_ = tx.AddArgument(CadenceUFix64("10000.0"))
-
-		signAndSubmit(
-			t, b, tx,
-			[]flow.Address{b.ServiceKey().Address, joshAddress},
-			[]crypto.Signer{b.ServiceKey().Signer(), joshSigner},
-			false,
-		)
-
-		// unstake tokens from the unlocked account node
-		tx = createTxWithTemplateAndAuthorizer(b, templates.GenerateCollectionRequestUnstaking(env), joshAddress)
+
+		signAndSubmit(
+			t, b, tx,
+			[]flow.Address{b.ServiceKey().Address, joshAddress},
+			[]crypto.Signer{b.ServiceKey().Signer(), joshSigner},
+			false,
+		)
+
+		verifyStakingCollectionInfo(t, b, env, StakingCollectionInfo{
+			accountAddress:     joshAddress.String(),
+			unlockedBalance:    "630000.0",
+			lockedBalance:      "320000.0",
+			unlockedTokensUsed: "370000.0",
+			lockedTokensUsed:   "630000.0",
+			unlockLimit:        "0.0",
+			nodes:              []string{joshID2},
+			delegators:         []DelegatorIDs{DelegatorIDs{nodeID: joshID2, id: 1}, DelegatorIDs{nodeID: joshID1, id: 1}},
+		})
+
+		// should close stake for the delegator because all tokens are able to be withdrawn
+		tx = createTxWithTemplateAndAuthorizer(b, templates.GenerateCollectionCloseStake(env), joshAddress)
+		_ = tx.AddArgument(cadence.NewString(joshID1))
+		_ = tx.AddArgument(cadence.NewOptional(cadence.NewUInt32(1)))
+
+		signAndSubmit(
+			t, b, tx,
+			[]flow.Address{b.ServiceKey().Address, joshAddress},
+			[]crypto.Signer{b.ServiceKey().Signer(), joshSigner},
+			false,
+		)
+
+		verifyStakingCollectionInfo(t, b, env, StakingCollectionInfo{
+			accountAddress:     joshAddress.String(),
+			unlockedBalance:    "630000.0",
+			lockedBalance:      "370000.0",
+			unlockedTokensUsed: "370000.0",
+			lockedTokensUsed:   "630000.0",
+			unlockLimit:        "0.0",
+			nodes:              []string{joshID2},
+			delegators:         []DelegatorIDs{DelegatorIDs{nodeID: joshID2, id: 1}},
+		})
+
+		// Should close stake because tokens are able to be withdrawn
+		tx = createTxWithTemplateAndAuthorizer(b, templates.GenerateCollectionCloseStake(env), joshAddress)
 		_ = tx.AddArgument(cadence.NewString(joshID2))
 		_ = tx.AddArgument(cadence.NewOptional(nil))
-		_ = tx.AddArgument(CadenceUFix64("10000.0"))
-
-		signAndSubmit(
-			t, b, tx,
-			[]flow.Address{b.ServiceKey().Address, joshAddress},
-			[]crypto.Signer{b.ServiceKey().Signer(), joshSigner},
-			false,
-		)
-
-		// unstake tokens from the locked account delegator
-		tx = createTxWithTemplateAndAuthorizer(b, templates.GenerateCollectionRequestUnstaking(env), joshAddress)
-		_ = tx.AddArgument(cadence.NewString(joshID1))
-		_ = tx.AddArgument(cadence.NewUInt32(1))
-		_ = tx.AddArgument(CadenceUFix64("10000.0"))
-
-		signAndSubmit(
-			t, b, tx,
-			[]flow.Address{b.ServiceKey().Address, joshAddress},
-			[]crypto.Signer{b.ServiceKey().Signer(), joshSigner},
-			false,
-		)
-
-		// unstake tokens from the unlocked account delegator
-		tx = createTxWithTemplateAndAuthorizer(b, templates.GenerateCollectionRequestUnstaking(env), joshAddress)
+
+		signAndSubmit(
+			t, b, tx,
+			[]flow.Address{b.ServiceKey().Address, joshAddress},
+			[]crypto.Signer{b.ServiceKey().Signer(), joshSigner},
+			false,
+		)
+
+		tx = createTxWithTemplateAndAuthorizer(b, templates.GenerateCollectionCloseStake(env), joshAddress)
 		_ = tx.AddArgument(cadence.NewString(joshID2))
-		_ = tx.AddArgument(cadence.NewUInt32(1))
-		_ = tx.AddArgument(CadenceUFix64("10000.0"))
+		_ = tx.AddArgument(cadence.NewOptional(cadence.NewUInt32(1)))
 
 		signAndSubmit(
 			t, b, tx,
@@ -1471,313 +2244,22 @@
 
 		verifyStakingCollectionInfo(t, b, env, StakingCollectionInfo{
 			accountAddress:     joshAddress.String(),
-			unlockedBalance:    "590000.0",
-			lockedBalance:      "0.0",
-			unlockedTokensUsed: "390000.0",
-			lockedTokensUsed:   "630000.0",
-			unlockLimit:        "20000.0",
-			nodes:              []string{joshID2, joshID1},
-			delegators:         []DelegatorIDs{DelegatorIDs{nodeID: joshID2, id: 1}, DelegatorIDs{nodeID: joshID1, id: 1}},
-		})
-
-		verifyStakingInfo(t, b, env, StakingInfo{
-			nodeID:                   joshID1,
-			delegatorID:              0,
-			tokensCommitted:          "320000.0",
-			tokensStaked:             "0.0",
-			tokensRequestedToUnstake: "0.0",
-			tokensUnstaking:          "0.0",
-			tokensUnstaked:           "10000.0",
-			tokensRewarded:           "0.0",
-		})
-
-		verifyStakingInfo(t, b, env, StakingInfo{
-			nodeID:                   joshID2,
-			delegatorID:              0,
-			tokensCommitted:          "500000.0",
-			tokensStaked:             "0.0",
-			tokensRequestedToUnstake: "0.0",
-			tokensUnstaking:          "0.0",
-			tokensUnstaked:           "10000.0",
-			tokensRewarded:           "0.0",
-		})
-
-		verifyStakingInfo(t, b, env, StakingInfo{
-			nodeID:                   joshID1,
-			delegatorID:              1,
-			tokensCommitted:          "50000.0",
-			tokensStaked:             "0.0",
-			tokensRequestedToUnstake: "0.0",
-			tokensUnstaking:          "0.0",
-			tokensUnstaked:           "10000.0",
-			tokensRewarded:           "0.0",
-		})
-
-		verifyStakingInfo(t, b, env, StakingInfo{
-			nodeID:                   joshID2,
-			delegatorID:              1,
-			tokensCommitted:          "500000.0",
-			tokensStaked:             "0.0",
-			tokensRequestedToUnstake: "0.0",
-			tokensUnstaking:          "0.0",
-			tokensUnstaked:           "10000.0",
-			tokensRewarded:           "0.0",
-		})
-	})
-
-	t.Run("Should be able to stake unstaked tokens from the node or delegator in both accounts", func(t *testing.T) {
-
-		// Should fail because stake doesn't exist
-		tx := createTxWithTemplateAndAuthorizer(b, templates.GenerateCollectionStakeUnstakedTokens(env), joshAddress)
-		_ = tx.AddArgument(cadence.NewString(accessID))
-		_ = tx.AddArgument(cadence.NewOptional(nil))
-		_ = tx.AddArgument(CadenceUFix64("5000.0"))
-
-		signAndSubmit(
-			t, b, tx,
-			[]flow.Address{b.ServiceKey().Address, joshAddress},
-			[]crypto.Signer{b.ServiceKey().Signer(), joshSigner},
-			true,
-		)
-
-		// Stake unstaked tokens to the locked account node
-		tx = createTxWithTemplateAndAuthorizer(b, templates.GenerateCollectionStakeUnstakedTokens(env), joshAddress)
-		_ = tx.AddArgument(cadence.NewString(joshID1))
-		_ = tx.AddArgument(cadence.NewOptional(nil))
-		_ = tx.AddArgument(CadenceUFix64("5000.0"))
-
-		signAndSubmit(
-			t, b, tx,
-			[]flow.Address{b.ServiceKey().Address, joshAddress},
-			[]crypto.Signer{b.ServiceKey().Signer(), joshSigner},
-			false,
-		)
-
-		// Stake unstaked tokens to the unlocked account node
-		tx = createTxWithTemplateAndAuthorizer(b, templates.GenerateCollectionStakeUnstakedTokens(env), joshAddress)
-		_ = tx.AddArgument(cadence.NewString(joshID2))
-		_ = tx.AddArgument(cadence.NewOptional(nil))
-		_ = tx.AddArgument(CadenceUFix64("5000.0"))
-
-		signAndSubmit(
-			t, b, tx,
-			[]flow.Address{b.ServiceKey().Address, joshAddress},
-			[]crypto.Signer{b.ServiceKey().Signer(), joshSigner},
-			false,
-		)
-
-		// Stake unstaked tokens to the locked account delegator
-		tx = createTxWithTemplateAndAuthorizer(b, templates.GenerateCollectionStakeUnstakedTokens(env), joshAddress)
-		_ = tx.AddArgument(cadence.NewString(joshID1))
-		_ = tx.AddArgument(cadence.NewUInt32(1))
-		_ = tx.AddArgument(CadenceUFix64("5000.0"))
-
-		signAndSubmit(
-			t, b, tx,
-			[]flow.Address{b.ServiceKey().Address, joshAddress},
-			[]crypto.Signer{b.ServiceKey().Signer(), joshSigner},
-			false,
-		)
-
-		// Stake unstaked tokens to the unlocked account delegator
-		tx = createTxWithTemplateAndAuthorizer(b, templates.GenerateCollectionStakeUnstakedTokens(env), joshAddress)
-		_ = tx.AddArgument(cadence.NewString(joshID2))
-		_ = tx.AddArgument(cadence.NewUInt32(1))
-		_ = tx.AddArgument(CadenceUFix64("5000.0"))
-
-		signAndSubmit(
-			t, b, tx,
-			[]flow.Address{b.ServiceKey().Address, joshAddress},
-			[]crypto.Signer{b.ServiceKey().Signer(), joshSigner},
-			false,
-		)
-
-		verifyStakingCollectionInfo(t, b, env, StakingCollectionInfo{
-			accountAddress:     joshAddress.String(),
-			unlockedBalance:    "590000.0",
-			lockedBalance:      "0.0",
-			unlockedTokensUsed: "390000.0",
-			lockedTokensUsed:   "630000.0",
-			unlockLimit:        "20000.0",
-			nodes:              []string{joshID2, joshID1},
-			delegators:         []DelegatorIDs{DelegatorIDs{nodeID: joshID2, id: 1}, DelegatorIDs{nodeID: joshID1, id: 1}},
-		})
-
-		verifyStakingInfo(t, b, env, StakingInfo{
-			nodeID:                   joshID1,
-			delegatorID:              0,
-			tokensCommitted:          "325000.0",
-			tokensStaked:             "0.0",
-			tokensRequestedToUnstake: "0.0",
-			tokensUnstaking:          "0.0",
-			tokensUnstaked:           "5000.0",
-			tokensRewarded:           "0.0",
-		})
-
-		verifyStakingInfo(t, b, env, StakingInfo{
-			nodeID:                   joshID2,
-			delegatorID:              0,
-			tokensCommitted:          "505000.0",
-			tokensStaked:             "0.0",
-			tokensRequestedToUnstake: "0.0",
-			tokensUnstaking:          "0.0",
-			tokensUnstaked:           "5000.0",
-			tokensRewarded:           "0.0",
-		})
-
-		verifyStakingInfo(t, b, env, StakingInfo{
-			nodeID:                   joshID1,
-			delegatorID:              1,
-			tokensCommitted:          "55000.0",
-			tokensStaked:             "0.0",
-			tokensRequestedToUnstake: "0.0",
-			tokensUnstaking:          "0.0",
-			tokensUnstaked:           "5000.0",
-			tokensRewarded:           "0.0",
-		})
-
-		verifyStakingInfo(t, b, env, StakingInfo{
-			nodeID:                   joshID2,
-			delegatorID:              1,
-			tokensCommitted:          "505000.0",
-			tokensStaked:             "0.0",
-			tokensRequestedToUnstake: "0.0",
-			tokensUnstaking:          "0.0",
-			tokensUnstaked:           "5000.0",
-			tokensRewarded:           "0.0",
-		})
-	})
-
-	t.Run("Should be able to withdraw unstaked tokens from the node or delegator in both accounts", func(t *testing.T) {
-
-		// Should fail because stake doesn't exist
-		tx := createTxWithTemplateAndAuthorizer(b, templates.GenerateCollectionWithdrawUnstakedTokens(env), joshAddress)
-		_ = tx.AddArgument(cadence.NewString(accessID))
-		_ = tx.AddArgument(cadence.NewOptional(nil))
-		_ = tx.AddArgument(CadenceUFix64("5000.0"))
-
-		signAndSubmit(
-			t, b, tx,
-			[]flow.Address{b.ServiceKey().Address, joshAddress},
-			[]crypto.Signer{b.ServiceKey().Signer(), joshSigner},
-			true,
-		)
-
-		// withdraw unstaked tokens from locked account node
-		tx = createTxWithTemplateAndAuthorizer(b, templates.GenerateCollectionWithdrawUnstakedTokens(env), joshAddress)
-		_ = tx.AddArgument(cadence.NewString(joshID1))
-		_ = tx.AddArgument(cadence.NewOptional(nil))
-		_ = tx.AddArgument(CadenceUFix64("5000.0"))
-
-		signAndSubmit(
-			t, b, tx,
-			[]flow.Address{b.ServiceKey().Address, joshAddress},
-			[]crypto.Signer{b.ServiceKey().Signer(), joshSigner},
-			false,
-		)
-
-		// withdraw unstaked tokens from the unlocked account node
-		tx = createTxWithTemplateAndAuthorizer(b, templates.GenerateCollectionWithdrawUnstakedTokens(env), joshAddress)
-		_ = tx.AddArgument(cadence.NewString(joshID2))
-		_ = tx.AddArgument(cadence.NewOptional(nil))
-		_ = tx.AddArgument(CadenceUFix64("5000.0"))
-
-		signAndSubmit(
-			t, b, tx,
-			[]flow.Address{b.ServiceKey().Address, joshAddress},
-			[]crypto.Signer{b.ServiceKey().Signer(), joshSigner},
-			false,
-		)
-
-		// withdraw unstaked tokens from the locked account delegator
-		tx = createTxWithTemplateAndAuthorizer(b, templates.GenerateCollectionWithdrawUnstakedTokens(env), joshAddress)
-		_ = tx.AddArgument(cadence.NewString(joshID1))
-		_ = tx.AddArgument(cadence.NewUInt32(1))
-		_ = tx.AddArgument(CadenceUFix64("5000.0"))
-
-		signAndSubmit(
-			t, b, tx,
-			[]flow.Address{b.ServiceKey().Address, joshAddress},
-			[]crypto.Signer{b.ServiceKey().Signer(), joshSigner},
-			false,
-		)
-
-		// withdraw unstaked tokens from the unlocked account delegator
-		tx = createTxWithTemplateAndAuthorizer(b, templates.GenerateCollectionWithdrawUnstakedTokens(env), joshAddress)
-		_ = tx.AddArgument(cadence.NewString(joshID2))
-		_ = tx.AddArgument(cadence.NewUInt32(1))
-		_ = tx.AddArgument(CadenceUFix64("5000.0"))
-
-		signAndSubmit(
-			t, b, tx,
-			[]flow.Address{b.ServiceKey().Address, joshAddress},
-			[]crypto.Signer{b.ServiceKey().Signer(), joshSigner},
-			false,
-		)
-
-		verifyStakingCollectionInfo(t, b, env, StakingCollectionInfo{
-			accountAddress:     joshAddress.String(),
-			unlockedBalance:    "600000.0",
-			lockedBalance:      "10000.0",
-			unlockedTokensUsed: "380000.0",
-			lockedTokensUsed:   "630000.0",
-			unlockLimit:        "20000.0",
-			nodes:              []string{joshID2, joshID1},
-			delegators:         []DelegatorIDs{DelegatorIDs{nodeID: joshID2, id: 1}, DelegatorIDs{nodeID: joshID1, id: 1}},
-		})
-
-		verifyStakingInfo(t, b, env, StakingInfo{
-			nodeID:                   joshID1,
-			delegatorID:              0,
-			tokensCommitted:          "325000.0",
-			tokensStaked:             "0.0",
-			tokensRequestedToUnstake: "0.0",
-			tokensUnstaking:          "0.0",
-			tokensUnstaked:           "0.0",
-			tokensRewarded:           "0.0",
-		})
-
-		verifyStakingInfo(t, b, env, StakingInfo{
-			nodeID:                   joshID2,
-			delegatorID:              0,
-			tokensCommitted:          "505000.0",
-			tokensStaked:             "0.0",
-			tokensRequestedToUnstake: "0.0",
-			tokensUnstaking:          "0.0",
-			tokensUnstaked:           "0.0",
-			tokensRewarded:           "0.0",
-		})
-
-		verifyStakingInfo(t, b, env, StakingInfo{
-			nodeID:                   joshID1,
-			delegatorID:              1,
-			tokensCommitted:          "55000.0",
-			tokensStaked:             "0.0",
-			tokensRequestedToUnstake: "0.0",
-			tokensUnstaking:          "0.0",
-			tokensUnstaked:           "0.0",
-			tokensRewarded:           "0.0",
-		})
-
-		verifyStakingInfo(t, b, env, StakingInfo{
-			nodeID:                   joshID2,
-			delegatorID:              1,
-			tokensCommitted:          "505000.0",
-			tokensStaked:             "0.0",
-			tokensRequestedToUnstake: "0.0",
-			tokensUnstaking:          "0.0",
-			tokensUnstaked:           "0.0",
-			tokensRewarded:           "0.0",
-		})
-	})
+			unlockedBalance:    "1000000.0",
+			lockedBalance:      "1000000.0",
+			unlockedTokensUsed: "0.0",
+			lockedTokensUsed:   "0.0",
+			unlockLimit:        "0.0",
+			nodes:              []string{},
+			delegators:         []DelegatorIDs{},
+		})
+	})
+
 }
 
-func TestStakingCollectionRewards(t *testing.T) {
+func TestDoesAccountHaveStakingCollection(t *testing.T) {
+
 	b, accountKeys, env := newTestSetup(t)
-<<<<<<< HEAD
-
-=======
->>>>>>> 6e64b6ae
+
 	// Create new keys for the epoch account
 	idTableAccountKey, IDTableSigner := accountKeys.NewWithSigner()
 
@@ -1792,734 +2274,6 @@
 
 	deployAllCollectionContracts(t, b, accountKeys, &env)
 
-	joshAddress, _, joshSigner, joshID1, joshID2 := registerStakingCollectionNodesAndDelegators(
-		t, b,
-		accountKeys,
-		env,
-		"1000000.0", "1000000.0")
-
-	// end staking auction and epoch, then pay rewards
-	tx := createTxWithTemplateAndAuthorizer(b, templates.GenerateEndEpochScript(env), flow.HexToAddress(env.IDTableAddress))
-	err := tx.AddArgument(cadence.NewArray([]cadence.Value{cadence.NewString(adminID), cadence.NewString(joshID)}))
-	require.NoError(t, err)
-	signAndSubmit(
-		t, b, tx,
-		[]flow.Address{b.ServiceKey().Address, flow.HexToAddress(env.IDTableAddress)},
-		[]crypto.Signer{b.ServiceKey().Signer(), IDTableSigner},
-		false,
-	)
-	tx = createTxWithTemplateAndAuthorizer(b, templates.GeneratePayRewardsScript(env), flow.HexToAddress(env.IDTableAddress))
-	signAndSubmit(
-		t, b, tx,
-		[]flow.Address{b.ServiceKey().Address, flow.HexToAddress(env.IDTableAddress)},
-		[]crypto.Signer{b.ServiceKey().Signer(), IDTableSigner},
-		false,
-	)
-
-	t.Run("Should be able to withdraw rewarded tokens from the node or delegator in both accounts", func(t *testing.T) {
-
-		// Should fail because stake doesn't exist
-		tx := createTxWithTemplateAndAuthorizer(b, templates.GenerateCollectionWithdrawRewardedTokens(env), joshAddress)
-		_ = tx.AddArgument(cadence.NewString(accessID))
-		_ = tx.AddArgument(cadence.NewOptional(nil))
-		_ = tx.AddArgument(CadenceUFix64("5000.0"))
-
-		signAndSubmit(
-			t, b, tx,
-			[]flow.Address{b.ServiceKey().Address, joshAddress},
-			[]crypto.Signer{b.ServiceKey().Signer(), joshSigner},
-			true,
-		)
-
-		// withdraw rewarded tokens to the locked account node
-		tx = createTxWithTemplateAndAuthorizer(b, templates.GenerateCollectionWithdrawRewardedTokens(env), joshAddress)
-		_ = tx.AddArgument(cadence.NewString(joshID1))
-		_ = tx.AddArgument(cadence.NewOptional(nil))
-		_ = tx.AddArgument(CadenceUFix64("5000.0"))
-
-		signAndSubmit(
-			t, b, tx,
-			[]flow.Address{b.ServiceKey().Address, joshAddress},
-			[]crypto.Signer{b.ServiceKey().Signer(), joshSigner},
-			false,
-		)
-
-		// withdraw rewarded tokens to the unlocked account node
-		tx = createTxWithTemplateAndAuthorizer(b, templates.GenerateCollectionWithdrawRewardedTokens(env), joshAddress)
-		_ = tx.AddArgument(cadence.NewString(joshID2))
-		_ = tx.AddArgument(cadence.NewOptional(nil))
-		_ = tx.AddArgument(CadenceUFix64("5000.0"))
-
-		signAndSubmit(
-			t, b, tx,
-			[]flow.Address{b.ServiceKey().Address, joshAddress},
-			[]crypto.Signer{b.ServiceKey().Signer(), joshSigner},
-			false,
-		)
-
-		// withdraw rewarded tokens to the locked account delegator
-		tx = createTxWithTemplateAndAuthorizer(b, templates.GenerateCollectionWithdrawRewardedTokens(env), joshAddress)
-		_ = tx.AddArgument(cadence.NewString(joshID1))
-		_ = tx.AddArgument(cadence.NewUInt32(1))
-		_ = tx.AddArgument(CadenceUFix64("5000.0"))
-
-		signAndSubmit(
-			t, b, tx,
-			[]flow.Address{b.ServiceKey().Address, joshAddress},
-			[]crypto.Signer{b.ServiceKey().Signer(), joshSigner},
-			false,
-		)
-
-		// withdraw rewarded tokens to the unlocked account delegator
-		tx = createTxWithTemplateAndAuthorizer(b, templates.GenerateCollectionWithdrawRewardedTokens(env), joshAddress)
-		_ = tx.AddArgument(cadence.NewString(joshID2))
-		_ = tx.AddArgument(cadence.NewUInt32(1))
-		_ = tx.AddArgument(CadenceUFix64("5000.0"))
-
-		signAndSubmit(
-			t, b, tx,
-			[]flow.Address{b.ServiceKey().Address, joshAddress},
-			[]crypto.Signer{b.ServiceKey().Signer(), joshSigner},
-			false,
-		)
-
-		verifyStakingCollectionInfo(t, b, env, StakingCollectionInfo{
-			accountAddress:     joshAddress.String(),
-			unlockedBalance:    "650000.0",
-			lockedBalance:      "0.0",
-			unlockedTokensUsed: "370000.0",
-			lockedTokensUsed:   "630000.0",
-			unlockLimit:        "0.0",
-			nodes:              []string{joshID2, joshID1},
-			delegators:         []DelegatorIDs{DelegatorIDs{nodeID: joshID2, id: 1}, DelegatorIDs{nodeID: joshID1, id: 1}},
-		})
-
-		verifyStakingInfo(t, b, env, StakingInfo{
-			nodeID:                   joshID1,
-			delegatorID:              0,
-			tokensCommitted:          "0.0",
-			tokensStaked:             "320000.0",
-			tokensRequestedToUnstake: "0.0",
-			tokensUnstaking:          "0.0",
-			tokensUnstaked:           "0.0",
-			tokensRewarded:           "290620.435",
-		})
-
-		verifyStakingInfo(t, b, env, StakingInfo{
-			nodeID:                   joshID2,
-			delegatorID:              0,
-			tokensCommitted:          "0.0",
-			tokensStaked:             "500000.0",
-			tokensRequestedToUnstake: "0.0",
-			tokensUnstaking:          "0.0",
-			tokensUnstaked:           "0.0",
-			tokensRewarded:           "487700.725",
-		})
-
-		verifyStakingInfo(t, b, env, StakingInfo{
-			nodeID:                   joshID1,
-			delegatorID:              1,
-			tokensCommitted:          "0.0",
-			tokensStaked:             "50000.0",
-			tokensRequestedToUnstake: "0.0",
-			tokensUnstaking:          "0.0",
-			tokensUnstaked:           "0.0",
-			tokensRewarded:           "36970.8025",
-		})
-
-		verifyStakingInfo(t, b, env, StakingInfo{
-			nodeID:                   joshID2,
-			delegatorID:              1,
-			tokensCommitted:          "0.0",
-			tokensStaked:             "500000.0",
-			tokensRequestedToUnstake: "0.0",
-			tokensUnstaking:          "0.0",
-			tokensUnstaked:           "0.0",
-			tokensRewarded:           "414708.025",
-		})
-	})
-
-	t.Run("Should be able to stake rewarded tokens for the node or delegator in both accounts", func(t *testing.T) {
-
-		// Should fail because stake doesn't exist
-		tx := createTxWithTemplateAndAuthorizer(b, templates.GenerateCollectionStakeRewardedTokens(env), joshAddress)
-		_ = tx.AddArgument(cadence.NewString(accessID))
-		_ = tx.AddArgument(cadence.NewOptional(nil))
-		_ = tx.AddArgument(CadenceUFix64("5000.0"))
-
-		signAndSubmit(
-			t, b, tx,
-			[]flow.Address{b.ServiceKey().Address, joshAddress},
-			[]crypto.Signer{b.ServiceKey().Signer(), joshSigner},
-			true,
-		)
-
-		// withdraw rewarded tokens to the locked account node
-		tx = createTxWithTemplateAndAuthorizer(b, templates.GenerateCollectionStakeRewardedTokens(env), joshAddress)
-		_ = tx.AddArgument(cadence.NewString(joshID1))
-		_ = tx.AddArgument(cadence.NewOptional(nil))
-		_ = tx.AddArgument(CadenceUFix64("5000.0"))
-
-		signAndSubmit(
-			t, b, tx,
-			[]flow.Address{b.ServiceKey().Address, joshAddress},
-			[]crypto.Signer{b.ServiceKey().Signer(), joshSigner},
-			false,
-		)
-
-		// withdraw rewarded tokens to the unlocked account node
-		tx = createTxWithTemplateAndAuthorizer(b, templates.GenerateCollectionStakeRewardedTokens(env), joshAddress)
-		_ = tx.AddArgument(cadence.NewString(joshID2))
-		_ = tx.AddArgument(cadence.NewOptional(nil))
-		_ = tx.AddArgument(CadenceUFix64("5000.0"))
-
-		signAndSubmit(
-			t, b, tx,
-			[]flow.Address{b.ServiceKey().Address, joshAddress},
-			[]crypto.Signer{b.ServiceKey().Signer(), joshSigner},
-			false,
-		)
-
-		// withdraw rewarded tokens to the locked account delegator
-		tx = createTxWithTemplateAndAuthorizer(b, templates.GenerateCollectionStakeRewardedTokens(env), joshAddress)
-		_ = tx.AddArgument(cadence.NewString(joshID1))
-		_ = tx.AddArgument(cadence.NewUInt32(1))
-		_ = tx.AddArgument(CadenceUFix64("5000.0"))
-
-		signAndSubmit(
-			t, b, tx,
-			[]flow.Address{b.ServiceKey().Address, joshAddress},
-			[]crypto.Signer{b.ServiceKey().Signer(), joshSigner},
-			false,
-		)
-
-		// withdraw rewarded tokens to the unlocked account delegator
-		tx = createTxWithTemplateAndAuthorizer(b, templates.GenerateCollectionStakeRewardedTokens(env), joshAddress)
-		_ = tx.AddArgument(cadence.NewString(joshID2))
-		_ = tx.AddArgument(cadence.NewUInt32(1))
-		_ = tx.AddArgument(CadenceUFix64("5000.0"))
-
-		signAndSubmit(
-			t, b, tx,
-			[]flow.Address{b.ServiceKey().Address, joshAddress},
-			[]crypto.Signer{b.ServiceKey().Signer(), joshSigner},
-			false,
-		)
-
-		verifyStakingCollectionInfo(t, b, env, StakingCollectionInfo{
-			accountAddress:     joshAddress.String(),
-			unlockedBalance:    "650000.0",
-			lockedBalance:      "0.0",
-			unlockedTokensUsed: "380000.0",
-			lockedTokensUsed:   "630000.0",
-			unlockLimit:        "10000.0",
-			nodes:              []string{joshID2, joshID1},
-			delegators:         []DelegatorIDs{DelegatorIDs{nodeID: joshID2, id: 1}, DelegatorIDs{nodeID: joshID1, id: 1}},
-		})
-
-		verifyStakingInfo(t, b, env, StakingInfo{
-			nodeID:                   joshID1,
-			delegatorID:              0,
-			tokensCommitted:          "5000.0",
-			tokensStaked:             "320000.0",
-			tokensRequestedToUnstake: "0.0",
-			tokensUnstaking:          "0.0",
-			tokensUnstaked:           "0.0",
-			tokensRewarded:           "285620.435",
-		})
-
-		verifyStakingInfo(t, b, env, StakingInfo{
-			nodeID:                   joshID2,
-			delegatorID:              0,
-			tokensCommitted:          "5000.0",
-			tokensStaked:             "500000.0",
-			tokensRequestedToUnstake: "0.0",
-			tokensUnstaking:          "0.0",
-			tokensUnstaked:           "0.0",
-			tokensRewarded:           "482700.725",
-		})
-
-		verifyStakingInfo(t, b, env, StakingInfo{
-			nodeID:                   joshID1,
-			delegatorID:              1,
-			tokensCommitted:          "5000.0",
-			tokensStaked:             "50000.0",
-			tokensRequestedToUnstake: "0.0",
-			tokensUnstaking:          "0.0",
-			tokensUnstaked:           "0.0",
-			tokensRewarded:           "31970.8025",
-		})
-
-		verifyStakingInfo(t, b, env, StakingInfo{
-			nodeID:                   joshID2,
-			delegatorID:              1,
-			tokensCommitted:          "5000.0",
-			tokensStaked:             "500000.0",
-			tokensRequestedToUnstake: "0.0",
-			tokensUnstaking:          "0.0",
-			tokensUnstaked:           "0.0",
-			tokensRewarded:           "409708.025",
-		})
-	})
-
-	t.Run("Should be able to unstake All tokens from node in locked and unlocked accounts", func(t *testing.T) {
-
-		// Should fail because stake doesn't exist
-		tx := createTxWithTemplateAndAuthorizer(b, templates.GenerateCollectionUnstakeAll(env), joshAddress)
-		_ = tx.AddArgument(cadence.NewString(accessID))
-
-		signAndSubmit(
-			t, b, tx,
-			[]flow.Address{b.ServiceKey().Address, joshAddress},
-			[]crypto.Signer{b.ServiceKey().Signer(), joshSigner},
-			true,
-		)
-
-		// unstake all tokens to the locked account node
-		tx = createTxWithTemplateAndAuthorizer(b, templates.GenerateCollectionUnstakeAll(env), joshAddress)
-		_ = tx.AddArgument(cadence.NewString(joshID1))
-
-		signAndSubmit(
-			t, b, tx,
-			[]flow.Address{b.ServiceKey().Address, joshAddress},
-			[]crypto.Signer{b.ServiceKey().Signer(), joshSigner},
-			false,
-		)
-
-		// unstake all tokens to the unlocked account node
-		tx = createTxWithTemplateAndAuthorizer(b, templates.GenerateCollectionUnstakeAll(env), joshAddress)
-		_ = tx.AddArgument(cadence.NewString(joshID2))
-
-		signAndSubmit(
-			t, b, tx,
-			[]flow.Address{b.ServiceKey().Address, joshAddress},
-			[]crypto.Signer{b.ServiceKey().Signer(), joshSigner},
-			false,
-		)
-
-		verifyStakingCollectionInfo(t, b, env, StakingCollectionInfo{
-			accountAddress:     joshAddress.String(),
-			unlockedBalance:    "650000.0",
-			lockedBalance:      "0.0",
-			unlockedTokensUsed: "380000.0",
-			lockedTokensUsed:   "630000.0",
-			unlockLimit:        "10000.0",
-			nodes:              []string{joshID2, joshID1},
-			delegators:         []DelegatorIDs{DelegatorIDs{nodeID: joshID2, id: 1}, DelegatorIDs{nodeID: joshID1, id: 1}},
-		})
-
-		verifyStakingInfo(t, b, env, StakingInfo{
-			nodeID:                   joshID1,
-			delegatorID:              0,
-			tokensCommitted:          "0.0",
-			tokensStaked:             "320000.0",
-			tokensRequestedToUnstake: "320000.0",
-			tokensUnstaking:          "0.0",
-			tokensUnstaked:           "5000.0",
-			tokensRewarded:           "285620.435",
-		})
-
-		verifyStakingInfo(t, b, env, StakingInfo{
-			nodeID:                   joshID2,
-			delegatorID:              0,
-			tokensCommitted:          "0.0",
-			tokensStaked:             "500000.0",
-			tokensRequestedToUnstake: "500000.0",
-			tokensUnstaking:          "0.0",
-			tokensUnstaked:           "5000.0",
-			tokensRewarded:           "482700.725",
-		})
-
-		verifyStakingInfo(t, b, env, StakingInfo{
-			nodeID:                   joshID1,
-			delegatorID:              1,
-			tokensCommitted:          "5000.0",
-			tokensStaked:             "50000.0",
-			tokensRequestedToUnstake: "0.0",
-			tokensUnstaking:          "0.0",
-			tokensUnstaked:           "0.0",
-			tokensRewarded:           "31970.8025",
-		})
-
-		verifyStakingInfo(t, b, env, StakingInfo{
-			nodeID:                   joshID2,
-			delegatorID:              1,
-			tokensCommitted:          "5000.0",
-			tokensStaked:             "500000.0",
-			tokensRequestedToUnstake: "0.0",
-			tokensUnstaking:          "0.0",
-			tokensUnstaked:           "0.0",
-			tokensRewarded:           "409708.025",
-		})
-	})
-}
-
-func TestStakingCollectionCloseStake(t *testing.T) {
-
-	b, accountKeys, env := newTestSetup(t)
-<<<<<<< HEAD
-
-=======
->>>>>>> 6e64b6ae
-	// Create new keys for the epoch account
-	idTableAccountKey, IDTableSigner := accountKeys.NewWithSigner()
-
-	_, _ = initializeAllEpochContracts(t, b, idTableAccountKey, IDTableSigner, &env,
-		startEpochCounter, // start epoch counter
-		numEpochViews,     // num views per epoch
-		numStakingViews,   // num views for staking auction
-		numDKGViews,       // num views for DKG phase
-		numClusters,       // num collector clusters
-		randomSource,      // random source
-		rewardAPY)
-
-	deployAllCollectionContracts(t, b, accountKeys, &env)
-
-	joshAddress, _, joshSigner, joshID1, joshID2 := registerStakingCollectionNodesAndDelegators(
-		t, b,
-		accountKeys,
-		env,
-		"1000000.0", "1000000.0")
-
-	t.Run("Should fail to close a stake and delegation stored in the locked account if there are tokens in a 'staked' state", func(t *testing.T) {
-
-		// Should fail because node isn't ready to be closed. tokens in committed bucket
-		tx := createTxWithTemplateAndAuthorizer(b, templates.GenerateCollectionCloseStake(env), joshAddress)
-		_ = tx.AddArgument(cadence.NewString(joshID1))
-		_ = tx.AddArgument(cadence.NewOptional(nil))
-
-		signAndSubmit(
-			t, b, tx,
-			[]flow.Address{b.ServiceKey().Address, joshAddress},
-			[]crypto.Signer{b.ServiceKey().Signer(), joshSigner},
-			true,
-		)
-
-		tx = createTxWithTemplateAndAuthorizer(b, templates.GenerateCollectionCloseStake(env), joshAddress)
-		_ = tx.AddArgument(cadence.NewString(joshID1))
-		_ = tx.AddArgument(cadence.NewOptional(cadence.NewUInt32(1)))
-
-		signAndSubmit(
-			t, b, tx,
-			[]flow.Address{b.ServiceKey().Address, joshAddress},
-			[]crypto.Signer{b.ServiceKey().Signer(), joshSigner},
-			true,
-		)
-
-		// Should fail because node isn't ready to be closed.
-		tx = createTxWithTemplateAndAuthorizer(b, templates.GenerateCollectionCloseStake(env), joshAddress)
-		_ = tx.AddArgument(cadence.NewString(joshID2))
-		_ = tx.AddArgument(cadence.NewOptional(nil))
-
-		signAndSubmit(
-			t, b, tx,
-			[]flow.Address{b.ServiceKey().Address, joshAddress},
-			[]crypto.Signer{b.ServiceKey().Signer(), joshSigner},
-			true,
-		)
-
-		tx = createTxWithTemplateAndAuthorizer(b, templates.GenerateCollectionCloseStake(env), joshAddress)
-		_ = tx.AddArgument(cadence.NewString(joshID2))
-		_ = tx.AddArgument(cadence.NewOptional(cadence.NewUInt32(1)))
-
-		signAndSubmit(
-			t, b, tx,
-			[]flow.Address{b.ServiceKey().Address, joshAddress},
-			[]crypto.Signer{b.ServiceKey().Signer(), joshSigner},
-			true,
-		)
-
-		// End staking auction and epoch
-		endStakingMoveTokens(t, b, env, flow.HexToAddress(env.IDTableAddress), IDTableSigner,
-			[]cadence.Value{cadence.NewString(adminID), cadence.NewString(joshID)},
-		)
-
-		// Should fail because node isn't ready to be closed. tokens in staked bucket
-		tx = createTxWithTemplateAndAuthorizer(b, templates.GenerateCollectionCloseStake(env), joshAddress)
-		_ = tx.AddArgument(cadence.NewString(joshID1))
-		_ = tx.AddArgument(cadence.NewOptional(nil))
-
-		signAndSubmit(
-			t, b, tx,
-			[]flow.Address{b.ServiceKey().Address, joshAddress},
-			[]crypto.Signer{b.ServiceKey().Signer(), joshSigner},
-			true,
-		)
-
-		tx = createTxWithTemplateAndAuthorizer(b, templates.GenerateCollectionCloseStake(env), joshAddress)
-		_ = tx.AddArgument(cadence.NewString(joshID1))
-		_ = tx.AddArgument(cadence.NewOptional(cadence.NewUInt32(1)))
-
-		signAndSubmit(
-			t, b, tx,
-			[]flow.Address{b.ServiceKey().Address, joshAddress},
-			[]crypto.Signer{b.ServiceKey().Signer(), joshSigner},
-			true,
-		)
-
-		// Should fail because node isn't ready to be closed. tokens in staked
-		tx = createTxWithTemplateAndAuthorizer(b, templates.GenerateCollectionCloseStake(env), joshAddress)
-		_ = tx.AddArgument(cadence.NewString(joshID2))
-		_ = tx.AddArgument(cadence.NewOptional(nil))
-
-		signAndSubmit(
-			t, b, tx,
-			[]flow.Address{b.ServiceKey().Address, joshAddress},
-			[]crypto.Signer{b.ServiceKey().Signer(), joshSigner},
-			true,
-		)
-
-		tx = createTxWithTemplateAndAuthorizer(b, templates.GenerateCollectionCloseStake(env), joshAddress)
-		_ = tx.AddArgument(cadence.NewString(joshID2))
-		_ = tx.AddArgument(cadence.NewOptional(cadence.NewUInt32(1)))
-
-		signAndSubmit(
-			t, b, tx,
-			[]flow.Address{b.ServiceKey().Address, joshAddress},
-			[]crypto.Signer{b.ServiceKey().Signer(), joshSigner},
-			true,
-		)
-
-		verifyStakingCollectionInfo(t, b, env, StakingCollectionInfo{
-			accountAddress:     joshAddress.String(),
-			unlockedBalance:    "630000.0",
-			lockedBalance:      "0.0",
-			unlockedTokensUsed: "370000.0",
-			lockedTokensUsed:   "630000.0",
-			unlockLimit:        "0.0",
-			nodes:              []string{joshID2, joshID1},
-			delegators:         []DelegatorIDs{DelegatorIDs{nodeID: joshID2, id: 1}, DelegatorIDs{nodeID: joshID1, id: 1}},
-		})
-
-		// Request Unstaking all staked tokens from joshID1
-		tx = createTxWithTemplateAndAuthorizer(b, templates.GenerateCollectionUnstakeAll(env), joshAddress)
-		_ = tx.AddArgument(cadence.NewString(joshID1))
-
-		signAndSubmit(
-			t, b, tx,
-			[]flow.Address{b.ServiceKey().Address, joshAddress},
-			[]crypto.Signer{b.ServiceKey().Signer(), joshSigner},
-			false,
-		)
-
-		// Request Unstaking all delegated tokens to joshID1
-		tx = createTxWithTemplateAndAuthorizer(b, templates.GenerateCollectionRequestUnstaking(env), joshAddress)
-		_ = tx.AddArgument(cadence.NewString(joshID1))
-		_ = tx.AddArgument(cadence.NewOptional(cadence.NewUInt32(1)))
-		_ = tx.AddArgument(CadenceUFix64("50000.0"))
-
-		signAndSubmit(
-			t, b, tx,
-			[]flow.Address{b.ServiceKey().Address, joshAddress},
-			[]crypto.Signer{b.ServiceKey().Signer(), joshSigner},
-			false,
-		)
-
-		// Request Unstaking all delegated tokens to joshID2
-		tx = createTxWithTemplateAndAuthorizer(b, templates.GenerateCollectionRequestUnstaking(env), joshAddress)
-		_ = tx.AddArgument(cadence.NewString(joshID2))
-		_ = tx.AddArgument(cadence.NewOptional(cadence.NewUInt32(1)))
-		_ = tx.AddArgument(CadenceUFix64("500000.0"))
-
-		signAndSubmit(
-			t, b, tx,
-			[]flow.Address{b.ServiceKey().Address, joshAddress},
-			[]crypto.Signer{b.ServiceKey().Signer(), joshSigner},
-			false,
-		)
-
-		// Request Unstaking all staked tokens from joshID2
-		tx = createTxWithTemplateAndAuthorizer(b, templates.GenerateCollectionUnstakeAll(env), joshAddress)
-		_ = tx.AddArgument(cadence.NewString(joshID2))
-
-		signAndSubmit(
-			t, b, tx,
-			[]flow.Address{b.ServiceKey().Address, joshAddress},
-			[]crypto.Signer{b.ServiceKey().Signer(), joshSigner},
-			false,
-		)
-
-		// End staking auction and epoch
-		endStakingMoveTokens(t, b, env, flow.HexToAddress(env.IDTableAddress), IDTableSigner,
-			[]cadence.Value{cadence.NewString(adminID), cadence.NewString(joshID)},
-		)
-
-		// Should fail because node isn't ready to be closed. tokens in unstaking bucket
-		tx = createTxWithTemplateAndAuthorizer(b, templates.GenerateCollectionCloseStake(env), joshAddress)
-		_ = tx.AddArgument(cadence.NewString(joshID1))
-		_ = tx.AddArgument(cadence.NewOptional(nil))
-
-		signAndSubmit(
-			t, b, tx,
-			[]flow.Address{b.ServiceKey().Address, joshAddress},
-			[]crypto.Signer{b.ServiceKey().Signer(), joshSigner},
-			true,
-		)
-
-		tx = createTxWithTemplateAndAuthorizer(b, templates.GenerateCollectionCloseStake(env), joshAddress)
-		_ = tx.AddArgument(cadence.NewString(joshID1))
-		_ = tx.AddArgument(cadence.NewOptional(cadence.NewUInt32(1)))
-
-		signAndSubmit(
-			t, b, tx,
-			[]flow.Address{b.ServiceKey().Address, joshAddress},
-			[]crypto.Signer{b.ServiceKey().Signer(), joshSigner},
-			true,
-		)
-
-		// Should fail because node isn't ready to be closed. tokens in unstaking
-		tx = createTxWithTemplateAndAuthorizer(b, templates.GenerateCollectionCloseStake(env), joshAddress)
-		_ = tx.AddArgument(cadence.NewString(joshID2))
-		_ = tx.AddArgument(cadence.NewOptional(nil))
-
-		signAndSubmit(
-			t, b, tx,
-			[]flow.Address{b.ServiceKey().Address, joshAddress},
-			[]crypto.Signer{b.ServiceKey().Signer(), joshSigner},
-			true,
-		)
-
-		tx = createTxWithTemplateAndAuthorizer(b, templates.GenerateCollectionCloseStake(env), joshAddress)
-		_ = tx.AddArgument(cadence.NewString(joshID2))
-		_ = tx.AddArgument(cadence.NewOptional(cadence.NewUInt32(1)))
-
-		signAndSubmit(
-			t, b, tx,
-			[]flow.Address{b.ServiceKey().Address, joshAddress},
-			[]crypto.Signer{b.ServiceKey().Signer(), joshSigner},
-			true,
-		)
-
-		endStakingMoveTokens(t, b, env, flow.HexToAddress(env.IDTableAddress), IDTableSigner,
-			[]cadence.Value{cadence.NewString(adminID), cadence.NewString(joshID)},
-		)
-
-		verifyStakingInfo(t, b, env, StakingInfo{
-			nodeID:                   joshID1,
-			delegatorID:              1,
-			tokensCommitted:          "0.0",
-			tokensStaked:             "0.0",
-			tokensRequestedToUnstake: "0.0",
-			tokensUnstaking:          "0.0",
-			tokensUnstaked:           "50000.0",
-			tokensRewarded:           "0.0",
-		})
-
-		verifyStakingInfo(t, b, env, StakingInfo{
-			nodeID:                   joshID1,
-			delegatorID:              0,
-			tokensCommitted:          "0.0",
-			tokensStaked:             "0.0",
-			tokensRequestedToUnstake: "0.0",
-			tokensUnstaking:          "0.0",
-			tokensUnstaked:           "320000.0",
-			tokensRewarded:           "0.0",
-		})
-
-		// Should close stake for the node becuase all tokens are able to be withdrawn
-		tx = createTxWithTemplateAndAuthorizer(b, templates.GenerateCollectionCloseStake(env), joshAddress)
-		_ = tx.AddArgument(cadence.NewString(joshID1))
-		_ = tx.AddArgument(cadence.NewOptional(nil))
-
-		signAndSubmit(
-			t, b, tx,
-			[]flow.Address{b.ServiceKey().Address, joshAddress},
-			[]crypto.Signer{b.ServiceKey().Signer(), joshSigner},
-			false,
-		)
-
-		verifyStakingCollectionInfo(t, b, env, StakingCollectionInfo{
-			accountAddress:     joshAddress.String(),
-			unlockedBalance:    "630000.0",
-			lockedBalance:      "320000.0",
-			unlockedTokensUsed: "370000.0",
-			lockedTokensUsed:   "630000.0",
-			unlockLimit:        "0.0",
-			nodes:              []string{joshID2},
-			delegators:         []DelegatorIDs{DelegatorIDs{nodeID: joshID2, id: 1}, DelegatorIDs{nodeID: joshID1, id: 1}},
-		})
-
-		// should close stake for the delegator because all tokens are able to be withdrawn
-		tx = createTxWithTemplateAndAuthorizer(b, templates.GenerateCollectionCloseStake(env), joshAddress)
-		_ = tx.AddArgument(cadence.NewString(joshID1))
-		_ = tx.AddArgument(cadence.NewOptional(cadence.NewUInt32(1)))
-
-		signAndSubmit(
-			t, b, tx,
-			[]flow.Address{b.ServiceKey().Address, joshAddress},
-			[]crypto.Signer{b.ServiceKey().Signer(), joshSigner},
-			false,
-		)
-
-		verifyStakingCollectionInfo(t, b, env, StakingCollectionInfo{
-			accountAddress:     joshAddress.String(),
-			unlockedBalance:    "630000.0",
-			lockedBalance:      "370000.0",
-			unlockedTokensUsed: "370000.0",
-			lockedTokensUsed:   "630000.0",
-			unlockLimit:        "0.0",
-			nodes:              []string{joshID2},
-			delegators:         []DelegatorIDs{DelegatorIDs{nodeID: joshID2, id: 1}},
-		})
-
-		// Should close stake because tokens are able to be withdrawn
-		tx = createTxWithTemplateAndAuthorizer(b, templates.GenerateCollectionCloseStake(env), joshAddress)
-		_ = tx.AddArgument(cadence.NewString(joshID2))
-		_ = tx.AddArgument(cadence.NewOptional(nil))
-
-		signAndSubmit(
-			t, b, tx,
-			[]flow.Address{b.ServiceKey().Address, joshAddress},
-			[]crypto.Signer{b.ServiceKey().Signer(), joshSigner},
-			false,
-		)
-
-		tx = createTxWithTemplateAndAuthorizer(b, templates.GenerateCollectionCloseStake(env), joshAddress)
-		_ = tx.AddArgument(cadence.NewString(joshID2))
-		_ = tx.AddArgument(cadence.NewOptional(cadence.NewUInt32(1)))
-
-		signAndSubmit(
-			t, b, tx,
-			[]flow.Address{b.ServiceKey().Address, joshAddress},
-			[]crypto.Signer{b.ServiceKey().Signer(), joshSigner},
-			false,
-		)
-
-		verifyStakingCollectionInfo(t, b, env, StakingCollectionInfo{
-			accountAddress:     joshAddress.String(),
-			unlockedBalance:    "1000000.0",
-			lockedBalance:      "1000000.0",
-			unlockedTokensUsed: "0.0",
-			lockedTokensUsed:   "0.0",
-			unlockLimit:        "0.0",
-			nodes:              []string{},
-			delegators:         []DelegatorIDs{},
-		})
-	})
-
-}
-
-func TestDoesAccountHaveStakingCollection(t *testing.T) {
-
-	b, accountKeys, env := newTestSetup(t)
-<<<<<<< HEAD
-
-=======
->>>>>>> 6e64b6ae
-	// Create new keys for the epoch account
-	idTableAccountKey, IDTableSigner := accountKeys.NewWithSigner()
-
-	_, _ = initializeAllEpochContracts(t, b, idTableAccountKey, IDTableSigner, &env,
-		startEpochCounter, // start epoch counter
-		numEpochViews,     // num views per epoch
-		numStakingViews,   // num views for staking auction
-		numDKGViews,       // num views for DKG phase
-		numClusters,       // num collector clusters
-		randomSource,      // random source
-		rewardAPY)
-
-	deployAllCollectionContracts(t, b, accountKeys, &env)
-
 	t.Run("Should fail because account was not created with staking collection", func(t *testing.T) {
 		joshAddress, _, _ := createLockedAccountPairWithBalances(
 			t, b,
@@ -2547,10 +2301,7 @@
 
 	t.Run("Should fail to transfer a node staker because account uses locked tokens", func(t *testing.T) {
 		b, accountKeys, env := newTestSetup(t)
-<<<<<<< HEAD
-
-=======
->>>>>>> 6e64b6ae
+
 		// Create new keys for the epoch account
 		idTableAccountKey, IDTableSigner := accountKeys.NewWithSigner()
 
@@ -2601,10 +2352,7 @@
 
 	t.Run("Should fail to transfer a node delegator because account uses locked tokens", func(t *testing.T) {
 		b, accountKeys, env := newTestSetup(t)
-<<<<<<< HEAD
-
-=======
->>>>>>> 6e64b6ae
+
 		// Create new keys for the epoch account
 		idTableAccountKey, IDTableSigner := accountKeys.NewWithSigner()
 
@@ -2656,10 +2404,7 @@
 
 	t.Run("Should be able to transfer a node staker stored in Staking Collection between accounts.", func(t *testing.T) {
 		b, accountKeys, env := newTestSetup(t)
-<<<<<<< HEAD
-
-=======
->>>>>>> 6e64b6ae
+
 		// Create new keys for the epoch account
 		idTableAccountKey, IDTableSigner := accountKeys.NewWithSigner()
 
@@ -2743,10 +2488,7 @@
 
 	t.Run("Should be able to transfer a delegator stored in Staking Collection between accounts.", func(t *testing.T) {
 		b, accountKeys, env := newTestSetup(t)
-<<<<<<< HEAD
-
-=======
->>>>>>> 6e64b6ae
+
 		// Create new keys for the epoch account
 		idTableAccountKey, IDTableSigner := accountKeys.NewWithSigner()
 
@@ -2831,10 +2573,7 @@
 
 	t.Run("Should fail because attempts to transfer node stored in locked account.", func(t *testing.T) {
 		b, accountKeys, env := newTestSetup(t)
-<<<<<<< HEAD
-
-=======
->>>>>>> 6e64b6ae
+
 		// Create new keys for the epoch account
 		idTableAccountKey, IDTableSigner := accountKeys.NewWithSigner()
 
@@ -2896,10 +2635,7 @@
 
 	t.Run("Should fail because attempts to transfer delegator stored in locked account.", func(t *testing.T) {
 		b, accountKeys, env := newTestSetup(t)
-<<<<<<< HEAD
-
-=======
->>>>>>> 6e64b6ae
+
 		// Create new keys for the epoch account
 		idTableAccountKey, IDTableSigner := accountKeys.NewWithSigner()
 
