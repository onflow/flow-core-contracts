package test

import (
	"encoding/hex"
	"fmt"
	"github.com/onflow/flow-emulator/types"
	"testing"

	"github.com/stretchr/testify/assert"
	"github.com/stretchr/testify/require"

	"github.com/onflow/cadence"
	jsoncdc "github.com/onflow/cadence/encoding/json"
	emulator "github.com/onflow/flow-emulator"
	ft_templates "github.com/onflow/flow-ft/lib/go/templates"
	"github.com/onflow/flow-go-sdk"
	"github.com/onflow/flow-go-sdk/crypto"
	"github.com/onflow/flow-go-sdk/test"

	sdktemplates "github.com/onflow/flow-go-sdk/templates"

	"github.com/onflow/flow-core-contracts/lib/go/contracts"
	"github.com/onflow/flow-core-contracts/lib/go/templates"
)

// Contains utility functions that are used for testing the locked tokens
// contracts with the flow emulator, as

/************ Event Definitions ***************/

// Shared account Registered event

type SharedAccountRegisteredEvent interface {
	Address() flow.Address
}
type sharedAccountRegisteredEvent flow.Event

var _ SharedAccountRegisteredEvent = (*sharedAccountRegisteredEvent)(nil)

// Address returns the address of the newly-created account.
func (evt sharedAccountRegisteredEvent) Address() flow.Address {
	return flow.BytesToAddress(evt.Value.Fields[0].(cadence.Address).Bytes())
}

// Unlocked account Registered event
type UnlockedAccountRegisteredEvent interface {
	Address() flow.Address
}
type unlockedAccountRegisteredEvent flow.Event

var _ UnlockedAccountRegisteredEvent = (*unlockedAccountRegisteredEvent)(nil)

// Address returns the address of the newly-created account.
func (evt unlockedAccountRegisteredEvent) Address() flow.Address {
	return flow.BytesToAddress(evt.Value.Fields[0].(cadence.Address).Bytes())
}

// Deploy the locked tokens contract
// and mint tokens for the locked tokens admin account
func deployLockedTokensContract(
	t *testing.T,
	b *emulator.Blockchain,
	IDTableAddr, proxyAddr flow.Address,
	lockedTokensAccountKey *flow.AccountKey,
) flow.Address {

	// Get the code of the locked tokens contract
	// with the import addresses replaced
	lockedTokensCode := contracts.FlowLockedTokens(
		emulatorFTAddress,
		emulatorFlowTokenAddress,
		IDTableAddr.Hex(),
		proxyAddr.Hex(),
		b.ServiceKey().Address.String(),
	)
	// Encode the contract as a Cadence string
	cadenceCode := cadence.NewString(hex.EncodeToString(lockedTokensCode))

	// Create the locked tokens account key array and a key
	publicKeys := make([]cadence.Value, 1)
	publicKeys[0] = bytesToCadenceArray(lockedTokensAccountKey.Encode())
	cadencePublicKeys := cadence.NewArray(publicKeys)

	// Create the transaction template to deploy the locked tokens contract
	tx := createTxWithTemplateAndAuthorizer(b, templates.GenerateDeployLockedTokens(), b.ServiceKey().Address)
	// Add the arguments for contract name, contract code, and public keys for the account
	tx.AddRawArgument(jsoncdc.MustEncode(cadence.NewString("LockedTokens")))
	tx.AddRawArgument(jsoncdc.MustEncode(cadenceCode))
	tx.AddRawArgument(jsoncdc.MustEncode(cadencePublicKeys))

	// Sign and submit the transaction
	err := tx.SignEnvelope(b.ServiceKey().Address, b.ServiceKey().Index, b.ServiceKey().Signer())
	require.NoError(t, err)
	err = b.AddTransaction(*tx)
	require.NoError(t, err)
	result, err := b.ExecuteNextTransaction()
	require.NoError(t, err)
	require.NoError(t, result.Error)

	// Search emitted events from the transaction result
	// to find the address of the locked tokens contract
	var lockedTokensAddr flow.Address

	for _, event := range result.Events {
		if event.Type == flow.EventAccountCreated {
			accountCreatedEvent := flow.AccountCreatedEvent(event)
			lockedTokensAddr = accountCreatedEvent.Address()
			break
		}
	}

	// Commit the result as a block
	_, err = b.CommitBlock()
	require.NoError(t, err)

	// Mint tokens for the locked tokens admin
	script := ft_templates.GenerateMintTokensScript(
		flow.HexToAddress(emulatorFTAddress),
		flow.HexToAddress(emulatorFlowTokenAddress),
		"FlowToken",
	)
	tx = createTxWithTemplateAndAuthorizer(b, script, b.ServiceKey().Address)
	_ = tx.AddArgument(cadence.NewAddress(lockedTokensAddr))
	_ = tx.AddArgument(CadenceUFix64("1000000000.0"))

	signAndSubmit(
		t, b, tx,
		[]flow.Address{b.ServiceKey().Address},
		[]crypto.Signer{b.ServiceKey().Signer()},
		false,
	)

	return lockedTokensAddr
}

/// Creates a new pair of normal and locked accounts
/// with their balances initialized to the provided values
func createLockedAccountPairWithBalances(
	t *testing.T,
	b *emulator.Blockchain,
	accountKeys *test.AccountKeys,
	env templates.Environment,
	lockedBalance, unlockedBalance string,
) (flow.Address, flow.Address, crypto.Signer) {

	newUserKey, newUserSigner := accountKeys.NewWithSigner()

	adminAccountKey := accountKeys.New()

	adminPublicKey := bytesToCadenceArray(adminAccountKey.Encode())
	newUserPublicKey := bytesToCadenceArray(newUserKey.Encode())

	var newUserSharedAddress flow.Address
	var newUserAddress flow.Address

	tx := createTxWithTemplateAndAuthorizer(b, templates.GenerateCreateSharedAccountScript(env), b.ServiceKey().Address).
		AddRawArgument(jsoncdc.MustEncode(adminPublicKey)).
		AddRawArgument(jsoncdc.MustEncode(newUserPublicKey)).
		AddRawArgument(jsoncdc.MustEncode(newUserPublicKey))

	signAndSubmit(
		t, b, tx,
		[]flow.Address{b.ServiceKey().Address},
		[]crypto.Signer{b.ServiceKey().Signer()},
		false,
	)

	createAccountsTxResult, err := b.GetTransactionResult(tx.ID())
	assert.NoError(t, err)
	assertEqual(t, flow.TransactionStatusSealed, createAccountsTxResult.Status)

	for _, event := range createAccountsTxResult.Events {
		if event.Type == fmt.Sprintf("A.%s.LockedTokens.SharedAccountRegistered", env.LockedTokensAddress) {
			// needs work
			sharedAccountCreatedEvent := sharedAccountRegisteredEvent(event)
			newUserSharedAddress = sharedAccountCreatedEvent.Address()
			break
		}
	}

	for _, event := range createAccountsTxResult.Events {
		if event.Type == fmt.Sprintf("A.%s.LockedTokens.UnlockedAccountRegistered", env.LockedTokensAddress) {
			// needs work
			unlockedAccountCreatedEvent := unlockedAccountRegisteredEvent(event)
			newUserAddress = unlockedAccountCreatedEvent.Address()
			break
		}
	}

	if lockedBalance != "0.0" {

		tx := createTxWithTemplateAndAuthorizer(b, templates.GenerateDepositLockedTokensScript(env), b.ServiceKey().Address)
		_ = tx.AddArgument(cadence.NewAddress(newUserSharedAddress))
		_ = tx.AddArgument(CadenceUFix64(lockedBalance))

		signAndSubmit(
			t, b, tx,
			[]flow.Address{b.ServiceKey().Address},
			[]crypto.Signer{b.ServiceKey().Signer()},
			false,
		)

		script := templates.GenerateGetLockedAccountBalanceScript(env)

		// check balance of locked account
		result := executeScriptAndCheck(t, b, script, [][]byte{jsoncdc.MustEncode(cadence.Address(newUserAddress))})
		assertEqual(t, CadenceUFix64(lockedBalance), result)
	}

	if unlockedBalance != "0.0" {
		mintTokensForAccount(t, b, newUserAddress, unlockedBalance)
	}

	return newUserAddress, newUserSharedAddress, newUserSigner
}

/****************** Staking Collection utilities ************************/

// Struct for each delegator that specifies their node ID and delegator ID
type DelegatorIDs struct {
	nodeID string
	id     uint32
}

/// Used to verify staking collection info in tests
type StakingCollectionInfo struct {
	accountAddress     string
	unlockedBalance    string
	lockedBalance      string
	unlockedTokensUsed string
	lockedTokensUsed   string
	unlockLimit        string
	nodes              []string
	delegators         []DelegatorIDs
<<<<<<< HEAD
	machineAccounts    map[cadence.String]flow.Address
}

type MachineAccountCreatedEvent interface {
	NodeID()  cadence.String
	Role()    cadence.UInt8
	Address() flow.Address
}
type machineAccountCreatedEvent flow.Event

var _ MachineAccountCreatedEvent = (*machineAccountCreatedEvent)(nil)

// Address returns the address of the newly-created account.
func (evt machineAccountCreatedEvent) NodeID() cadence.String {
	return evt.Value.Fields[0].(cadence.String)
}

// Address returns the address of the newly-created account.
func (evt machineAccountCreatedEvent) Role() cadence.UInt8 {
	return evt.Value.Fields[1].(cadence.UInt8)
}

// Address returns the address of the newly-created account.
func (evt machineAccountCreatedEvent) Address() flow.Address {
	return flow.BytesToAddress(evt.Value.Fields[2].(cadence.Address).Bytes())
=======
>>>>>>> fc9b0cb5
}

// Deploys the staking collection contract to the specified lockedTokensAddress
// because the staking collection needs to be deployed to the same account as LockedTokens
func deployCollectionContract(t *testing.T, b *emulator.Blockchain,
	idTableAddress,
	stakingProxyAddress,
	lockedTokensAddress flow.Address,
	lockedTokensSigner crypto.Signer,
	env *templates.Environment) {

	// Get the test version of the staking collection contract that has all public fields
	// for testing purposes
<<<<<<< HEAD
	FlowStakingCollectionCode := contracts.TESTFlowStakingCollection(emulatorFTAddress,
		emulatorFlowTokenAddress,
		idTableAddress.String(),
		stakingProxyAddress.String(),
		lockedTokensAddress.String(),
		b.ServiceKey().Address.String(),
		env.QuorumCertificateAddress,
		env.DkgAddress,
		env.EpochAddress)

=======
	FlowStakingCollectionCode := contracts.TESTFlowStakingCollection(emulatorFTAddress, emulatorFlowTokenAddress, idTableAddress.String(), stakingProxyAddress.String(), lockedTokensAddress.String(), b.ServiceKey().Address.String())
>>>>>>> fc9b0cb5
	FlowStakingCollectionByteCode := cadence.NewString(hex.EncodeToString(FlowStakingCollectionCode))

	// Deploy the staking collection contract
	tx := createTxWithTemplateAndAuthorizer(b, templates.GenerateDeployStakingCollectionScript(), lockedTokensAddress).
		AddRawArgument(jsoncdc.MustEncode(cadence.NewString("FlowStakingCollection"))).
		AddRawArgument(jsoncdc.MustEncode(FlowStakingCollectionByteCode))

	signAndSubmit(
		t, b, tx,
		[]flow.Address{b.ServiceKey().Address, lockedTokensAddress},
		[]crypto.Signer{b.ServiceKey().Signer(), lockedTokensSigner},
		false,
	)
}

// Deploys the staking contract, staking proxy, locked tokens contract,
// and staking collection contract all in the same function
func deployAllCollectionContracts(t *testing.T,
	b *emulator.Blockchain,
	accountKeys *test.AccountKeys,
<<<<<<< HEAD
	env *templates.Environment) {
=======
	env *templates.Environment) crypto.Signer {

	// Create new keys for the ID table account
	IDTableAccountKey, IDTableSigner := accountKeys.NewWithSigner()

	// DEPLOY IDTableStaking
	var idTableAddress = deployStakingContract(t, b, IDTableAccountKey, *env, true)

	env.IDTableAddress = idTableAddress.Hex()
>>>>>>> fc9b0cb5

	// DEPLOY StakingProxy

	// Deploy the StakingProxy contract
	stakingProxyCode := contracts.FlowStakingProxy()
	stakingProxyAddress, err := b.CreateAccount(nil, []sdktemplates.Contract{
		{
			Name:   "StakingProxy",
			Source: string(stakingProxyCode),
		},
	})
	if !assert.NoError(t, err) {
		t.Log(err.Error())
	}
	_, err = b.CommitBlock()
	assert.NoError(t, err)

	lockedTokensAccountKey, lockedTokensSigner := accountKeys.NewWithSigner()
<<<<<<< HEAD
	lockedTokensAddress := deployLockedTokensContract(t, b, flow.HexToAddress(env.IDTableAddress), stakingProxyAddress, lockedTokensAccountKey)
=======
	lockedTokensAddress := deployLockedTokensContract(t, b, idTableAddress, stakingProxyAddress, lockedTokensAccountKey)
>>>>>>> fc9b0cb5
	env.StakingProxyAddress = stakingProxyAddress.Hex()
	env.LockedTokensAddress = lockedTokensAddress.Hex()

	// DEPLOY StakingCollection

<<<<<<< HEAD
	deployCollectionContract(t, b, flow.HexToAddress(env.IDTableAddress), stakingProxyAddress, lockedTokensAddress, lockedTokensSigner, env)
=======
	deployCollectionContract(t, b, idTableAddress, stakingProxyAddress, lockedTokensAddress, lockedTokensSigner, env)

	return IDTableSigner
>>>>>>> fc9b0cb5
}

// Creates a locked account pair with balances in both accounts,
// registers a node and a delegator in the locked account,
// creates a staking collection and stores it in the unlocked account,
// and registers a node and a delegator in the unlocked account.
//
func registerStakingCollectionNodesAndDelegators(
	t *testing.T,
	b *emulator.Blockchain,
	accountKeys *test.AccountKeys,
	env templates.Environment,
	lockedBalance, unlockedBalance string,
) (flow.Address, flow.Address, crypto.Signer, string, string) {

	// Create a locked account pair with tokens in both accounts
	newUserAddress, newUserSharedAddress, newUserSigner := createLockedAccountPairWithBalances(
		t, b,
		accountKeys,
		env,
		lockedBalance, unlockedBalance)

	// Initialize the two node IDs
	userNodeID1 := "0000000000000000000000000000000000000000000000000000000000000001"
	userNodeID2 := "0000000000000000000000000000000000000000000000000000000000000002"

<<<<<<< HEAD
	publicKeys := make([]cadence.Value, 1)
	machineAccountKey, _ := accountKeys.NewWithSigner()
	publicKeys[0] = bytesToCadenceArray(machineAccountKey.Encode())
	cadencePublicKeys := cadence.NewArray(publicKeys)

=======
>>>>>>> fc9b0cb5
	// Register a node in the locked account
	tx := createTxWithTemplateAndAuthorizer(b, templates.GenerateRegisterLockedNodeScript(env), newUserAddress)
	_ = tx.AddArgument(cadence.NewString(userNodeID1))
	_ = tx.AddArgument(cadence.NewUInt8(4))
	_ = tx.AddArgument(cadence.NewString(fmt.Sprintf("%0128d", 1)))
	_ = tx.AddArgument(cadence.NewString(fmt.Sprintf("%0128d", 1)))
	_ = tx.AddArgument(cadence.NewString(fmt.Sprintf("%0192d", 1)))
	_ = tx.AddArgument(CadenceUFix64("320000.0"))

	signAndSubmit(
		t, b, tx,
		[]flow.Address{b.ServiceKey().Address, newUserAddress},
		[]crypto.Signer{b.ServiceKey().Signer(), newUserSigner},
		false,
	)

	// Register a delegator in the locked account
	tx = createTxWithTemplateAndAuthorizer(b, templates.GenerateCreateLockedDelegatorScript(env), newUserAddress)
	_ = tx.AddArgument(cadence.NewString(userNodeID1))
	_ = tx.AddArgument(CadenceUFix64("50000.0"))

	signAndSubmit(
		t, b, tx,
		[]flow.Address{b.ServiceKey().Address, newUserAddress},
		[]crypto.Signer{b.ServiceKey().Signer(), newUserSigner},
		false,
	)

	// add a staking collection to the main account
	tx = createTxWithTemplateAndAuthorizer(b, templates.GenerateCollectionSetup(env), newUserAddress)
<<<<<<< HEAD
	_ = tx.AddArgument(cadence.NewAddress(flow.HexToAddress(env.LockedTokensAddress)))
=======
>>>>>>> fc9b0cb5

	signAndSubmit(
		t, b, tx,
		[]flow.Address{b.ServiceKey().Address, newUserAddress},
		[]crypto.Signer{b.ServiceKey().Signer(), newUserSigner},
		false,
	)

	// Register a node with the staking collection
	tx = createTxWithTemplateAndAuthorizer(b, templates.GenerateCollectionRegisterNode(env), newUserAddress)
	_ = tx.AddArgument(cadence.NewString(userNodeID2))
	_ = tx.AddArgument(cadence.NewUInt8(2))
	_ = tx.AddArgument(cadence.NewString(fmt.Sprintf("%0128d", 2)))
	_ = tx.AddArgument(cadence.NewString(fmt.Sprintf("%0128d", 2)))
	_ = tx.AddArgument(cadence.NewString(fmt.Sprintf("%0192d", 2)))
	_ = tx.AddArgument(CadenceUFix64("500000.0"))
<<<<<<< HEAD
	_ = tx.AddArgument(cadence.NewOptional(cadencePublicKeys))
=======
>>>>>>> fc9b0cb5

	signAndSubmit(
		t, b, tx,
		[]flow.Address{b.ServiceKey().Address, newUserAddress},
		[]crypto.Signer{b.ServiceKey().Signer(), newUserSigner},
		false,
	)

	// Register a delegator with the staking collection
	tx = createTxWithTemplateAndAuthorizer(b, templates.GenerateCollectionRegisterDelegator(env), newUserAddress)
	_ = tx.AddArgument(cadence.NewString(userNodeID2))
	_ = tx.AddArgument(CadenceUFix64("500000.0"))

	signAndSubmit(
		t, b, tx,
		[]flow.Address{b.ServiceKey().Address, newUserAddress},
		[]crypto.Signer{b.ServiceKey().Signer(), newUserSigner},
		false,
	)

	return newUserAddress, newUserSharedAddress, newUserSigner, userNodeID1, userNodeID2
}

// Queries all the important information from a user's staking collection
// and verifies it against the provided expectedInfo struct
//
func verifyStakingCollectionInfo(
	t *testing.T,
	b *emulator.Blockchain,
	env templates.Environment,
	expectedInfo StakingCollectionInfo,
) {
	// check balance of unlocked account
	result := executeScriptAndCheck(t, b, ft_templates.GenerateInspectVaultScript(flow.HexToAddress(emulatorFTAddress), flow.HexToAddress(emulatorFlowTokenAddress), "FlowToken"), [][]byte{jsoncdc.MustEncode(cadence.Address(flow.HexToAddress(expectedInfo.accountAddress)))})
	assertEqual(t, CadenceUFix64(expectedInfo.unlockedBalance), result)

	// check balance of locked account if it exists
	if len(expectedInfo.lockedBalance) > 0 {
		result = executeScriptAndCheck(t, b, templates.GenerateGetLockedAccountBalanceScript(env), [][]byte{jsoncdc.MustEncode(cadence.Address(flow.HexToAddress(expectedInfo.accountAddress)))})
		assertEqual(t, CadenceUFix64(expectedInfo.lockedBalance), result)
	}

	// check unlocked tokens used
	result = executeScriptAndCheck(t, b, templates.GenerateCollectionGetUnlockedTokensUsedScript(env), [][]byte{jsoncdc.MustEncode(cadence.Address(flow.HexToAddress(expectedInfo.accountAddress)))})
	assertEqual(t, CadenceUFix64(expectedInfo.unlockedTokensUsed), result)

	// check locked tokens used
	result = executeScriptAndCheck(t, b, templates.GenerateCollectionGetLockedTokensUsedScript(env), [][]byte{jsoncdc.MustEncode(cadence.Address(flow.HexToAddress(expectedInfo.accountAddress)))})
	assertEqual(t, CadenceUFix64(expectedInfo.lockedTokensUsed), result)

	// Check unlock limit of the shared account if it exists
	if len(expectedInfo.unlockLimit) > 0 {
		result = executeScriptAndCheck(t, b,
			templates.GenerateGetUnlockLimitScript(env),
			[][]byte{
				jsoncdc.MustEncode(cadence.Address(flow.HexToAddress(expectedInfo.accountAddress))),
			},
		)
		assertEqual(t, CadenceUFix64(expectedInfo.unlockLimit), result)
	}

	// check node IDs
	result = executeScriptAndCheck(t, b, templates.GenerateCollectionGetNodeIDsScript(env), [][]byte{jsoncdc.MustEncode(cadence.Address(flow.HexToAddress(expectedInfo.accountAddress)))})
	nodeArray := result.(cadence.Array).Values
	i := 0
	for _, nodeID := range expectedInfo.nodes {
		assertEqual(t, cadence.NewString(nodeID), nodeArray[i])
		i = i + 1
	}

	// check delegator IDs
	result = executeScriptAndCheck(t, b, templates.GenerateCollectionGetDelegatorIDsScript(env), [][]byte{jsoncdc.MustEncode(cadence.Address(flow.HexToAddress(expectedInfo.accountAddress)))})
	delegatorArray := result.(cadence.Array).Values
	i = 0
	for _, delegator := range expectedInfo.delegators {
		nodeID := delegatorArray[i].(cadence.Struct).Fields[0]
		delegatorID := delegatorArray[i].(cadence.Struct).Fields[1]
		assertEqual(t, cadence.NewString(delegator.nodeID), nodeID)
		assertEqual(t, cadence.NewUInt32(delegator.id), delegatorID)
		i = i + 1
	}
<<<<<<< HEAD

	if len(expectedInfo.machineAccounts) != 0 {
		// check machine accounts
		result = executeScriptAndCheck(t, b, templates.GenerateCollectionGetMachineAccountsScript(env), [][]byte{jsoncdc.MustEncode(cadence.Address(flow.HexToAddress(expectedInfo.accountAddress)))})
		machineAccountsDictionary := result.(cadence.Dictionary).Pairs
		for _, accountPair := range machineAccountsDictionary {
			nodeID := accountPair.Key.(cadence.String)
			machineAccountInfo := accountPair.Value.(cadence.Struct).Fields
			address := machineAccountInfo[2].(cadence.Address)
			assertEqual(t, cadence.NewAddress(expectedInfo.machineAccounts[nodeID]), address)
		}
	}
}

// Queries the machine account address of a recently registered Node
func getMachineAccountFromEvent(
	t *testing.T,
	b *emulator.Blockchain,
	env templates.Environment,
	result *types.TransactionResult,
) flow.Address {

	for _, event := range result.Events {
		if event.Type == fmt.Sprintf("A.%s.FlowStakingCollection.MachineAccountCreated", env.LockedTokensAddress) {
			// needs work
			machineAccountEvent := machineAccountCreatedEvent(event)
			newMachineAccountAddress := machineAccountEvent.Address()
			return newMachineAccountAddress
		}
	}
	return flow.Address{}
=======
>>>>>>> fc9b0cb5
}<|MERGE_RESOLUTION|>--- conflicted
+++ resolved
@@ -3,8 +3,9 @@
 import (
 	"encoding/hex"
 	"fmt"
+	"testing"
+
 	"github.com/onflow/flow-emulator/types"
-	"testing"
 
 	"github.com/stretchr/testify/assert"
 	"github.com/stretchr/testify/require"
@@ -232,13 +233,12 @@
 	unlockLimit        string
 	nodes              []string
 	delegators         []DelegatorIDs
-<<<<<<< HEAD
 	machineAccounts    map[cadence.String]flow.Address
 }
 
 type MachineAccountCreatedEvent interface {
-	NodeID()  cadence.String
-	Role()    cadence.UInt8
+	NodeID() cadence.String
+	Role() cadence.UInt8
 	Address() flow.Address
 }
 type machineAccountCreatedEvent flow.Event
@@ -258,8 +258,6 @@
 // Address returns the address of the newly-created account.
 func (evt machineAccountCreatedEvent) Address() flow.Address {
 	return flow.BytesToAddress(evt.Value.Fields[2].(cadence.Address).Bytes())
-=======
->>>>>>> fc9b0cb5
 }
 
 // Deploys the staking collection contract to the specified lockedTokensAddress
@@ -273,7 +271,6 @@
 
 	// Get the test version of the staking collection contract that has all public fields
 	// for testing purposes
-<<<<<<< HEAD
 	FlowStakingCollectionCode := contracts.TESTFlowStakingCollection(emulatorFTAddress,
 		emulatorFlowTokenAddress,
 		idTableAddress.String(),
@@ -284,9 +281,6 @@
 		env.DkgAddress,
 		env.EpochAddress)
 
-=======
-	FlowStakingCollectionCode := contracts.TESTFlowStakingCollection(emulatorFTAddress, emulatorFlowTokenAddress, idTableAddress.String(), stakingProxyAddress.String(), lockedTokensAddress.String(), b.ServiceKey().Address.String())
->>>>>>> fc9b0cb5
 	FlowStakingCollectionByteCode := cadence.NewString(hex.EncodeToString(FlowStakingCollectionCode))
 
 	// Deploy the staking collection contract
@@ -307,19 +301,7 @@
 func deployAllCollectionContracts(t *testing.T,
 	b *emulator.Blockchain,
 	accountKeys *test.AccountKeys,
-<<<<<<< HEAD
 	env *templates.Environment) {
-=======
-	env *templates.Environment) crypto.Signer {
-
-	// Create new keys for the ID table account
-	IDTableAccountKey, IDTableSigner := accountKeys.NewWithSigner()
-
-	// DEPLOY IDTableStaking
-	var idTableAddress = deployStakingContract(t, b, IDTableAccountKey, *env, true)
-
-	env.IDTableAddress = idTableAddress.Hex()
->>>>>>> fc9b0cb5
 
 	// DEPLOY StakingProxy
 
@@ -338,23 +320,13 @@
 	assert.NoError(t, err)
 
 	lockedTokensAccountKey, lockedTokensSigner := accountKeys.NewWithSigner()
-<<<<<<< HEAD
 	lockedTokensAddress := deployLockedTokensContract(t, b, flow.HexToAddress(env.IDTableAddress), stakingProxyAddress, lockedTokensAccountKey)
-=======
-	lockedTokensAddress := deployLockedTokensContract(t, b, idTableAddress, stakingProxyAddress, lockedTokensAccountKey)
->>>>>>> fc9b0cb5
 	env.StakingProxyAddress = stakingProxyAddress.Hex()
 	env.LockedTokensAddress = lockedTokensAddress.Hex()
 
 	// DEPLOY StakingCollection
 
-<<<<<<< HEAD
 	deployCollectionContract(t, b, flow.HexToAddress(env.IDTableAddress), stakingProxyAddress, lockedTokensAddress, lockedTokensSigner, env)
-=======
-	deployCollectionContract(t, b, idTableAddress, stakingProxyAddress, lockedTokensAddress, lockedTokensSigner, env)
-
-	return IDTableSigner
->>>>>>> fc9b0cb5
 }
 
 // Creates a locked account pair with balances in both accounts,
@@ -381,14 +353,11 @@
 	userNodeID1 := "0000000000000000000000000000000000000000000000000000000000000001"
 	userNodeID2 := "0000000000000000000000000000000000000000000000000000000000000002"
 
-<<<<<<< HEAD
 	publicKeys := make([]cadence.Value, 1)
 	machineAccountKey, _ := accountKeys.NewWithSigner()
 	publicKeys[0] = bytesToCadenceArray(machineAccountKey.Encode())
 	cadencePublicKeys := cadence.NewArray(publicKeys)
 
-=======
->>>>>>> fc9b0cb5
 	// Register a node in the locked account
 	tx := createTxWithTemplateAndAuthorizer(b, templates.GenerateRegisterLockedNodeScript(env), newUserAddress)
 	_ = tx.AddArgument(cadence.NewString(userNodeID1))
@@ -419,10 +388,7 @@
 
 	// add a staking collection to the main account
 	tx = createTxWithTemplateAndAuthorizer(b, templates.GenerateCollectionSetup(env), newUserAddress)
-<<<<<<< HEAD
 	_ = tx.AddArgument(cadence.NewAddress(flow.HexToAddress(env.LockedTokensAddress)))
-=======
->>>>>>> fc9b0cb5
 
 	signAndSubmit(
 		t, b, tx,
@@ -439,10 +405,7 @@
 	_ = tx.AddArgument(cadence.NewString(fmt.Sprintf("%0128d", 2)))
 	_ = tx.AddArgument(cadence.NewString(fmt.Sprintf("%0192d", 2)))
 	_ = tx.AddArgument(CadenceUFix64("500000.0"))
-<<<<<<< HEAD
 	_ = tx.AddArgument(cadence.NewOptional(cadencePublicKeys))
-=======
->>>>>>> fc9b0cb5
 
 	signAndSubmit(
 		t, b, tx,
@@ -524,7 +487,6 @@
 		assertEqual(t, cadence.NewUInt32(delegator.id), delegatorID)
 		i = i + 1
 	}
-<<<<<<< HEAD
 
 	if len(expectedInfo.machineAccounts) != 0 {
 		// check machine accounts
@@ -556,6 +518,4 @@
 		}
 	}
 	return flow.Address{}
-=======
->>>>>>> fc9b0cb5
 }