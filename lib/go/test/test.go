--- conflicted
+++ resolved
@@ -15,15 +15,6 @@
 	"github.com/stretchr/testify/require"
 
 	"github.com/onflow/flow-core-contracts/lib/go/templates"
-<<<<<<< HEAD
-)
-
-func newTestSetup(t *testing.T) (*emulator.Blockchain, *test.AccountKeys, templates.Environment) {
-	t.Parallel()
-	b := newBlockchain()
-	accountKeys := test.AccountKeyGenerator()
-
-=======
 )
 
 /***********************************************
@@ -60,7 +51,6 @@
 	accountKeys := test.AccountKeyGenerator()
 
 	// Setup the env variable that stores import addresses for various contracts
->>>>>>> 72f1ebac
 	env := templates.Environment{
 		FungibleTokenAddress: emulatorFTAddress,
 		FlowTokenAddress:     emulatorFlowTokenAddress,
@@ -86,11 +76,8 @@
 	return b
 }
 
-<<<<<<< HEAD
-=======
 // Create a new, empty account for testing
 // and return the address, public keys, and signer objects
->>>>>>> 72f1ebac
 func newAccountWithAddress(b *emulator.Blockchain, accountKeys *test.AccountKeys) (flow.Address, *flow.AccountKey, crypto.Signer) {
 	newAccountKey, newSigner := accountKeys.NewWithSigner()
 	newAddress, _ := b.CreateAccount([]*flow.AccountKey{newAccountKey}, nil)
@@ -98,15 +85,12 @@
 	return newAddress, newAccountKey, newSigner
 }
 
-<<<<<<< HEAD
-=======
 // Create a basic transaction template with the provided transaction script
 // Sets the service account as the proposer and payer
 // Uses the max gas limit
 // authorizer address is the authorizer for the transaction (transaction has access to their AuthAccount object)
 // Whoever authorizes here also needs to sign the envelope and payload when submitting the transaction
 // returns the tx object so arguments can be added to it and it can be signed
->>>>>>> 72f1ebac
 func createTxWithTemplateAndAuthorizer(
 	b *emulator.Blockchain,
 	script []byte,
@@ -249,29 +233,19 @@
 	return assert.Fail(t, message)
 }
 
-<<<<<<< HEAD
-func mintTokensForAccount(t *testing.T, b *emulator.Blockchain, recipient flow.Address) {
-
-=======
 // Mints the specified amount of FLOW tokens for the specified account address
 // Using the mint tokens template from the onflow/flow-ft repo
 // signed by the service account
 func mintTokensForAccount(t *testing.T, b *emulator.Blockchain, recipient flow.Address, amount string) {
 
 	// Create a new mint FLOW transaction template authorized by the service account
->>>>>>> 72f1ebac
 	tx := createTxWithTemplateAndAuthorizer(b,
 		ft_templates.GenerateMintTokensScript(flow.HexToAddress(emulatorFTAddress), flow.HexToAddress(emulatorFlowTokenAddress), "FlowToken"),
 		b.ServiceKey().Address)
 
-<<<<<<< HEAD
-	_ = tx.AddArgument(cadence.NewAddress(recipient))
-	_ = tx.AddArgument(CadenceUFix64("1000000000.0"))
-=======
 	// Add the recipient and amount as arguments
 	_ = tx.AddArgument(cadence.NewAddress(recipient))
 	_ = tx.AddArgument(CadenceUFix64(amount))
->>>>>>> 72f1ebac
 
 	signAndSubmit(
 		t, b, tx,
@@ -281,34 +255,19 @@
 	)
 }
 
-<<<<<<< HEAD
-=======
 // Creates multiple accounts and mints 1B tokens for each one
 // Returns the addresses, keys, and signers for each account in matching arrays
->>>>>>> 72f1ebac
 func registerAndMintManyAccounts(
 	t *testing.T,
 	b *emulator.Blockchain,
 	accountKeys *test.AccountKeys,
 	numAccounts int) ([]flow.Address, []*flow.AccountKey, []crypto.Signer) {
 
-<<<<<<< HEAD
-=======
 	// make new addresses, keys, and signers
->>>>>>> 72f1ebac
 	var userAddresses = make([]flow.Address, numAccounts)
 	var userPublicKeys = make([]*flow.AccountKey, numAccounts)
 	var userSigners = make([]crypto.Signer, numAccounts)
 
-<<<<<<< HEAD
-	for i := 0; i < numAccounts; i++ {
-		userAddresses[i], userPublicKeys[i], userSigners[i] = newAccountWithAddress(b, accountKeys)
-		mintTokensForAccount(t, b, userAddresses[i])
-	}
-
-	return userAddresses, userPublicKeys, userSigners
-
-=======
 	// Create each new account and mint 1B tokens for it
 	for i := 0; i < numAccounts; i++ {
 		userAddresses[i], userPublicKeys[i], userSigners[i] = newAccountWithAddress(b, accountKeys)
@@ -316,5 +275,4 @@
 	}
 
 	return userAddresses, userPublicKeys, userSigners
->>>>>>> 72f1ebac
 }