package test

import (
	"fmt"
	"io/ioutil"
	"testing"

	"github.com/onflow/cadence"
	"github.com/onflow/flow-emulator"
	ft_templates "github.com/onflow/flow-ft/lib/go/templates"
	"github.com/onflow/flow-go-sdk"
	"github.com/onflow/flow-go-sdk/crypto"
	"github.com/onflow/flow-go-sdk/test"
	"github.com/stretchr/testify/assert"
	"github.com/stretchr/testify/require"

	"github.com/onflow/flow-core-contracts/lib/go/templates"
)

<<<<<<< HEAD
// Sets up testing and emulator objects
=======
/***********************************************
*
*    flow-core-contracts/lib/go/test/test.go
*
*    Provides common testing utilities for automated testing using the Flow emulator
*    such as setting up the emulator, submitting transactions and scripts,
*    constructing cadence values, creating accounts, and minting tokens
*
*    To use, import the `onflow/flow-core-contracts/lib/go/test` package
*    and call any of these functions, such as:
*
*    test.newTestSetup(t)
*
************************************************/

const (
	emulatorFTAddress        = "ee82856bf20e2aa6"
	emulatorFlowTokenAddress = "0ae53cb6e3f42a79"
)

// Sets up testing and emulator objects and initialize the emulator default addresses
>>>>>>> e7287f25
//
func newTestSetup(t *testing.T) (*emulator.Blockchain, *test.AccountKeys, templates.Environment) {
	// Set for parallel processing
	t.Parallel()

	// Create a new emulator instance
	b := newBlockchain()

	// Create a new account key generator object to generate keys
	// for test accounts
	accountKeys := test.AccountKeyGenerator()

	// Setup the env variable that stores import addresses for various contracts
	env := templates.Environment{
		FungibleTokenAddress: emulatorFTAddress,
		FlowTokenAddress:     emulatorFlowTokenAddress,
	}

	return b, accountKeys, env
}

// newBlockchain returns an emulator blockchain for testing.
func newBlockchain(opts ...emulator.Option) *emulator.Blockchain {
	b, err := emulator.NewBlockchain(
		append(
			[]emulator.Option{
				// No storage limit
				emulator.WithStorageLimitEnabled(false),
			},
			opts...,
		)...,
	)
	if err != nil {
		panic(err)
	}
	return b
}

// Create a new, empty account for testing
// and return the address, public keys, and signer objects
func newAccountWithAddress(b *emulator.Blockchain, accountKeys *test.AccountKeys) (flow.Address, *flow.AccountKey, crypto.Signer) {
	newAccountKey, newSigner := accountKeys.NewWithSigner()
	newAddress, _ := b.CreateAccount([]*flow.AccountKey{newAccountKey}, nil)

	return newAddress, newAccountKey, newSigner
}

// Create a basic transaction template with the provided transaction script
// Sets the service account as the proposer and payer
// Uses the max gas limit
// authorizer address is the authorizer for the transaction (transaction has access to their AuthAccount object)
// Whoever authorizes here also needs to sign the envelope and payload when submitting the transaction
// returns the tx object so arguments can be added to it and it can be signed
func createTxWithTemplateAndAuthorizer(
	b *emulator.Blockchain,
	script []byte,
	authorizerAddress flow.Address,
) *flow.Transaction {

	tx := flow.NewTransaction().
		SetScript(script).
		SetGasLimit(9999).
		SetProposalKey(b.ServiceKey().Address, b.ServiceKey().Index, b.ServiceKey().SequenceNumber).
		SetPayer(b.ServiceKey().Address).
		AddAuthorizer(authorizerAddress)

	return tx
}

// signAndSubmit signs a transaction with an array of signers and adds their signatures to the transaction
// before submitting it to the emulator.
//
// If the private keys do not match up with the addresses, the transaction will not succeed.
//
// The shouldRevert parameter indicates whether the transaction should fail or not.
//
// This function asserts the correct result and commits the block if it passed.
func signAndSubmit(
	t *testing.T,
	b *emulator.Blockchain,
	tx *flow.Transaction,
	signerAddresses []flow.Address,
	signers []crypto.Signer,
	shouldRevert bool,
) {
	// sign transaction with each signer
	for i := len(signerAddresses) - 1; i >= 0; i-- {
		signerAddress := signerAddresses[i]
		signer := signers[i]

		if i == 0 {
			err := tx.SignEnvelope(signerAddress, 0, signer)
			assert.NoError(t, err)
		} else {
			err := tx.SignPayload(signerAddress, 0, signer)
			assert.NoError(t, err)
		}
	}

	Submit(t, b, tx, shouldRevert)
}

// Submit submits a transaction and checks if it fails or not, based on shouldRevert specification
func Submit(
	t *testing.T,
	b *emulator.Blockchain,
	tx *flow.Transaction,
	shouldRevert bool,
) {
	// submit the signed transaction
	err := b.AddTransaction(*tx)
	require.NoError(t, err)

	// use the emulator to execute it
	result, err := b.ExecuteNextTransaction()
	require.NoError(t, err)

	// Check the status
	if shouldRevert {
		assert.True(t, result.Reverted())
	} else {
		if !assert.True(t, result.Succeeded()) {
			t.Log(result.Error.Error())
		}
	}

	_, err = b.CommitBlock()
	assert.NoError(t, err)
}

// executeScriptAndCheck executes a script and checks to make sure that it succeeded.
func executeScriptAndCheck(t *testing.T, b *emulator.Blockchain, script []byte, arguments [][]byte) cadence.Value {
	result, err := b.ExecuteScript(script, arguments)
	require.NoError(t, err)
	if !assert.True(t, result.Succeeded()) {
		t.Log(result.Error.Error())
	}

	return result.Value
}

// Reads a file from the specified path
func readFile(path string) []byte {
	contents, err := ioutil.ReadFile(path)
	if err != nil {
		panic(err)
	}
	return contents
}

// CadenceUFix64 returns a UFix64 value from a string representation
func CadenceUFix64(value string) cadence.Value {
	newValue, err := cadence.NewUFix64(value)

	if err != nil {
		panic(err)
	}

	return newValue
}

// Converts a byte array to a Cadence array of UInt8
func bytesToCadenceArray(b []byte) cadence.Array {
	values := make([]cadence.Value, len(b))

	for i, v := range b {
		values[i] = cadence.NewUInt8(v)
	}

	return cadence.NewArray(values)
}

// assertEqual asserts that two objects are equal.
//
//    assertEqual(t, 123, 123)
//
// Pointer variable equality is determined based on the equality of the
// referenced values (as opposed to the memory addresses). Function equality
// cannot be determined and will always fail.
//
func assertEqual(t *testing.T, expected, actual interface{}) bool {

	if assert.ObjectsAreEqual(expected, actual) {
		return true
	}

	message := fmt.Sprintf(
		"Not equal: \nexpected: %s\nactual  : %s",
		expected,
		actual,
	)

	return assert.Fail(t, message)
}

<<<<<<< HEAD
// Mints 1 billion FLOW tokens for the specified account address
// Using the mint tokens template from the onflow/flow-ft repo
=======
// Mints the specified amount of FLOW tokens for the specified account address
// Using the mint tokens template from the onflow/flow-ft repo
// signed by the service account
>>>>>>> e7287f25
func mintTokensForAccount(t *testing.T, b *emulator.Blockchain, recipient flow.Address, amount string) {

	// Create a new mint FLOW transaction template authorized by the service account
	tx := createTxWithTemplateAndAuthorizer(b,
		ft_templates.GenerateMintTokensScript(flow.HexToAddress(emulatorFTAddress), flow.HexToAddress(emulatorFlowTokenAddress), "FlowToken"),
		b.ServiceKey().Address)

	// Add the recipient and amount as arguments
	_ = tx.AddArgument(cadence.NewAddress(recipient))
	_ = tx.AddArgument(CadenceUFix64(amount))

	signAndSubmit(
		t, b, tx,
		[]flow.Address{b.ServiceKey().Address},
		[]crypto.Signer{b.ServiceKey().Signer()},
		false,
	)
}

// Creates multiple accounts and mints 1B tokens for each one
// Returns the addresses, keys, and signers for each account in matching arrays
func registerAndMintManyAccounts(
	t *testing.T,
	b *emulator.Blockchain,
	accountKeys *test.AccountKeys,
	numAccounts int) ([]flow.Address, []*flow.AccountKey, []crypto.Signer) {

	// make new addresses, keys, and signers
	var userAddresses = make([]flow.Address, numAccounts)
	var userPublicKeys = make([]*flow.AccountKey, numAccounts)
	var userSigners = make([]crypto.Signer, numAccounts)

	// Create each new account and mint 1B tokens for it
	for i := 0; i < numAccounts; i++ {
		userAddresses[i], userPublicKeys[i], userSigners[i] = newAccountWithAddress(b, accountKeys)
		mintTokensForAccount(t, b, userAddresses[i], "1000000000.0")
	}

	return userAddresses, userPublicKeys, userSigners
}<|MERGE_RESOLUTION|>--- conflicted
+++ resolved
@@ -17,9 +17,6 @@
 	"github.com/onflow/flow-core-contracts/lib/go/templates"
 )
 
-<<<<<<< HEAD
-// Sets up testing and emulator objects
-=======
 /***********************************************
 *
 *    flow-core-contracts/lib/go/test/test.go
@@ -41,7 +38,6 @@
 )
 
 // Sets up testing and emulator objects and initialize the emulator default addresses
->>>>>>> e7287f25
 //
 func newTestSetup(t *testing.T) (*emulator.Blockchain, *test.AccountKeys, templates.Environment) {
 	// Set for parallel processing
@@ -237,14 +233,9 @@
 	return assert.Fail(t, message)
 }
 
-<<<<<<< HEAD
-// Mints 1 billion FLOW tokens for the specified account address
-// Using the mint tokens template from the onflow/flow-ft repo
-=======
 // Mints the specified amount of FLOW tokens for the specified account address
 // Using the mint tokens template from the onflow/flow-ft repo
 // signed by the service account
->>>>>>> e7287f25
 func mintTokensForAccount(t *testing.T, b *emulator.Blockchain, recipient flow.Address, amount string) {
 
 	// Create a new mint FLOW transaction template authorized by the service account
