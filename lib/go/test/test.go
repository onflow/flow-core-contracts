package test

import (
	"context"
	"fmt"
	"io/ioutil"
	"math/rand"
	"testing"

	"github.com/btcsuite/btcd/chaincfg/chainhash"
	"github.com/onflow/flow-emulator/adapters"
	"github.com/onflow/flow-emulator/convert"
	"github.com/rs/zerolog"

	"github.com/onflow/flow-emulator/types"

	"github.com/onflow/cadence"
	"github.com/onflow/crypto"
	"github.com/onflow/flow-emulator/emulator"
	"github.com/onflow/flow-go-sdk"
	sdkcrypto "github.com/onflow/flow-go-sdk/crypto"
	"github.com/onflow/flow-go-sdk/test"
	"github.com/stretchr/testify/assert"
	"github.com/stretchr/testify/require"

	"github.com/onflow/flow-core-contracts/lib/go/templates"
)

// this is added to resolve the issue with chainhash ambiguous import,
// the code is not used, but it's needed to force go.mod specify and retain chainhash version
// workaround for issue: https://github.com/golang/go/issues/27899
var _ = chainhash.Hash{}

/***********************************************
*
*    flow-core-contracts/lib/go/test/test.go
*
*    Provides common testing utilities for automated testing using the Flow emulator
*    such as setting up the emulator, submitting transactions and scripts,
*    constructing cadence values, creating accounts, and minting tokens
*
*    To use, import the `onflow/flow-core-contracts/lib/go/test` package
*    and call any of these functions, such as:
*
*    test.newTestSetup(t)
*
************************************************/

const (
	emulatorServiceAccount   = "f8d6e0586b0a20c7"
	emulatorFTAddress        = "ee82856bf20e2aa6"
	emulatorFlowTokenAddress = "0ae53cb6e3f42a79"
	emulatorFlowFeesAddress  = "e5a8b7f23e8b548f"
)

// Sets up testing and emulator objects and initialize the emulator default addresses
func newTestSetup(t *testing.T) (emulator.Emulator, *adapters.SDKAdapter, *test.AccountKeys, templates.Environment) {
	// Set for parallel processing
	t.Parallel()

	// Create a new emulator instance
	b, adapter := newBlockchain()

	// Create a new account key generator object to generate keys
	// for test accounts
	accountKeys := test.AccountKeyGenerator()

	// Setup the env variable that stores import addresses for various contracts
	env := templates.Environment{
		FungibleTokenAddress: emulatorFTAddress,
		FlowTokenAddress:     emulatorFlowTokenAddress,
		BurnerAddress:        emulatorServiceAccount,
		StorageFeesAddress:   emulatorServiceAccount,
	}

	return b, adapter, accountKeys, env
}

// newBlockchain returns an emulator blockchain for testing.
func newBlockchain(opts ...emulator.Option) (emulator.Emulator, *adapters.SDKAdapter) {
	b, err := emulator.New(
		append(
			[]emulator.Option{
				emulator.WithStorageLimitEnabled(false),
			},
			opts...,
		)...,
	)
	if err != nil {
		panic(err)
	}

	logger := zerolog.Nop()
	adapter := adapters.NewSDKAdapter(&logger, b)

	return b, adapter
}

// Create a new, empty account for testing
// and return the address, public keys, and signer objects
func newAccountWithAddress(b emulator.Emulator, accountKeys *test.AccountKeys) (flow.Address, *flow.AccountKey, sdkcrypto.Signer) {
	newAccountKey, newSigner := accountKeys.NewWithSigner()
	logger := zerolog.Nop()
	adapter := adapters.NewSDKAdapter(&logger, b)
	newAddress, _ := adapter.CreateAccount(context.Background(), []*flow.AccountKey{newAccountKey}, nil)

	return newAddress, newAccountKey, newSigner
}

// Create a basic transaction template with the provided transaction script
// Sets the service account as the proposer and payer
// Uses the max gas limit
// authorizer address is the authorizer for the transaction (transaction has access to their AuthAccount object)
// Whoever authorizes here also needs to sign the envelope and payload when submitting the transaction
// returns the tx object so arguments can be added to it and it can be signed
func createTxWithTemplateAndAuthorizer(
	b emulator.Emulator,
	script []byte,
	authorizerAddress flow.Address,
) *flow.Transaction {

	tx := flow.NewTransaction().
		SetScript(script).
		SetGasLimit(9999).
		SetProposalKey(b.ServiceKey().Address, b.ServiceKey().Index, b.ServiceKey().SequenceNumber).
		SetPayer(b.ServiceKey().Address).
		AddAuthorizer(authorizerAddress)

	return tx
}

// signAndSubmit signs a transaction with an array of signers and adds their signatures to the transaction
// before submitting it to the emulator.
//
// If the private keys do not match up with the addresses, the transaction will not succeed.
//
// The shouldRevert parameter indicates whether the transaction should fail or not.
//
// This function asserts the correct result and commits the block if it passed.
func signAndSubmit(
	t *testing.T,
	b emulator.Emulator,
	tx *flow.Transaction,
	signerAddresses []flow.Address,
	signers []sdkcrypto.Signer,
	shouldRevert bool,
) *types.TransactionResult {
	// sign transaction with each signer
	for i := len(signerAddresses) - 1; i >= 0; i-- {
		signerAddress := signerAddresses[i]
		signer := signers[i]

		err := tx.SignPayload(signerAddress, 0, signer)
		assert.NoError(t, err)
	}

	serviceSigner, _ := b.ServiceKey().Signer()

	err := tx.SignEnvelope(b.ServiceKey().Address, 0, serviceSigner)
	assert.NoError(t, err)

	return Submit(t, b, tx, shouldRevert)
}

// assertTransactionReverts signs a transaction with an array of signers and adds their signatures to the transaction
// before submitting it to the emulator.
//
// If the private keys do not match up with the addresses, the transaction will not succeed.
//
// This function asserts the transaction result error includes all of the expectedErrs.
func assertTransactionReverts(
	t *testing.T,
	b emulator.Emulator,
	tx *flow.Transaction,
	signerAddresses []flow.Address,
	signers []sdkcrypto.Signer,
	expectedErrs ...error,
) *types.TransactionResult {
	// sign transaction with each signer
	for i := len(signerAddresses) - 1; i >= 0; i-- {
		signerAddress := signerAddresses[i]
		signer := signers[i]

		err := tx.SignPayload(signerAddress, 0, signer)
		assert.NoError(t, err)
	}

	serviceSigner, _ := b.ServiceKey().Signer()

	err := tx.SignEnvelope(b.ServiceKey().Address, 0, serviceSigner)
	assert.NoError(t, err)

	return Submit(t, b, tx, true, expectedErrs...)
}

// Submit submits a transaction and checks if it fails or not, based on shouldRevert specification.
// If shouldRevert is true this function will ensures that the transaction error contains each of
// the expected errors.
func Submit(
	t *testing.T,
	b emulator.Emulator,
	tx *flow.Transaction,
	shouldRevert bool,
	expectedErrs ...error,
) *types.TransactionResult {
	// submit the signed transaction
	flowTx := convert.SDKTransactionToFlow(*tx)
	err := b.AddTransaction(*flowTx)
	require.NoError(t, err)

	// use the emulator to execute it
	result, err := b.ExecuteNextTransaction()
	require.NoError(t, err)

	// Check the status
	if shouldRevert {
		assert.True(t, result.Reverted())
		for _, err := range expectedErrs {
			assert.ErrorContains(t, result.Error, err.Error())
		}
	} else {
		if !assert.True(t, result.Succeeded()) {
			t.Log(result.Error.Error())
		}
	}

	_, err = b.CommitBlock()
	assert.NoError(t, err)

	return result
}

// executeScriptAndCheck executes a script and checks to make sure that it succeeded.
func executeScriptAndCheck(t *testing.T, b emulator.Emulator, script []byte, arguments [][]byte) cadence.Value {
	result, err := b.ExecuteScript(script, arguments)
	require.NoError(t, err)
	if !assert.True(t, result.Succeeded()) {
		t.Log(result.Error.Error())
	}

	return result.Value
}

// Reads a file from the specified path
func readFile(path string) []byte {
	contents, err := ioutil.ReadFile(path)
	if err != nil {
		panic(err)
	}
	return contents
}

// CadenceUFix64 returns a UFix64 value from a string representation
func CadenceUFix64(value string) cadence.Value {
	newValue, err := cadence.NewUFix64(value)

	if err != nil {
		panic(err)
	}

	return newValue
}

// CadenceUInt64 returns a UInt64 value from a uint64
func CadenceUInt64(value uint64) cadence.Value {
	return cadence.NewUInt64(value)
}

// CadenceUInt8 returns a UInt8 value from a uint8
func CadenceUInt8(value uint8) cadence.Value {
	return cadence.NewUInt8(value)
}

// CadenceString returns a string value from a string representation
func CadenceString(value string) cadence.Value {
	newValue, err := cadence.NewString(value)

	if err != nil {
		panic(err)
	}

	return newValue
}

// CadenceBool returns a bool value from a bool
func CadenceBool(value bool) cadence.Bool {
	return cadence.NewBool(value)
}

// Converts a byte array to a Cadence array of UInt8
func bytesToCadenceArray(b []byte) cadence.Array {
	values := make([]cadence.Value, len(b))

	for i, v := range b {
		values[i] = cadence.NewUInt8(v)
	}

	return cadence.NewArray(values)
}

// assertEqual asserts that two objects are equal.
//
//	assertEqual(t, 123, 123)
//
// Pointer variable equality is determined based on the equality of the
// referenced values (as opposed to the memory addresses). Function equality
// cannot be determined and will always fail.
func assertEqual(t *testing.T, expected, actual interface{}) bool {

	if assert.ObjectsAreEqual(expected, actual) {
		return true
	}

	message := fmt.Sprintf(
		"Not equal: \nexpected: %s\nactual  : %s",
		expected,
		actual,
	)

	return assert.Fail(t, message)
}

// Mints the specified amount of FLOW tokens for the specified account address
// Using the mint tokens template from the onflow/flow-ft repo
// signed by the service account
func mintTokensForAccount(t *testing.T, b emulator.Emulator, env templates.Environment, recipient flow.Address, amount string) {

	// Create a new mint FLOW transaction template authorized by the service account
	tx := createTxWithTemplateAndAuthorizer(b,
		templates.GenerateMintFlowScript(env),
		b.ServiceKey().Address)

	// Add the recipient and amount as arguments
	_ = tx.AddArgument(cadence.NewAddress(recipient))
	_ = tx.AddArgument(CadenceUFix64(amount))

	signAndSubmit(
		t, b, tx,
		[]flow.Address{},
		[]sdkcrypto.Signer{},
		false,
	)
}

// Creates multiple accounts and mints 1B tokens for each one
// Returns the addresses, keys, and signers for each account in matching arrays
func registerAndMintManyAccounts(
	t *testing.T,
	b emulator.Emulator,
	env templates.Environment,
	accountKeys *test.AccountKeys,
	numAccounts int) ([]flow.Address, []*flow.AccountKey, []sdkcrypto.Signer) {

	// make new addresses, keys, and signers
	var userAddresses = make([]flow.Address, numAccounts)
	var userPublicKeys = make([]*flow.AccountKey, numAccounts)
	var userSigners = make([]sdkcrypto.Signer, numAccounts)

	// Create each new account and mint 1B tokens for it
	for i := 0; i < numAccounts; i++ {
		userAddresses[i], userPublicKeys[i], userSigners[i] = newAccountWithAddress(b, accountKeys)
		mintTokensForAccount(t, b, env, userAddresses[i], "1000000000.0")
	}

	return userAddresses, userPublicKeys, userSigners
}

// Generates a new private/public key pair
func generateKeys(t *testing.T, algorithmName crypto.SigningAlgorithm) (crypto.PrivateKey, crypto.PublicKey) {
	seedMinLength := 48
	seed := make([]byte, seedMinLength)
	n, err := rand.Read(seed)
	require.Equal(t, n, seedMinLength)
	require.NoError(t, err)
	sk, err := crypto.GeneratePrivateKey(algorithmName, seed)
	require.NoError(t, err)

	publicKey := sk.PublicKey()

	return sk, publicKey
}

<<<<<<< HEAD
=======
// UnwrapOptional unwraps a Cadence optional of type T?, and returns the underlying value of type T.
>>>>>>> 85953952
func UnwrapOptional[T cadence.Value](optional cadence.Value) T {
	return optional.(cadence.Optional).Value.(T)
}

<<<<<<< HEAD
=======
// CadenceArrayTo converts a Cadence array to a Go slice, converting each individual
// element with the convert function
>>>>>>> 85953952
func CadenceArrayTo[T any](arr cadence.Value, convert func(cadence.Value) T) []T {
	out := make([]T, len(arr.(cadence.Array).Values))
	for i := range out {
		out[i] = convert(arr.(cadence.Array).Values[i])
	}
	return out
}

<<<<<<< HEAD
=======
// CadenceArrayFrom constructs a Cadence array from a Go slice, converting each individual
// element with the convert function.
>>>>>>> 85953952
func CadenceArrayFrom[T any](slice []T, convert func(T) cadence.Value) cadence.Array {
	values := make([]cadence.Value, len(slice))
	for i := range values {
		values[i] = convert(slice[i])
	}
	return cadence.NewArray(values)
}

<<<<<<< HEAD
=======
// CDCToString converts a cadence.String to a Go string.
>>>>>>> 85953952
func CDCToString(v cadence.Value) string {
	return string(v.(cadence.String))
}

<<<<<<< HEAD
=======
// StringToCDC converts a Go string to a cadence.String.
>>>>>>> 85953952
func StringToCDC(s string) cadence.Value {
	return cadence.String(s)
}<|MERGE_RESOLUTION|>--- conflicted
+++ resolved
@@ -380,19 +380,13 @@
 	return sk, publicKey
 }
 
-<<<<<<< HEAD
-=======
 // UnwrapOptional unwraps a Cadence optional of type T?, and returns the underlying value of type T.
->>>>>>> 85953952
 func UnwrapOptional[T cadence.Value](optional cadence.Value) T {
 	return optional.(cadence.Optional).Value.(T)
 }
 
-<<<<<<< HEAD
-=======
 // CadenceArrayTo converts a Cadence array to a Go slice, converting each individual
 // element with the convert function
->>>>>>> 85953952
 func CadenceArrayTo[T any](arr cadence.Value, convert func(cadence.Value) T) []T {
 	out := make([]T, len(arr.(cadence.Array).Values))
 	for i := range out {
@@ -401,11 +395,8 @@
 	return out
 }
 
-<<<<<<< HEAD
-=======
 // CadenceArrayFrom constructs a Cadence array from a Go slice, converting each individual
 // element with the convert function.
->>>>>>> 85953952
 func CadenceArrayFrom[T any](slice []T, convert func(T) cadence.Value) cadence.Array {
 	values := make([]cadence.Value, len(slice))
 	for i := range values {
@@ -414,18 +405,12 @@
 	return cadence.NewArray(values)
 }
 
-<<<<<<< HEAD
-=======
 // CDCToString converts a cadence.String to a Go string.
->>>>>>> 85953952
 func CDCToString(v cadence.Value) string {
 	return string(v.(cadence.String))
 }
 
-<<<<<<< HEAD
-=======
 // StringToCDC converts a Go string to a cadence.String.
->>>>>>> 85953952
 func StringToCDC(s string) cadence.Value {
 	return cadence.String(s)
 }