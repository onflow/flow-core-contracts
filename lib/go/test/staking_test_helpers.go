--- conflicted
+++ resolved
@@ -51,18 +51,8 @@
 }
 
 func stubInterpreter() *interpreter.Interpreter {
-<<<<<<< HEAD
 	inter, _ := interpreter.NewInterpreter(nil, nil, &interpreter.Config{})
 	return inter
-=======
-	interp, _ := interpreter.NewInterpreter(
-		nil,
-		nil,
-		&interpreter.Config{},
-	)
-
-	return interp
->>>>>>> de95d0c7
 }
 
 // Defines utility functions that are used for testing the staking contract
@@ -868,7 +858,7 @@
 	}
 }
 
-/// Sets the role slot limits to the specified values
+// / Sets the role slot limits to the specified values
 func setNodeRoleSlotLimits(
 	t *testing.T,
 	b *emulator.Blockchain,
