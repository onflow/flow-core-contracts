--- conflicted
+++ resolved
@@ -1,12 +1,6 @@
 
 #!/bin/bash
 
-<<<<<<< HEAD
-# the version of flow-go/crypto used for now is v0.23.3.
-# till the script is automatized, the version is hardcoded.
-VERSION="c61d320eb5"
-=======
->>>>>>> 341bc4a3
 
 # crypto package 
 PKG_NAME="github.com/onflow/flow-go/crypto"
@@ -27,10 +21,6 @@
    { echo "couldn't find go.mod file - make sure the script is in the project root directory"; exit 1; }
 fi
 
-<<<<<<< HEAD
-PKG_DIR="${GOPATH}/pkg/mod/github.com/onflow/flow-go/crypto@v0.24.3-0.20220214214245-c61d320eb56f"
-=======
->>>>>>> 341bc4a3
 
 # grant permissions if not existant
 if [[ ! -r ${PKG_DIR}  || ! -w ${PKG_DIR} || ! -x ${PKG_DIR} ]]; then
