--- conflicted
+++ resolved
@@ -3,14 +3,9 @@
 import (
 	"encoding/hex"
 	"fmt"
-<<<<<<< HEAD
-=======
 	"math/rand"
->>>>>>> 24057978
 	"testing"
 	"time"
-
-	"github.com/onflow/flow-go/module/signature"
 
 	"github.com/onflow/flow-go/module/signature"
 
