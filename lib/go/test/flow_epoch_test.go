package test

import (
	"fmt"
	"testing"

	"github.com/onflow/cadence"
	jsoncdc "github.com/onflow/cadence/encoding/json"
	"github.com/stretchr/testify/assert"
	"github.com/stretchr/testify/require"

	"github.com/onflow/flow-core-contracts/lib/go/templates"
	"github.com/onflow/flow-go-sdk"
	"github.com/onflow/flow-go-sdk/crypto"
)

const (
	numEpochAccounts  = 4
	numClusters       = 4
	startEpochCounter = 0
	numEpochViews     = 70
	numStakingViews   = 50
	numDKGViews       = 2
	randomSource      = "lolsoRandom"
	totalRewards      = "1250000.0"
	rewardAPY         = "0.05"
)

func TestEpochDeployment(t *testing.T) {
	b, accountKeys, env := newTestSetup(t)

	// Create new keys for the epoch account
	idTableAccountKey, IDTableSigner := accountKeys.NewWithSigner()

	// Deploys the staking contract, qc, dkg, and epoch lifecycle contract
	// staking contract is deployed with default values (1.25M rewards, 8% cut)
	_, startView := initializeAllEpochContracts(t, b, idTableAccountKey, IDTableSigner, &env,
		startEpochCounter, // start epoch counter
		numEpochViews,     // num views per epoch
		numStakingViews,   // num views for staking auction
		numDKGViews,       // num views for DKG phase
		numClusters,       // num collector clusters
		randomSource,      // random source
		rewardAPY)

	// Verify that the global config data for epochs was initialized correctly
	verifyConfigMetadata(t, b, env,
		ConfigMetadata{
			currentEpochCounter:      startEpochCounter,
			proposedEpochCounter:     startEpochCounter + 1,
			currentEpochPhase:        0,
			numViewsInEpoch:          numEpochViews,
			numViewsInStakingAuction: numStakingViews,
			numViewsInDKGPhase:       numDKGViews,
			numCollectorClusters:     numClusters,
			rewardPercentage:         rewardAPY})

	// Verify that the current epoch was initialized correctly
	verifyEpochMetadata(t, b, env,
		EpochMetadata{
			counter:               startEpochCounter,
			seed:                  "lolsoRandom",
			startView:             startView,
			endView:               startView + numEpochViews - 1,
			stakingEndView:        startView + numStakingViews - 1,
			totalRewards:          totalRewards,
			rewardsBreakdownArray: 0,
			rewardsPaid:           false,
			collectorClusters:     nil,
			clusterQCs:            nil,
			dkgKeys:               nil})

}

func TestEpochClusters(t *testing.T) {
	b, accountKeys, env := newTestSetup(t)

	// Create new keys for the epoch account
	idTableAccountKey, IDTableSigner := accountKeys.NewWithSigner()

	// Deploys the staking contract, qc, dkg, and epoch lifecycle contract
	// staking contract is deployed with default values (1.25M rewards, 8% cut)
	initializeAllEpochContracts(t, b, idTableAccountKey, IDTableSigner, &env,
		startEpochCounter, // start epoch counter
		numEpochViews,     // num views per epoch
		numStakingViews,   // num views for staking auction
		numDKGViews,       // num views for DKG phase
		numClusters,       // num collector clusters
		randomSource,      // random source
		rewardAPY)

	t.Run("Should be able to randomize an array of strings", func(t *testing.T) {

		idArray := cadence.NewArray([]cadence.Value{cadence.NewString(adminID), cadence.NewString(joshID), cadence.NewString(maxID), cadence.NewString(accessID)})
		result := executeScriptAndCheck(t, b, templates.GenerateGetRandomizeScript(env), [][]byte{jsoncdc.MustEncode(idArray)})
		assertEqual(t, 4, len(result.(cadence.Array).Values))

		// TODO: Make sure that the ids in the array all match the provided IDs and are in a different order
	})

	// create new user accounts, mint tokens for them, and register them for staking
	addresses, _, signers := registerAndMintManyAccounts(t, b, accountKeys, numEpochAccounts)
	ids, _, _ := generateNodeIDs(numEpochAccounts)
	registerNodesForStaking(t, b, env,
		addresses,
		signers,
		ids)

	t.Run("Should be able to create collector clusters from an array of ids signed up for staking", func(t *testing.T) {
		idArray := cadence.NewArray([]cadence.Value{cadence.NewString(ids[0]), cadence.NewString(ids[1]), cadence.NewString(ids[2]), cadence.NewString(ids[3])})
		result := executeScriptAndCheck(t, b, templates.GenerateGetCreateClustersScript(env), [][]byte{jsoncdc.MustEncode(idArray)})
		assertEqual(t, 4, len(result.(cadence.Array).Values))

		// TODO: Make sure that the clusters are correct and are in a different order than the original array
	})

}

func TestEpochPhaseMetadataChange(t *testing.T) {
	b, accountKeys, env := newTestSetup(t)

	// Create new keys for the epoch account
	idTableAccountKey, IDTableSigner := accountKeys.NewWithSigner()

	// Deploys the staking contract, qc, dkg, and epoch lifecycle contract
	// staking contract is deployed with default values (1.25M rewards, 8% cut)
	idTableAddress, _ := initializeAllEpochContracts(t, b, idTableAccountKey, IDTableSigner, &env,
		0,             // start epoch counter
		8,             // num views per epoch
		3,             // num views for staking auction
		1,             // num views for DKG phase
		1,             // num collector clusters
		"lolsoRandom", // random source
		rewardAPY)

	t.Run("Should be able to change the configurable metadata during the staking auction", func(t *testing.T) {

		// Should fail because the sum of the staking phase and dkg phases is greater than epoch
		tx := createTxWithTemplateAndAuthorizer(b, templates.GenerateUpdateEpochViewsScript(env), idTableAddress)
		_ = tx.AddArgument(cadence.NewUInt64(5))
		signAndSubmit(
			t, b, tx,
			[]flow.Address{b.ServiceKey().Address, idTableAddress},
			[]crypto.Signer{b.ServiceKey().Signer(), IDTableSigner},
			true,
		)

		// Should succeed because it is greater than the sum of the views
		tx = createTxWithTemplateAndAuthorizer(b, templates.GenerateUpdateEpochViewsScript(env), idTableAddress)
		_ = tx.AddArgument(cadence.NewUInt64(12))
		signAndSubmit(
			t, b, tx,
			[]flow.Address{b.ServiceKey().Address, idTableAddress},
			[]crypto.Signer{b.ServiceKey().Signer(), IDTableSigner},
			false,
		)

		// Should fail because staking+dkg views is greater than epoch views
		tx = createTxWithTemplateAndAuthorizer(b, templates.GenerateUpdateStakingViewsScript(env), idTableAddress)
		_ = tx.AddArgument(cadence.NewUInt64(10))
		signAndSubmit(
			t, b, tx,
			[]flow.Address{b.ServiceKey().Address, idTableAddress},
			[]crypto.Signer{b.ServiceKey().Signer(), IDTableSigner},
			true,
		)

		// Should succeed because the sum is less than epoch views
		tx = createTxWithTemplateAndAuthorizer(b, templates.GenerateUpdateStakingViewsScript(env), idTableAddress)
		_ = tx.AddArgument(cadence.NewUInt64(4))
		signAndSubmit(
			t, b, tx,
			[]flow.Address{b.ServiceKey().Address, idTableAddress},
			[]crypto.Signer{b.ServiceKey().Signer(), IDTableSigner},
			false,
		)

		// should fail because DKG views are too large
		tx = createTxWithTemplateAndAuthorizer(b, templates.GenerateUpdateDKGViewsScript(env), idTableAddress)
		_ = tx.AddArgument(cadence.NewUInt64(3))
		signAndSubmit(
			t, b, tx,
			[]flow.Address{b.ServiceKey().Address, idTableAddress},
			[]crypto.Signer{b.ServiceKey().Signer(), IDTableSigner},
			true,
		)

		// should succeed because DKG views are fine
		tx = createTxWithTemplateAndAuthorizer(b, templates.GenerateUpdateDKGViewsScript(env), idTableAddress)
		_ = tx.AddArgument(cadence.NewUInt64(2))
		signAndSubmit(
			t, b, tx,
			[]flow.Address{b.ServiceKey().Address, idTableAddress},
			[]crypto.Signer{b.ServiceKey().Signer(), IDTableSigner},
			false,
		)

		// Should succeed because there is no restriction on this
		tx = createTxWithTemplateAndAuthorizer(b, templates.GenerateUpdateNumClustersScript(env), idTableAddress)
		_ = tx.AddArgument(cadence.NewUInt16(2))
		signAndSubmit(
			t, b, tx,
			[]flow.Address{b.ServiceKey().Address, idTableAddress},
			[]crypto.Signer{b.ServiceKey().Signer(), IDTableSigner},
			false,
		)

		// Should fail because it is > 1
		tx = createTxWithTemplateAndAuthorizer(b, templates.GenerateUpdateRewardPercentageScript(env), idTableAddress)
		_ = tx.AddArgument(CadenceUFix64("2.04"))
		signAndSubmit(
			t, b, tx,
			[]flow.Address{b.ServiceKey().Address, idTableAddress},
			[]crypto.Signer{b.ServiceKey().Signer(), IDTableSigner},
			true,
		)

		// Should succeed because it is < 1
		tx = createTxWithTemplateAndAuthorizer(b, templates.GenerateUpdateRewardPercentageScript(env), idTableAddress)
		_ = tx.AddArgument(CadenceUFix64("0.04"))
		signAndSubmit(
			t, b, tx,
			[]flow.Address{b.ServiceKey().Address, idTableAddress},
			[]crypto.Signer{b.ServiceKey().Signer(), IDTableSigner},
			false,
		)

		// Verify that the global config data for epochs was initialized correctly
		verifyConfigMetadata(t, b, env,
			ConfigMetadata{
				currentEpochCounter:      0,
				proposedEpochCounter:     1,
				currentEpochPhase:        0,
				numViewsInEpoch:          12,
				numViewsInStakingAuction: 4,
				numViewsInDKGPhase:       2,
				numCollectorClusters:     2,
				rewardPercentage:         "0.04"})
	})

	// create new user accounts, mint tokens for them, and register them for staking
	addresses, _, signers := registerAndMintManyAccounts(t, b, accountKeys, numEpochAccounts)
	ids, _, _ := generateNodeIDs(numEpochAccounts)
	registerNodesForStaking(t, b, env,
		addresses,
		signers,
		ids)

	t.Run("Should not be able change metadata outside of Staking Auction", func(t *testing.T) {

		// advance to the epoch setup phase
		advanceView(t, b, env, idTableAddress, IDTableSigner, 1, "EPOCHSETUP", false)

		// Should succeed because it is greater than the sum of the views
		tx := createTxWithTemplateAndAuthorizer(b, templates.GenerateUpdateEpochViewsScript(env), idTableAddress)
		_ = tx.AddArgument(cadence.NewUInt64(12))
		signAndSubmit(
			t, b, tx,
			[]flow.Address{b.ServiceKey().Address, idTableAddress},
			[]crypto.Signer{b.ServiceKey().Signer(), IDTableSigner},
			true,
		)

		// Should succeed because the sum is less than epoch views
		tx = createTxWithTemplateAndAuthorizer(b, templates.GenerateUpdateStakingViewsScript(env), idTableAddress)
		_ = tx.AddArgument(cadence.NewUInt64(4))
		signAndSubmit(
			t, b, tx,
			[]flow.Address{b.ServiceKey().Address, idTableAddress},
			[]crypto.Signer{b.ServiceKey().Signer(), IDTableSigner},
			true,
		)

		// should succeed because DKG views are fine
		tx = createTxWithTemplateAndAuthorizer(b, templates.GenerateUpdateDKGViewsScript(env), idTableAddress)
		_ = tx.AddArgument(cadence.NewUInt64(2))
		signAndSubmit(
			t, b, tx,
			[]flow.Address{b.ServiceKey().Address, idTableAddress},
			[]crypto.Signer{b.ServiceKey().Signer(), IDTableSigner},
			true,
		)

		// Should succeed because there is no restriction on this
		tx = createTxWithTemplateAndAuthorizer(b, templates.GenerateUpdateNumClustersScript(env), idTableAddress)
		_ = tx.AddArgument(cadence.NewUInt16(2))
		signAndSubmit(
			t, b, tx,
			[]flow.Address{b.ServiceKey().Address, idTableAddress},
			[]crypto.Signer{b.ServiceKey().Signer(), IDTableSigner},
			true,
		)

		// Should fail because it is not the staking Auction
		tx = createTxWithTemplateAndAuthorizer(b, templates.GenerateUpdateRewardPercentageScript(env), idTableAddress)
		_ = tx.AddArgument(CadenceUFix64("0.05"))
		signAndSubmit(
			t, b, tx,
			[]flow.Address{b.ServiceKey().Address, idTableAddress},
			[]crypto.Signer{b.ServiceKey().Signer(), IDTableSigner},
			true,
		)

		// metadata should still be the same
		verifyConfigMetadata(t, b, env,
			ConfigMetadata{
				currentEpochCounter:      0,
				proposedEpochCounter:     1,
				currentEpochPhase:        1,
				numViewsInEpoch:          12,
				numViewsInStakingAuction: 4,
				numViewsInDKGPhase:       2,
				numCollectorClusters:     2,
				rewardPercentage:         "0.04"})

	})
}

func TestEpochAdvance(t *testing.T) {
	b, accountKeys, env := newTestSetup(t)

	// Create new keys for the epoch account
	idTableAccountKey, IDTableSigner := accountKeys.NewWithSigner()

	// Deploys the staking contract, qc, dkg, and epoch lifecycle contract
	// staking contract is deployed with default values (1.25M rewards, 8% cut)
	idTableAddress, startView := initializeAllEpochContracts(t, b, idTableAccountKey, IDTableSigner, &env,
		startEpochCounter, // start epoch counter
		numEpochViews,     // num views per epoch
		numStakingViews,   // num views for staking auction
		numDKGViews,       // num views for DKG phase
		numClusters,       // num collector clusters
		randomSource,      // random source
		rewardAPY)

	t.Run("Should not be able to advance to epoch committed or end epoch during staking", func(t *testing.T) {
		// try to advance to the epoch committed phase
		// should fail
		advanceView(t, b, env, idTableAddress, IDTableSigner, 1, "EPOCHCOMMITTED", true)

		// try to advance to the end epoch phase
		// should fail
		advanceView(t, b, env, idTableAddress, IDTableSigner, 1, "ENDEPOCH", true)
	})

	// create new user accounts, mint tokens for them, and register them for staking
	addresses, _, signers := registerAndMintManyAccounts(t, b, accountKeys, numEpochAccounts)
	ids, _, dkgIDs := generateNodeIDs(numEpochAccounts)
	registerNodesForStaking(t, b, env,
		addresses,
		signers,
		ids)

	t.Run("Proposed metadata, QC, and DKG should have been created properly for epoch setup", func(t *testing.T) {

		// Advance to epoch Setup and make sure that the epoch cannot be ended
		advanceView(t, b, env, idTableAddress, IDTableSigner, 1, "EPOCHSETUP", false)

		verifyConfigMetadata(t, b, env,
			ConfigMetadata{
				currentEpochCounter:      startEpochCounter,
				proposedEpochCounter:     startEpochCounter + 1,
				currentEpochPhase:        1,
				numViewsInEpoch:          numEpochViews,
				numViewsInStakingAuction: numStakingViews,
				numViewsInDKGPhase:       numDKGViews,
				numCollectorClusters:     numClusters,
				rewardPercentage:         rewardAPY})

		// Verify that the proposed epoch metadata was initialized correctly
		clusters := []Cluster{Cluster{index: 0, totalWeight: 100, size: 1},
			Cluster{index: 1, totalWeight: 0, size: 0},
			Cluster{index: 2, totalWeight: 0, size: 0},
			Cluster{index: 3, totalWeight: 0, size: 0}}

		verifyEpochMetadata(t, b, env,
			EpochMetadata{
				counter:               startEpochCounter + 1,
				seed:                  "",
				startView:             startView + numEpochViews,
				endView:               startView + 2*numEpochViews - 1,
				stakingEndView:        startView + numEpochViews + numStakingViews - 1,
				totalRewards:          "0.0",
				rewardsBreakdownArray: 0,
				rewardsPaid:           false,
				collectorClusters:     clusters,
				clusterQCs:            nil,
				dkgKeys:               nil})

		verifyEpochSetup(t, b, idTableAddress,
			EpochSetup{
				counter:            startEpochCounter + 1,
				nodeInfoLength:     numEpochAccounts,
				firstView:          startView + numEpochViews,
				finalView:          startView + 2*numEpochViews - 1,
				collectorClusters:  clusters,
				randomSource:       "",
				dkgPhase1FinalView: startView + numEpochViews + numStakingViews + numDKGViews - 1,
				dkgPhase2FinalView: startView + numEpochViews + numStakingViews + 2*numDKGViews - 1,
				dkgPhase3FinalView: startView + numEpochViews + numStakingViews + 3*numDKGViews - 1})

		// QC Contract Checks
		result := executeScriptAndCheck(t, b, templates.GenerateGetClusterWeightScript(env), [][]byte{jsoncdc.MustEncode(cadence.UInt16(uint16(0)))})
		assert.Equal(t, cadence.NewUInt64(100), result)

		result = executeScriptAndCheck(t, b, templates.GenerateGetNodeWeightScript(env), [][]byte{jsoncdc.MustEncode(cadence.UInt16(uint16(0))), jsoncdc.MustEncode(cadence.String(ids[0]))})
		assert.Equal(t, cadence.NewUInt64(100), result)

		result = executeScriptAndCheck(t, b, templates.GenerateGetClusterVoteThresholdScript(env), [][]byte{jsoncdc.MustEncode(cadence.UInt16(uint16(0)))})
		assert.Equal(t, cadence.NewUInt64(67), result)

		// DKG Contract Checks
		result = executeScriptAndCheck(t, b, templates.GenerateGetDKGEnabledScript(env), nil)
		assert.Equal(t, cadence.NewBool(true), result)

		result = executeScriptAndCheck(t, b, templates.GenerateGetDKGNodeIsRegisteredScript(env), [][]byte{jsoncdc.MustEncode(cadence.String(ids[1]))})
		assert.Equal(t, cadence.NewBool(true), result)

		result = executeScriptAndCheck(t, b, templates.GenerateGetConsensusNodesScript(env), nil)
		assert.Equal(t, cadence.NewArray(dkgIDs), result)

		result = executeScriptAndCheck(t, b, templates.GenerateGetDKGFinalSubmissionsScript(env), nil)
		assert.Equal(t, cadence.NewArray(make([]cadence.Value, 0)), result)

		result = executeScriptAndCheck(t, b, templates.GenerateGetDKGCompletedScript(env), nil)
		assert.Equal(t, cadence.NewBool(false), result)

	})

	t.Run("Should not be able to advance to epoch committed or end epoch during epoch committed if nothing has happened", func(t *testing.T) {
		// try to advance to the epoch committed phase
		// will not panic, but no state has changed
		advanceView(t, b, env, idTableAddress, IDTableSigner, 1, "EPOCHCOMMITTED", false)

		verifyConfigMetadata(t, b, env,
			ConfigMetadata{
				currentEpochCounter:      startEpochCounter,
				proposedEpochCounter:     startEpochCounter + 1,
				currentEpochPhase:        1,
				numViewsInEpoch:          numEpochViews,
				numViewsInStakingAuction: numStakingViews,
				numViewsInDKGPhase:       numDKGViews,
				numCollectorClusters:     numClusters,
				rewardPercentage:         rewardAPY})

		// try to advance to the end epoch phase
		// will fail
		advanceView(t, b, env, idTableAddress, IDTableSigner, 1, "ENDEPOCH", true)
	})

}

func TestEpochQCDKGNodeRegistration(t *testing.T) {
	b, accountKeys, env := newTestSetup(t)

	// Create new keys for the epoch account
	idTableAccountKey, IDTableSigner := accountKeys.NewWithSigner()

	// Deploys the staking contract, qc, dkg, and epoch lifecycle contract
	// staking contract is deployed with default values (1.25M rewards, 8% cut)
	idTableAddress, _ := initializeAllEpochContracts(t, b, idTableAccountKey, IDTableSigner, &env,
		0,             // start epoch counter
		70,            // num views per epoch
		50,            // num views for staking auction
		2,             // num views for DKG phase
		4,             // num collector clusters
		"lolsoRandom", // random source
		rewardAPY)

	// create new user accounts, mint tokens for them, and register them for staking
	addresses, _, signers := registerAndMintManyAccounts(t, b, accountKeys, numEpochAccounts)
	ids, _, _ := generateNodeIDs(numEpochAccounts)
	registerNodesForStaking(t, b, env,
		addresses,
		signers,
		ids)

	// Advance to epoch Setup and make sure that the epoch cannot be ended
	advanceView(t, b, env, idTableAddress, IDTableSigner, 1, "EPOCHSETUP", false)

	t.Run("Should not be able to register a QC voter or DKG participant for the wrong node types", func(t *testing.T) {

		// Should fail because nodes cannot register if it is during the staking auction
		// even if they are the correct node type
		tx := createTxWithTemplateAndAuthorizer(b, templates.GenerateEpochRegisterQCVoterScript(env), addresses[1])
		signAndSubmit(
			t, b, tx,
			[]flow.Address{b.ServiceKey().Address, addresses[1]},
			[]crypto.Signer{b.ServiceKey().Signer(), signers[1]},
			true,
		)

		// Should fail because nodes cannot register if it is during the staking auction
		// even if they are the correct node type
		tx = createTxWithTemplateAndAuthorizer(b, templates.GenerateEpochRegisterDKGParticipantScript(env), addresses[0])
		signAndSubmit(
			t, b, tx,
			[]flow.Address{b.ServiceKey().Address, addresses[0]},
			[]crypto.Signer{b.ServiceKey().Signer(), signers[0]},
			true,
		)
	})

	t.Run("Should be able to register a QC voter or DKG participant during epoch setup", func(t *testing.T) {

		// Should fail because nodes cannot register if it is during the staking auction
		// even if they are the correct node type
		tx := createTxWithTemplateAndAuthorizer(b, templates.GenerateEpochRegisterQCVoterScript(env), addresses[0])
		signAndSubmit(
			t, b, tx,
			[]flow.Address{b.ServiceKey().Address, addresses[0]},
			[]crypto.Signer{b.ServiceKey().Signer(), signers[0]},
			false,
		)

		// Should fail because nodes cannot register if it is during the staking auction
		// even if they are the correct node type
		tx = createTxWithTemplateAndAuthorizer(b, templates.GenerateEpochRegisterDKGParticipantScript(env), addresses[1])
		signAndSubmit(
			t, b, tx,
			[]flow.Address{b.ServiceKey().Address, addresses[1]},
			[]crypto.Signer{b.ServiceKey().Signer(), signers[1]},
			false,
		)
	})
}

func TestEpochFullNodeRegistration(t *testing.T) {
	b, accountKeys, env := newTestSetup(t)

	// Create new keys for the epoch account
	idTableAccountKey, IDTableSigner := accountKeys.NewWithSigner()

	// Deploys the staking contract, qc, dkg, and epoch lifecycle contract
	// staking contract is deployed with default values (1.25M rewards, 8% cut)
	_, _ = initializeAllEpochContracts(t, b, idTableAccountKey, IDTableSigner, &env,
		0,             // start epoch counter
		70,            // num views per epoch
		50,            // num views for staking auction
		2,             // num views for DKG phase
		4,             // num collector clusters
		"lolsoRandom", // random source
		rewardAPY)

	// create new user accounts, mint tokens for them, and register them for staking
	addresses, publicKeys, signers := registerAndMintManyAccounts(t, b, accountKeys, numEpochAccounts)
	ids, _, _ := generateNodeIDs(numEpochAccounts)
	registerNodesForEpochs(t, b, env,
		addresses,
		signers,
		publicKeys,
		ids)
}

func TestEpochQCDKG(t *testing.T) {
	b, accountKeys, env := newTestSetup(t)

	// Create new keys for the epoch account
	idTableAccountKey, IDTableSigner := accountKeys.NewWithSigner()

	// Deploys the staking contract, qc, dkg, and epoch lifecycle contract
	// staking contract is deployed with default values (1.25M rewards, 8% cut)
	idTableAddress, startView := initializeAllEpochContracts(t, b, idTableAccountKey, IDTableSigner, &env,
		startEpochCounter, // start epoch counter
		numEpochViews,     // num views per epoch
		numStakingViews,   // num views for staking auction
		numDKGViews,       // num views for DKG phase
		numClusters,       // num collector clusters
		randomSource,      // random source
		rewardAPY)

	// create new user accounts, mint tokens for them, and register them for staking
	addresses, _, signers := registerAndMintManyAccounts(t, b, accountKeys, numEpochAccounts)
	ids, _, _ := generateNodeIDs(numEpochAccounts)
	registerNodesForStaking(t, b, env,
		addresses,
		signers,
		ids)

	// Advance to epoch Setup and make sure that the epoch cannot be ended
	advanceView(t, b, env, idTableAddress, IDTableSigner, 1, "EPOCHSETUP", false)

	// Register a QC voter
	tx := createTxWithTemplateAndAuthorizer(b, templates.GenerateEpochRegisterQCVoterScript(env), addresses[0])
	signAndSubmit(
		t, b, tx,
		[]flow.Address{b.ServiceKey().Address, addresses[0]},
		[]crypto.Signer{b.ServiceKey().Signer(), signers[0]},
		false,
	)

	// Register a DKG Participant
	tx = createTxWithTemplateAndAuthorizer(b, templates.GenerateEpochRegisterDKGParticipantScript(env), addresses[1])
	signAndSubmit(
		t, b, tx,
		[]flow.Address{b.ServiceKey().Address, addresses[1]},
		[]crypto.Signer{b.ServiceKey().Signer(), signers[1]},
		false,
	)

	dkgKey1 := fmt.Sprintf("%0192d", admin)
	finalKeyStrings := make([]string, 2)
	finalKeyStrings[0] = dkgKey1
	finalKeyStrings[1] = dkgKey1
	finalSubmissionKeys := make([]cadence.Value, 2)
	finalSubmissionKeys[0] = cadence.NewString(dkgKey1)
	finalSubmissionKeys[1] = cadence.NewString(dkgKey1)

	t.Run("Can perform DKG actions during Epoch Setup but cannot advance until QC is complete", func(t *testing.T) {

		tx := createTxWithTemplateAndAuthorizer(b, templates.GenerateSendDKGWhiteboardMessageScript(env), addresses[1])

		_ = tx.AddArgument(cadence.NewString("hello world!"))

		signAndSubmit(
			t, b, tx,
			[]flow.Address{b.ServiceKey().Address, addresses[1]},
			[]crypto.Signer{b.ServiceKey().Signer(), signers[1]},
			false,
		)

		finalSubmissionKeys[0] = cadence.NewOptional(cadence.NewString(dkgKey1))
		finalSubmissionKeys[1] = cadence.NewOptional(cadence.NewString(dkgKey1))

		tx = createTxWithTemplateAndAuthorizer(b, templates.GenerateSendDKGFinalSubmissionScript(env), addresses[1])

		err := tx.AddArgument(cadence.NewArray(finalSubmissionKeys))
		require.NoError(t, err)

		signAndSubmit(
			t, b, tx,
			[]flow.Address{b.ServiceKey().Address, addresses[1]},
			[]crypto.Signer{b.ServiceKey().Signer(), signers[1]},
			false,
		)

		result := executeScriptAndCheck(t, b, templates.GenerateGetDKGCompletedScript(env), nil)
		assert.Equal(t, cadence.NewBool(true), result)

		// try to advance to the epoch committed phase
		// will not panic, but no state has changed
		advanceView(t, b, env, idTableAddress, IDTableSigner, 1, "EPOCHCOMMITTED", false)

		verifyConfigMetadata(t, b, env,
			ConfigMetadata{
				currentEpochCounter:      startEpochCounter,
				proposedEpochCounter:     startEpochCounter + 1,
				currentEpochPhase:        1,
				numViewsInEpoch:          numEpochViews,
				numViewsInStakingAuction: numStakingViews,
				numViewsInDKGPhase:       numDKGViews,
				numCollectorClusters:     numClusters,
				rewardPercentage:         rewardAPY})

	})

	clusterQCs := make([][]string, numClusters)
	clusterQCs[0] = make([]string, 1)
	clusterQCs[0][0] = "0000000000000000000000000000000000000000000000000000000000000000"

	t.Run("Can perform QC actions during Epoch Setup and advance to EpochCommitted", func(t *testing.T) {

		tx := createTxWithTemplateAndAuthorizer(b, templates.GenerateSubmitVoteScript(env), addresses[0])

		_ = tx.AddArgument(cadence.NewString("0000000000000000000000000000000000000000000000000000000000000000"))

		signAndSubmit(
			t, b, tx,
			[]flow.Address{b.ServiceKey().Address, addresses[0]},
			[]crypto.Signer{b.ServiceKey().Signer(), signers[0]},
			false,
		)

		result := executeScriptAndCheck(t, b, templates.GenerateGetNodeHasVotedScript(env), [][]byte{jsoncdc.MustEncode(cadence.String(ids[0]))})
		assert.Equal(t, cadence.NewBool(true), result)

		result = executeScriptAndCheck(t, b, templates.GenerateGetVotingCompletedScript(env), nil)
		assert.Equal(t, cadence.NewBool(true), result)

		// Advance to epoch committed
		advanceView(t, b, env, idTableAddress, IDTableSigner, 1, "EPOCHCOMMITTED", false)

		verifyConfigMetadata(t, b, env,
			ConfigMetadata{
				currentEpochCounter:      startEpochCounter,
				proposedEpochCounter:     startEpochCounter + 1,
				currentEpochPhase:        2,
				numViewsInEpoch:          numEpochViews,
				numViewsInStakingAuction: numStakingViews,
				numViewsInDKGPhase:       numDKGViews,
				numCollectorClusters:     numClusters,
				rewardPercentage:         rewardAPY})

		verifyEpochCommitted(t, b, idTableAddress,
			EpochCommitted{
				counter:    startEpochCounter + 1,
				dkgPubKeys: finalKeyStrings,
				clusterQCs: clusterQCs})

		// DKG and QC have not been disabled yet
		result = executeScriptAndCheck(t, b, templates.GenerateGetDKGEnabledScript(env), nil)
		assert.Equal(t, cadence.NewBool(true), result)

		result = executeScriptAndCheck(t, b, templates.GenerateGetQCEnabledScript(env), nil)
		assert.Equal(t, cadence.NewBool(true), result)

	})

	t.Run("Can end the Epoch and start a new Epoch", func(t *testing.T) {

		tx := createTxWithTemplateAndAuthorizer(b, templates.GenerateEpochCalculateSetRewardsScript(env), idTableAddress)

		_ = tx.AddArgument(CadenceUFix64("1300000.0"))

		signAndSubmit(
			t, b, tx,
			[]flow.Address{b.ServiceKey().Address, idTableAddress},
			[]crypto.Signer{b.ServiceKey().Signer(), IDTableSigner},
			false,
		)

		// Advance to new epoch
		advanceView(t, b, env, idTableAddress, IDTableSigner, 1, "ENDEPOCH", false)

		verifyConfigMetadata(t, b, env,
			ConfigMetadata{
				currentEpochCounter:      startEpochCounter + 1,
				proposedEpochCounter:     startEpochCounter + 2,
				currentEpochPhase:        0,
				numViewsInEpoch:          numEpochViews,
				numViewsInStakingAuction: numStakingViews,
				numViewsInDKGPhase:       numDKGViews,
				numCollectorClusters:     numClusters,
				rewardPercentage:         rewardAPY})

		clusters := []Cluster{Cluster{index: 0, totalWeight: 100, size: 1},
			Cluster{index: 1, totalWeight: 0, size: 0},
			Cluster{index: 2, totalWeight: 0, size: 0},
			Cluster{index: 3, totalWeight: 0, size: 0}}

		verifyEpochMetadata(t, b, env,
			EpochMetadata{
				counter:               startEpochCounter + 1,
				seed:                  "",
				startView:             startView + numEpochViews,
				endView:               startView + 2*numEpochViews - 1,
				stakingEndView:        startView + numEpochViews + numStakingViews - 1,
				totalRewards:          "1300000.0",
				rewardsBreakdownArray: 0,
				rewardsPaid:           false,
				collectorClusters:     clusters,
				clusterQCs:            clusterQCs,
				dkgKeys:               finalKeyStrings})

		// DKG and QC are disabled at the end of the epoch
		result := executeScriptAndCheck(t, b, templates.GenerateGetDKGEnabledScript(env), nil)
		assert.Equal(t, cadence.NewBool(false), result)

		result = executeScriptAndCheck(t, b, templates.GenerateGetQCEnabledScript(env), nil)
		assert.Equal(t, cadence.NewBool(false), result)

		// DKG and QC are disabled at the end of the epoch
		result = executeScriptAndCheck(t, b, templates.GenerateGetDKGEnabledScript(env), nil)
		assert.Equal(t, cadence.NewBool(false), result)

		result = executeScriptAndCheck(t, b, templates.GenerateGetQCEnabledScript(env), nil)
		assert.Equal(t, cadence.NewBool(false), result)

	})
}

func TestEpochReset(t *testing.T) {
	b, accountKeys, env := newTestSetup(t)

	// Create new keys for the epoch account
	idTableAccountKey, IDTableSigner := accountKeys.NewWithSigner()

	// Deploys the staking contract, qc, dkg, and epoch lifecycle contract
	// staking contract is deployed with default values (1.25M rewards, 8% cut)
	idTableAddress, _ := initializeAllEpochContracts(t, b, idTableAccountKey, IDTableSigner, &env,
		startEpochCounter, // start epoch counter
		numEpochViews,     // num views per epoch
		numStakingViews,   // num views for staking auction
		numDKGViews,       // num views for DKG phase
		numClusters,       // num collector clusters
		randomSource,      // random source
		rewardAPY)

	// create new user accounts, mint tokens for them, and register them for staking
	addresses, _, signers := registerAndMintManyAccounts(t, b, accountKeys, numEpochAccounts)
	ids, _, _ := generateNodeIDs(numEpochAccounts)
	registerNodesForStaking(t, b, env,
		addresses,
		signers,
		ids)

	// Advance to epoch Setup and make sure that the epoch cannot be ended
	advanceView(t, b, env, idTableAddress, IDTableSigner, 1, "EPOCHSETUP", false)

	// Register a QC voter
	tx := createTxWithTemplateAndAuthorizer(b, templates.GenerateEpochRegisterQCVoterScript(env), addresses[0])
	signAndSubmit(
		t, b, tx,
		[]flow.Address{b.ServiceKey().Address, addresses[0]},
		[]crypto.Signer{b.ServiceKey().Signer(), signers[0]},
		false,
	)

	// Register a DKG Participant
	tx = createTxWithTemplateAndAuthorizer(b, templates.GenerateEpochRegisterDKGParticipantScript(env), addresses[1])
	signAndSubmit(
		t, b, tx,
		[]flow.Address{b.ServiceKey().Address, addresses[1]},
		[]crypto.Signer{b.ServiceKey().Signer(), signers[1]},
		false,
	)

	clusterQCs := make([][]string, numClusters)
	clusterQCs[0] = make([]string, 1)
	clusterQCs[0][0] = "0000000000000000000000000000000000000000000000000000000000000000"

	t.Run("Can perform QC actions during Epoch Setup but cannot advance to EpochCommitted if DKG isn't complete", func(t *testing.T) {

		tx := createTxWithTemplateAndAuthorizer(b, templates.GenerateSubmitVoteScript(env), addresses[0])

		_ = tx.AddArgument(cadence.NewString("0000000000000000000000000000000000000000000000000000000000000000"))

		signAndSubmit(
			t, b, tx,
			[]flow.Address{b.ServiceKey().Address, addresses[0]},
			[]crypto.Signer{b.ServiceKey().Signer(), signers[0]},
			false,
		)

		result := executeScriptAndCheck(t, b, templates.GenerateGetNodeHasVotedScript(env), [][]byte{jsoncdc.MustEncode(cadence.String(ids[0]))})
		assert.Equal(t, cadence.NewBool(true), result)

		result = executeScriptAndCheck(t, b, templates.GenerateGetVotingCompletedScript(env), nil)
		assert.Equal(t, cadence.NewBool(true), result)

		// will not fail but the state hasn't changed since we cannot advance to epoch committed
		advanceView(t, b, env, idTableAddress, IDTableSigner, 1, "EPOCHCOMMITTED", false)

		verifyConfigMetadata(t, b, env,
			ConfigMetadata{
				currentEpochCounter:      startEpochCounter,
				proposedEpochCounter:     startEpochCounter + 1,
				currentEpochPhase:        1,
				numViewsInEpoch:          numEpochViews,
				numViewsInStakingAuction: numStakingViews,
				numViewsInDKGPhase:       numDKGViews,
				numCollectorClusters:     numClusters,
				rewardPercentage:         rewardAPY})

	})

	t.Run("Cannot reset the epoch if the current epoch counter does not match", func(t *testing.T) {

		var startView uint64 = 100
		var endView uint64 = 200

		tx = createTxWithTemplateAndAuthorizer(b, templates.GenerateResetEpochScript(env), idTableAddress)
		_ = tx.AddArgument(cadence.NewUInt64(startEpochCounter + 1))
		_ = tx.AddArgument(cadence.NewString("stillSoRandom"))
		_ = tx.AddArgument(CadenceUFix64("1300000.0"))
		_ = tx.AddArgument(cadence.NewUInt64(startView))
		_ = tx.AddArgument(cadence.NewUInt64(endView))
<<<<<<< HEAD
		_ = tx.AddArgument(cadence.NewArray([]cadence.Value{}))
=======
>>>>>>> 02d9c12f

		signAndSubmit(
			t, b, tx,
			[]flow.Address{b.ServiceKey().Address, idTableAddress},
			[]crypto.Signer{b.ServiceKey().Signer(), IDTableSigner},
			true,
		)
	})

	t.Run("Cannot reset the epoch if the phase endView isn't high enough", func(t *testing.T) {

		var startView uint64 = 100
		var endView uint64 = 130

		tx = createTxWithTemplateAndAuthorizer(b, templates.GenerateResetEpochScript(env), idTableAddress)
		_ = tx.AddArgument(cadence.NewUInt64(startEpochCounter))
		_ = tx.AddArgument(cadence.NewString("stillSoRandom"))
		_ = tx.AddArgument(CadenceUFix64("1300000.0"))
		_ = tx.AddArgument(cadence.NewUInt64(startView))
		_ = tx.AddArgument(cadence.NewUInt64(endView))
<<<<<<< HEAD
		_ = tx.AddArgument(cadence.NewArray([]cadence.Value{}))
=======
>>>>>>> 02d9c12f

		signAndSubmit(
			t, b, tx,
			[]flow.Address{b.ServiceKey().Address, idTableAddress},
			[]crypto.Signer{b.ServiceKey().Signer(), IDTableSigner},
			true,
		)
	})

	t.Run("Can reset the epoch and have everything return to normal", func(t *testing.T) {

		var startView uint64 = 100
		var endView uint64 = 160

		tx = createTxWithTemplateAndAuthorizer(b, templates.GenerateResetEpochScript(env), idTableAddress)
		_ = tx.AddArgument(cadence.NewUInt64(startEpochCounter))
		_ = tx.AddArgument(cadence.NewString("stillSoRandom"))
		_ = tx.AddArgument(CadenceUFix64("1300000.0"))
		_ = tx.AddArgument(cadence.NewUInt64(startView))
		_ = tx.AddArgument(cadence.NewUInt64(endView))
<<<<<<< HEAD
		_ = tx.AddArgument(cadence.NewArray([]cadence.Value{}))
=======
>>>>>>> 02d9c12f

		signAndSubmit(
			t, b, tx,
			[]flow.Address{b.ServiceKey().Address, idTableAddress},
			[]crypto.Signer{b.ServiceKey().Signer(), IDTableSigner},
			false,
		)

		verifyEpochMetadata(t, b, env,
			EpochMetadata{
				counter:               startEpochCounter + 1,
				seed:                  "stillSoRandom",
				startView:             startView,
				endView:               endView,
				stakingEndView:        startView + numStakingViews - 1,
				totalRewards:          "1300000.0",
				rewardsBreakdownArray: 0,
				rewardsPaid:           false,
				collectorClusters:     nil,
				clusterQCs:            nil,
				dkgKeys:               nil})

		result := executeScriptAndCheck(t, b, templates.GenerateGetDKGEnabledScript(env), nil)
		assert.Equal(t, cadence.NewBool(false), result)

		result = executeScriptAndCheck(t, b, templates.GenerateGetQCEnabledScript(env), nil)
		assert.Equal(t, cadence.NewBool(false), result)
	})
}<|MERGE_RESOLUTION|>--- conflicted
+++ resolved
@@ -865,10 +865,6 @@
 		_ = tx.AddArgument(CadenceUFix64("1300000.0"))
 		_ = tx.AddArgument(cadence.NewUInt64(startView))
 		_ = tx.AddArgument(cadence.NewUInt64(endView))
-<<<<<<< HEAD
-		_ = tx.AddArgument(cadence.NewArray([]cadence.Value{}))
-=======
->>>>>>> 02d9c12f
 
 		signAndSubmit(
 			t, b, tx,
@@ -889,10 +885,6 @@
 		_ = tx.AddArgument(CadenceUFix64("1300000.0"))
 		_ = tx.AddArgument(cadence.NewUInt64(startView))
 		_ = tx.AddArgument(cadence.NewUInt64(endView))
-<<<<<<< HEAD
-		_ = tx.AddArgument(cadence.NewArray([]cadence.Value{}))
-=======
->>>>>>> 02d9c12f
 
 		signAndSubmit(
 			t, b, tx,
@@ -913,10 +905,6 @@
 		_ = tx.AddArgument(CadenceUFix64("1300000.0"))
 		_ = tx.AddArgument(cadence.NewUInt64(startView))
 		_ = tx.AddArgument(cadence.NewUInt64(endView))
-<<<<<<< HEAD
-		_ = tx.AddArgument(cadence.NewArray([]cadence.Value{}))
-=======
->>>>>>> 02d9c12f
 
 		signAndSubmit(
 			t, b, tx,
