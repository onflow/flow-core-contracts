package test

import (
	"encoding/hex"
	"fmt"
	"math/rand"
	"testing"
	"time"

	"github.com/onflow/cadence"
	jsoncdc "github.com/onflow/cadence/encoding/json"
	"github.com/onflow/crypto"
	"github.com/stretchr/testify/assert"
	"github.com/stretchr/testify/require"

	"github.com/onflow/flow-core-contracts/lib/go/templates"
	"github.com/onflow/flow-go-sdk"
	sdkcrypto "github.com/onflow/flow-go-sdk/crypto"
)

const (
	numEpochAccounts     = 6
	numClusters          = 2
	startEpochCounter    = 0
	numEpochViews        = 70
	numStakingViews      = 50
	numDKGViews          = 2
	randomSource         = "lolsoRandom"
	totalRewards         = "1250000.0"
	rewardIncreaseFactor = "0.00093871"
	// TODO: import the constant from the flow-go/module/signature package
	// once flow-go is updated.
	collectorVoteTag = "FLOW-Collector_Vote-V00-CS00-with-"
)

func TestEpochDeployment(t *testing.T) {
	b, _, accountKeys, env := newTestSetup(t)

	// Create new keys for the epoch account
	idTableAccountKey, IDTableSigner := accountKeys.NewWithSigner()

	// Deploys the staking contract, qc, dkg, and epoch lifecycle contract
	// staking contract is deployed with default values (1.25M rewards, 8% cut)
	_, startView := initializeAllEpochContracts(t, b, idTableAccountKey, IDTableSigner, &env,
		startEpochCounter, // start epoch counter
		numEpochViews,     // num views per epoch
		numStakingViews,   // num views for staking auction
		numDKGViews,       // num views for DKG phase
		numClusters,       // num collector clusters
		randomSource,      // random source
		rewardIncreaseFactor)

	// Verify that the global config data for epochs was initialized correctly
	verifyConfigMetadata(t, b, env,
		ConfigMetadata{
			currentEpochCounter:      startEpochCounter,
			proposedEpochCounter:     startEpochCounter + 1,
			currentEpochPhase:        0,
			numViewsInEpoch:          numEpochViews,
			numViewsInStakingAuction: numStakingViews,
			numViewsInDKGPhase:       numDKGViews,
			numCollectorClusters:     numClusters,
			rewardPercentage:         rewardIncreaseFactor})

	verifyEpochTimingConfig(t, b, env,
		EpochTimingConfig{
			duration:     numEpochViews,
			refCounter:   startEpochCounter,
			refTimestamp: uint64(time.Now().Unix()) + numEpochViews,
		})

	// Verify that the current epoch was initialized correctly
	verifyEpochMetadata(t, b, env,
		EpochMetadata{
			counter:               startEpochCounter,
			seed:                  "lolsoRandom",
			startView:             startView,
			endView:               startView + numEpochViews - 1,
			stakingEndView:        startView + numStakingViews - 1,
			totalRewards:          totalRewards,
			rewardsBreakdownArray: 0,
			rewardsPaid:           false,
			collectorClusters:     nil,
			clusterQCs:            nil,
			dkgKeys:               nil})

}

func TestEpochClusters(t *testing.T) {
	b, _, accountKeys, env := newTestSetup(t)

	// Create new keys for the epoch account
	idTableAccountKey, IDTableSigner := accountKeys.NewWithSigner()

	// Deploys the staking contract, qc, dkg, and epoch lifecycle contract
	// staking contract is deployed with default values (1.25M rewards, 8% cut)
	initializeAllEpochContracts(t, b, idTableAccountKey, IDTableSigner, &env,
		startEpochCounter, // start epoch counter
		numEpochViews,     // num views per epoch
		numStakingViews,   // num views for staking auction
		numDKGViews,       // num views for DKG phase
		numClusters,       // num collector clusters
		randomSource,      // random source
		rewardIncreaseFactor)

	t.Run("Should be able to randomize an array of strings", func(t *testing.T) {

		adminString, _ := cadence.NewString(adminID)
		joshString, _ := cadence.NewString(joshID)
		maxString, _ := cadence.NewString(maxID)
		accessString, _ := cadence.NewString(accessID)
		idArray := cadence.NewArray([]cadence.Value{adminString, joshString, maxString, accessString})
		result := executeScriptAndCheck(t, b, templates.GenerateGetRandomizeScript(env), [][]byte{jsoncdc.MustEncode(idArray)})
		assertEqual(t, 4, len(result.(cadence.Array).Values))

		// TODO: Make sure that the ids in the array all match the provided IDs and are in a different order
	})

	// create new user accounts, mint tokens for them, and register them for staking
	addresses, _, signers := registerAndMintManyAccounts(t, b, env, accountKeys, numEpochAccounts)
	ids, _, _ := generateNodeIDs(numEpochAccounts)
	stakingSKs, stakingPublicKeys, _, networkingPublicKeys := generateManyNodeKeys(t, numEpochAccounts)
	stakingKeyPOPs := generateManyKeyPOPs(t, stakingSKs)

	registerNodesForStaking(t, b, env,
		addresses,
		signers,
		stakingPublicKeys,
		stakingKeyPOPs,
		networkingPublicKeys,
		ids)

	t.Run("Should be able to create collector clusters from an array of ids signed up for staking", func(t *testing.T) {
		string0, _ := cadence.NewString(ids[0])
		string1, _ := cadence.NewString(ids[1])
		string2, _ := cadence.NewString(ids[2])
		string3, _ := cadence.NewString(ids[3])
		idArray := cadence.NewArray([]cadence.Value{string0, string1, string2, string3})
		result := executeScriptAndCheck(t, b, templates.GenerateGetCreateClustersScript(env), [][]byte{jsoncdc.MustEncode(idArray)})
		assertEqual(t, 2, len(result.(cadence.Array).Values))

		// TODO: Make sure that the clusters are correct and are in a different order than the original array
	})

}

func TestEpochPhaseMetadataChange(t *testing.T) {
	b, _, accountKeys, env := newTestSetup(t)

	// Create new keys for the epoch account
	idTableAccountKey, IDTableSigner := accountKeys.NewWithSigner()

	// Deploys the staking contract, qc, dkg, and epoch lifecycle contract
	// staking contract is deployed with default values (1.25M rewards, 8% cut)
	idTableAddress, _ := initializeAllEpochContracts(t, b, idTableAccountKey, IDTableSigner, &env,
		0,             // start epoch counter
		8,             // num views per epoch
		3,             // num views for staking auction
		1,             // num views for DKG phase
		1,             // num collector clusters
		"lolsoRandom", // random source
		rewardIncreaseFactor)

	t.Run("Should be able to change the configurable metadata during the staking auction", func(t *testing.T) {
		// Should fail to set epoch config with invalid config sum of the staking phase and dkg phases is greater than epoch
		tx := createTxWithTemplateAndAuthorizer(b, templates.GenerateUpdateEpochConfigScript(env), idTableAddress)
		_ = tx.AddArgument(cadence.NewUInt64(5)) // dkg
		_ = tx.AddArgument(cadence.NewUInt64(5)) // staking
		_ = tx.AddArgument(cadence.NewUInt64(5)) // epoch
		signAndSubmit(
			t, b, tx,
			[]flow.Address{idTableAddress},
			[]sdkcrypto.Signer{IDTableSigner},
			true,
		)

		// Should set epoch config successfully when increasing the epochs views
		tx = createTxWithTemplateAndAuthorizer(b, templates.GenerateUpdateEpochConfigScript(env), idTableAddress)
		_ = tx.AddArgument(cadence.NewUInt64(2))  // dkg
		_ = tx.AddArgument(cadence.NewUInt64(4))  // staking
		_ = tx.AddArgument(cadence.NewUInt64(12)) // epoch
		signAndSubmit(
			t, b, tx,
			[]flow.Address{idTableAddress},
			[]sdkcrypto.Signer{IDTableSigner},
			false,
		)

		// Should set epoch config successfully when decreasing epochs views
		tx = createTxWithTemplateAndAuthorizer(b, templates.GenerateUpdateEpochConfigScript(env), idTableAddress)
		_ = tx.AddArgument(cadence.NewUInt64(1)) // dkg
		_ = tx.AddArgument(cadence.NewUInt64(2)) // staking
		_ = tx.AddArgument(cadence.NewUInt64(6)) // epoch
		signAndSubmit(
			t, b, tx,
			[]flow.Address{idTableAddress},
			[]sdkcrypto.Signer{IDTableSigner},
			false,
		)

		// Should fail because the sum of the staking phase and dkg phases is greater than epoch
		tx = createTxWithTemplateAndAuthorizer(b, templates.GenerateUpdateEpochViewsScript(env), idTableAddress)
		_ = tx.AddArgument(cadence.NewUInt64(5))
		signAndSubmit(
			t, b, tx,
			[]flow.Address{idTableAddress},
			[]sdkcrypto.Signer{IDTableSigner},
			true,
		)

		// Should succeed because it is greater than the sum of the views
		tx = createTxWithTemplateAndAuthorizer(b, templates.GenerateUpdateEpochViewsScript(env), idTableAddress)
		_ = tx.AddArgument(cadence.NewUInt64(12))
		signAndSubmit(
			t, b, tx,
			[]flow.Address{idTableAddress},
			[]sdkcrypto.Signer{IDTableSigner},
			false,
		)

		// Should fail because staking+dkg views is greater than epoch views
		tx = createTxWithTemplateAndAuthorizer(b, templates.GenerateUpdateStakingViewsScript(env), idTableAddress)
		_ = tx.AddArgument(cadence.NewUInt64(10))
		signAndSubmit(
			t, b, tx,
			[]flow.Address{idTableAddress},
			[]sdkcrypto.Signer{IDTableSigner},
			true,
		)

		// Should succeed because the sum is less than epoch views
		tx = createTxWithTemplateAndAuthorizer(b, templates.GenerateUpdateStakingViewsScript(env), idTableAddress)
		_ = tx.AddArgument(cadence.NewUInt64(4))
		signAndSubmit(
			t, b, tx,
			[]flow.Address{idTableAddress},
			[]sdkcrypto.Signer{IDTableSigner},
			false,
		)

		// should fail because DKG views are too large
		tx = createTxWithTemplateAndAuthorizer(b, templates.GenerateUpdateDKGViewsScript(env), idTableAddress)
		_ = tx.AddArgument(cadence.NewUInt64(3))
		signAndSubmit(
			t, b, tx,
			[]flow.Address{idTableAddress},
			[]sdkcrypto.Signer{IDTableSigner},
			true,
		)

		// should succeed because DKG views are fine
		tx = createTxWithTemplateAndAuthorizer(b, templates.GenerateUpdateDKGViewsScript(env), idTableAddress)
		_ = tx.AddArgument(cadence.NewUInt64(2))
		signAndSubmit(
			t, b, tx,
			[]flow.Address{idTableAddress},
			[]sdkcrypto.Signer{IDTableSigner},
			false,
		)

		// Should succeed because there is no restriction on this
		tx = createTxWithTemplateAndAuthorizer(b, templates.GenerateUpdateNumClustersScript(env), idTableAddress)
		_ = tx.AddArgument(cadence.NewUInt16(2))
		signAndSubmit(
			t, b, tx,
			[]flow.Address{idTableAddress},
			[]sdkcrypto.Signer{IDTableSigner},
			false,
		)

		// Should fail because it is > 1
		tx = createTxWithTemplateAndAuthorizer(b, templates.GenerateUpdateRewardPercentageScript(env), idTableAddress)
		_ = tx.AddArgument(CadenceUFix64("2.04"))
		signAndSubmit(
			t, b, tx,
			[]flow.Address{idTableAddress},
			[]sdkcrypto.Signer{IDTableSigner},
			true,
		)

		// Should succeed because it is < 1
		tx = createTxWithTemplateAndAuthorizer(b, templates.GenerateUpdateRewardPercentageScript(env), idTableAddress)
		_ = tx.AddArgument(CadenceUFix64("0.04"))
		signAndSubmit(
			t, b, tx,
			[]flow.Address{idTableAddress},
			[]sdkcrypto.Signer{IDTableSigner},
			false,
		)

		// Verify that the global config data for epochs was initialized correctly
		verifyConfigMetadata(t, b, env,
			ConfigMetadata{
				currentEpochCounter:      0,
				proposedEpochCounter:     1,
				currentEpochPhase:        0,
				numViewsInEpoch:          12,
				numViewsInStakingAuction: 4,
				numViewsInDKGPhase:       2,
				numCollectorClusters:     2,
				rewardPercentage:         "0.04"})
	})

	t.Run("should be able to update timing config when staking enabled (Staking phase)", func(t *testing.T) {
		timingConfig := EpochTimingConfig{
			duration:     rand.Uint64() % 100_000,
			refCounter:   0,
			refTimestamp: uint64(time.Now().Unix()),
		}

		t.Run("invalid EpochTimingConfig", func(t *testing.T) {
			tx := createTxWithTemplateAndAuthorizer(b, templates.GenerateUpdateEpochTimingConfigScript(env), idTableAddress)
			_ = tx.AddArgument(CadenceUInt64(timingConfig.duration))
			// Use a reference counter in the future, which validates the precondition
			_ = tx.AddArgument(CadenceUInt64(timingConfig.refCounter + 100))
			_ = tx.AddArgument(CadenceUInt64(timingConfig.refTimestamp))
			signAndSubmit(
				t, b, tx,
				[]flow.Address{idTableAddress},
				[]sdkcrypto.Signer{IDTableSigner},
				true,
			)
		})

		t.Run("valid EpochTimingConfig", func(t *testing.T) {
			tx := createTxWithTemplateAndAuthorizer(b, templates.GenerateUpdateEpochTimingConfigScript(env), idTableAddress)
			_ = tx.AddArgument(CadenceUInt64(timingConfig.duration))
			_ = tx.AddArgument(CadenceUInt64(timingConfig.refCounter))
			_ = tx.AddArgument(CadenceUInt64(timingConfig.refTimestamp))
			signAndSubmit(
				t, b, tx,
				[]flow.Address{idTableAddress},
				[]sdkcrypto.Signer{IDTableSigner},
				false,
			)
			// timing config should be updated
			verifyEpochTimingConfig(t, b, env, timingConfig)
		})
	})

	// create new user accounts, mint tokens for them, and register them for staking
	addresses, _, signers := registerAndMintManyAccounts(t, b, env, accountKeys, numEpochAccounts)
	ids, _, _ := generateNodeIDs(numEpochAccounts)
	stakingSKs, stakingPublicKeys, _, networkingPublicKeys := generateManyNodeKeys(t, numEpochAccounts)
	stakingKeyPOPs := generateManyKeyPOPs(t, stakingSKs)

	registerNodesForStaking(t, b, env,
		addresses,
		signers,
		stakingPublicKeys,
		stakingKeyPOPs,
		networkingPublicKeys,
		ids)

	// Set the approved node list
	tx := createTxWithTemplateAndAuthorizer(b, templates.GenerateSetApprovedNodesScript(env), idTableAddress)

	approvedNodeIDs := generateCadenceNodeDictionary(ids)
	err := tx.AddArgument(approvedNodeIDs)
	require.NoError(t, err)

	signAndSubmit(
		t, b, tx,
		[]flow.Address{idTableAddress},
		[]sdkcrypto.Signer{IDTableSigner},
		false,
	)

	t.Run("Should not be able change metadata outside of Staking Auction", func(t *testing.T) {

		// advance to the epoch setup phase
		advanceView(t, b, env, idTableAddress, IDTableSigner, 1, "EPOCHSETUP", false)

		// Should succeed because it is greater than the sum of the views
		tx := createTxWithTemplateAndAuthorizer(b, templates.GenerateUpdateEpochViewsScript(env), idTableAddress)
		_ = tx.AddArgument(cadence.NewUInt64(12))
		signAndSubmit(
			t, b, tx,
			[]flow.Address{idTableAddress},
			[]sdkcrypto.Signer{IDTableSigner},
			true,
		)

		// Should succeed because the sum is less than epoch views
		tx = createTxWithTemplateAndAuthorizer(b, templates.GenerateUpdateStakingViewsScript(env), idTableAddress)
		_ = tx.AddArgument(cadence.NewUInt64(4))
		signAndSubmit(
			t, b, tx,
			[]flow.Address{idTableAddress},
			[]sdkcrypto.Signer{IDTableSigner},
			true,
		)

		// should succeed because DKG views are fine
		tx = createTxWithTemplateAndAuthorizer(b, templates.GenerateUpdateDKGViewsScript(env), idTableAddress)
		_ = tx.AddArgument(cadence.NewUInt64(2))
		signAndSubmit(
			t, b, tx,
			[]flow.Address{idTableAddress},
			[]sdkcrypto.Signer{IDTableSigner},
			true,
		)

		// Should succeed because there is no restriction on this
		tx = createTxWithTemplateAndAuthorizer(b, templates.GenerateUpdateNumClustersScript(env), idTableAddress)
		_ = tx.AddArgument(cadence.NewUInt16(2))
		signAndSubmit(
			t, b, tx,
			[]flow.Address{idTableAddress},
			[]sdkcrypto.Signer{IDTableSigner},
			true,
		)

		// Should fail because it is not the staking Auction
		tx = createTxWithTemplateAndAuthorizer(b, templates.GenerateUpdateRewardPercentageScript(env), idTableAddress)
		_ = tx.AddArgument(CadenceUFix64("0.05"))
		signAndSubmit(
			t, b, tx,
			[]flow.Address{idTableAddress},
			[]sdkcrypto.Signer{IDTableSigner},
			true,
		)

		// metadata should still be the same
		verifyConfigMetadata(t, b, env,
			ConfigMetadata{
				currentEpochCounter:      0,
				proposedEpochCounter:     1,
				currentEpochPhase:        1,
				numViewsInEpoch:          12,
				numViewsInStakingAuction: 4,
				numViewsInDKGPhase:       2,
				numCollectorClusters:     2,
				rewardPercentage:         "0.04"})
	})

	t.Run("should be able to update timing config when staking disabled (Setup/Commit phases)", func(t *testing.T) {
		timingConfig := EpochTimingConfig{
			duration:     rand.Uint64() % 100_000,
			refCounter:   0,
			refTimestamp: uint64(time.Now().Unix()),
		}

		t.Run("invalid EpochTimingConfig", func(t *testing.T) {
			tx := createTxWithTemplateAndAuthorizer(b, templates.GenerateUpdateEpochTimingConfigScript(env), idTableAddress)
			_ = tx.AddArgument(CadenceUInt64(timingConfig.duration))
			// Use a reference counter in the future, which validates the precondition
			_ = tx.AddArgument(CadenceUInt64(timingConfig.refCounter + 100))
			_ = tx.AddArgument(CadenceUInt64(timingConfig.refTimestamp))
			signAndSubmit(
				t, b, tx,
				[]flow.Address{idTableAddress},
				[]sdkcrypto.Signer{IDTableSigner},
				true,
			)
		})

		t.Run("valid EpochTimingConfig", func(t *testing.T) {
			tx := createTxWithTemplateAndAuthorizer(b, templates.GenerateUpdateEpochTimingConfigScript(env), idTableAddress)
			_ = tx.AddArgument(CadenceUInt64(timingConfig.duration))
			_ = tx.AddArgument(CadenceUInt64(timingConfig.refCounter))
			_ = tx.AddArgument(CadenceUInt64(timingConfig.refTimestamp))
			signAndSubmit(
				t, b, tx,
				[]flow.Address{idTableAddress},
				[]sdkcrypto.Signer{IDTableSigner},
				false,
			)
			// timing config should be updated
			verifyEpochTimingConfig(t, b, env, timingConfig)
		})
	})
}

func TestEpochTiming(t *testing.T) {
	b, _, accountKeys, env := newTestSetup(t)

	// Create new keys for the epoch account
	idTableAccountKey, IDTableSigner := accountKeys.NewWithSigner()

	// Deploys the staking contract, qc, dkg, and epoch lifecycle contract
	// staking contract is deployed with default values (1.25M rewards, 8% cut)
	initializeAllEpochContracts(t, b, idTableAccountKey, IDTableSigner, &env,
		startEpochCounter, // start epoch counter
		numEpochViews,     // num views per epoch
		numStakingViews,   // num views for staking auction
		numDKGViews,       // num views for DKG phase
		numClusters,       // num collector clusters
		randomSource,      // random source
		rewardIncreaseFactor)

	epochTimingConfigResult := executeScriptAndCheck(t, b, templates.GenerateGetEpochTimingConfigScript(env), nil)

	t.Run("should be able to observe end times for current epoch", func(t *testing.T) {
		gotEndTimeCdc := executeScriptAndCheck(t, b, templates.GenerateGetTargetEndTimeForEpochScript(env), [][]byte{jsoncdc.MustEncode(cadence.UInt64(startEpochCounter))})
		gotEndTime := gotEndTimeCdc.ToGoValue().(uint64)
		expectedEndTime := expectedTargetEndTime(epochTimingConfigResult, startEpochCounter)
		assert.Equal(t, expectedEndTime, gotEndTime)

		// sanity check: should be within 10 minutes of the current time
		gotEndTimeParsed := time.Unix(int64(gotEndTime), 0)
		assert.InDelta(t, time.Now().Unix(), gotEndTimeParsed.Unix(), float64(10*time.Minute))
		gotEndTimeParsed.Sub(time.Now())
	})

	t.Run("should be able to observe end times for future epochs", func(t *testing.T) {
		var lastEndTime uint64
		for _, epoch := range []uint64{1, 2, 3, 10, 100, 1000, 10_000} {
			gotEndTimeCdc := executeScriptAndCheck(t, b, templates.GenerateGetTargetEndTimeForEpochScript(env), [][]byte{jsoncdc.MustEncode(cadence.UInt64(epoch))})
			gotEndTime := gotEndTimeCdc.ToGoValue().(uint64)
			expectedEndTime := expectedTargetEndTime(epochTimingConfigResult, epoch)
			assert.Equal(t, expectedEndTime, gotEndTime)

			// sanity check: target end time should be strictly increasing
			if lastEndTime > 0 {
				assert.Greater(t, gotEndTime, lastEndTime)
			}

			lastEndTime = gotEndTime
		}
	})
}

func TestEpochAdvance(t *testing.T) {
	b, adapter, accountKeys, env := newTestSetup(t)

	// Create new keys for the epoch account
	idTableAccountKey, IDTableSigner := accountKeys.NewWithSigner()

	// Deploys the staking contract, qc, dkg, and epoch lifecycle contract
	// staking contract is deployed with default values (1.25M rewards, 8% cut)
	idTableAddress, startView := initializeAllEpochContracts(t, b, idTableAccountKey, IDTableSigner, &env,
		startEpochCounter, // start epoch counter
		numEpochViews,     // num views per epoch
		numStakingViews,   // num views for staking auction
		numDKGViews,       // num views for DKG phase
		numClusters,       // num collector clusters
		randomSource,      // random source
		rewardIncreaseFactor)

	t.Run("Should not be able to advance to epoch commit or end epoch during staking", func(t *testing.T) {
		// try to advance to the epoch commit phase
		// should fail
		advanceView(t, b, env, idTableAddress, IDTableSigner, 1, "EPOCHCOMMIT", true)

		// try to advance to the end epoch phase
		// should fail
		advanceView(t, b, env, idTableAddress, IDTableSigner, 1, "ENDEPOCH", true)
	})

	// create new user accounts, mint tokens for them, and register them for staking
	addresses, _, signers := registerAndMintManyAccounts(t, b, env, accountKeys, numEpochAccounts)
	ids, _, dkgIDs := generateNodeIDs(numEpochAccounts)
	stakingSKs, stakingPublicKeys, _, networkingPublicKeys := generateManyNodeKeys(t, numEpochAccounts)
	stakingKeyPOPs := generateManyKeyPOPs(t, stakingSKs)

	registerNodesForStaking(t, b, env,
		addresses,
		signers,
		stakingPublicKeys,
		stakingKeyPOPs,
		networkingPublicKeys,
		ids)

	// Set the approved node list
	tx := createTxWithTemplateAndAuthorizer(b, templates.GenerateSetApprovedNodesScript(env), idTableAddress)

	approvedNodeIDs := generateCadenceNodeDictionary(ids)
	err := tx.AddArgument(approvedNodeIDs)
	require.NoError(t, err)

	signAndSubmit(
		t, b, tx,
		[]flow.Address{idTableAddress},
		[]sdkcrypto.Signer{IDTableSigner},
		false,
	)

	t.Run("Proposed metadata, QC, and DKG should have been created properly for epoch setup", func(t *testing.T) {

		epochTimingConfigResult := executeScriptAndCheck(t, b, templates.GenerateGetEpochTimingConfigScript(env), nil)

		// Advance to epoch Setup and make sure that the epoch cannot be ended
		advanceView(t, b, env, idTableAddress, IDTableSigner, 1, "EPOCHSETUP", false)

		verifyConfigMetadata(t, b, env,
			ConfigMetadata{
				currentEpochCounter:      startEpochCounter,
				proposedEpochCounter:     startEpochCounter + 1,
				currentEpochPhase:        1,
				numViewsInEpoch:          numEpochViews,
				numViewsInStakingAuction: numStakingViews,
				numViewsInDKGPhase:       numDKGViews,
				numCollectorClusters:     numClusters,
				rewardPercentage:         rewardIncreaseFactor})

		// Verify that the proposed epoch metadata was initialized correctly
		clusters := []Cluster{{index: 0, totalWeight: 100, size: 1},
			{index: 1, totalWeight: 100, size: 1}}

		verifyEpochMetadata(t, b, env,
			EpochMetadata{
				counter:               startEpochCounter + 1,
				seed:                  "",
				startView:             startView + numEpochViews,
				endView:               startView + 2*numEpochViews - 1,
				stakingEndView:        startView + numEpochViews + numStakingViews - 1,
				totalRewards:          "0.0",
				rewardsBreakdownArray: 0,
				rewardsPaid:           false,
				collectorClusters:     clusters,
				clusterQCs:            nil,
				dkgKeys:               nil})

		verifyEpochTimingConfig(t, b, env,
			EpochTimingConfig{
				duration:     numEpochViews,
				refCounter:   startEpochCounter,
				refTimestamp: uint64(time.Now().Unix()) + numEpochViews,
			})

		verifyEpochSetup(t, b, adapter, idTableAddress,
			EpochSetup{
				counter:            startEpochCounter + 1,
				nodeInfoLength:     numEpochAccounts,
				firstView:          startView + numEpochViews,
				finalView:          startView + 2*numEpochViews - 1,
				collectorClusters:  clusters,
				randomSource:       "",
				dkgPhase1FinalView: startView + numEpochViews + numStakingViews + numDKGViews - 1,
				dkgPhase2FinalView: startView + numEpochViews + numStakingViews + 2*numDKGViews - 1,
				dkgPhase3FinalView: startView + numEpochViews + numStakingViews + 3*numDKGViews - 1,
				targetDuration:     numEpochViews,
				targetEndTime:      expectedTargetEndTime(epochTimingConfigResult, startEpochCounter+1),
			})

		// QC Contract Checks
		result := executeScriptAndCheck(t, b, templates.GenerateGetClusterWeightScript(env), [][]byte{jsoncdc.MustEncode(cadence.UInt16(uint16(0)))})
		assert.Equal(t, cadence.NewUInt64(100), result)

		result = executeScriptAndCheck(t, b, templates.GenerateGetNodeWeightScript(env), [][]byte{jsoncdc.MustEncode(cadence.UInt16(uint16(1))), jsoncdc.MustEncode(cadence.String(ids[0]))})
		result2 := executeScriptAndCheck(t, b, templates.GenerateGetNodeWeightScript(env), [][]byte{jsoncdc.MustEncode(cadence.UInt16(uint16(0))), jsoncdc.MustEncode(cadence.String(ids[0]))})
		assert.Equal(t, cadence.NewUInt64(100), result.(cadence.UInt64)+result2.(cadence.UInt64))

		result = executeScriptAndCheck(t, b, templates.GenerateGetClusterVoteThresholdScript(env), [][]byte{jsoncdc.MustEncode(cadence.UInt16(uint16(0)))})
		assert.Equal(t, cadence.NewUInt64(67), result)

		// DKG Contract Checks
		result = executeScriptAndCheck(t, b, templates.GenerateGetDKGEnabledScript(env), nil)
		assert.Equal(t, cadence.NewBool(true), result)

		result = executeScriptAndCheck(t, b, templates.GenerateGetDKGNodeIsRegisteredScript(env), [][]byte{jsoncdc.MustEncode(cadence.String(ids[1]))})
		assert.Equal(t, cadence.NewBool(true), result)

		result = executeScriptAndCheck(t, b, templates.GenerateGetConsensusNodesScript(env), nil)
		assert.Equal(t, cadence.NewArray(dkgIDs).WithType(cadence.NewVariableSizedArrayType(cadence.NewStringType())), result)

		result = executeScriptAndCheck(t, b, templates.GenerateGetDKGFinalSubmissionsScript(env), nil)
		assert.Equal(t, 0, len(result.(cadence.Array).Values))

		result = executeScriptAndCheck(t, b, templates.GenerateGetDKGCompletedScript(env), nil)
		assert.Equal(t, cadence.NewBool(false), result)

	})

	t.Run("Should not be able to advance to epoch commit or end epoch during epoch commit if nothing has happened", func(t *testing.T) {
		// try to advance to the epoch commit phase
		// will not panic, but no state has changed
		advanceView(t, b, env, idTableAddress, IDTableSigner, 1, "EPOCHCOMMIT", false)

		verifyConfigMetadata(t, b, env,
			ConfigMetadata{
				currentEpochCounter:      startEpochCounter,
				proposedEpochCounter:     startEpochCounter + 1,
				currentEpochPhase:        1,
				numViewsInEpoch:          numEpochViews,
				numViewsInStakingAuction: numStakingViews,
				numViewsInDKGPhase:       numDKGViews,
				numCollectorClusters:     numClusters,
				rewardPercentage:         rewardIncreaseFactor})

		// try to advance to the end epoch phase
		// will fail
		advanceView(t, b, env, idTableAddress, IDTableSigner, 1, "ENDEPOCH", true)
	})

}

func TestEpochQCDKGNodeRegistration(t *testing.T) {
	b, _, accountKeys, env := newTestSetup(t)

	// Create new keys for the epoch account
	idTableAccountKey, IDTableSigner := accountKeys.NewWithSigner()

	// Deploys the staking contract, qc, dkg, and epoch lifecycle contract
	// staking contract is deployed with default values (1.25M rewards, 8% cut)
	idTableAddress, _ := initializeAllEpochContracts(t, b, idTableAccountKey, IDTableSigner, &env,
		0,             // start epoch counter
		70,            // num views per epoch
		50,            // num views for staking auction
		2,             // num views for DKG phase
		2,             // num collector clusters
		"lolsoRandom", // random source
		rewardIncreaseFactor)

	// create new user accounts, mint tokens for them, and register them for staking
	addresses, _, signers := registerAndMintManyAccounts(t, b, env, accountKeys, numEpochAccounts)
	ids, _, _ := generateNodeIDs(numEpochAccounts)
	stakingSKs, stakingPublicKeys, _, networkingPublicKeys := generateManyNodeKeys(t, numEpochAccounts)
	stakingKeyPOPs := generateManyKeyPOPs(t, stakingSKs)

	registerNodesForStaking(t, b, env,
		addresses,
		signers,
		stakingPublicKeys,
		stakingKeyPOPs,
		networkingPublicKeys,
		ids)

	// Set the approved node list
	tx := createTxWithTemplateAndAuthorizer(b, templates.GenerateSetApprovedNodesScript(env), idTableAddress)

	approvedNodeIDs := generateCadenceNodeDictionary(ids)
	err := tx.AddArgument(approvedNodeIDs)
	require.NoError(t, err)

	signAndSubmit(
		t, b, tx,
		[]flow.Address{idTableAddress},
		[]sdkcrypto.Signer{IDTableSigner},
		false,
	)

	// Advance to epoch Setup and make sure that the epoch cannot be ended
	advanceView(t, b, env, idTableAddress, IDTableSigner, 1, "EPOCHSETUP", false)

	t.Run("Should not be able to register a QC voter or DKG participant for the wrong node types", func(t *testing.T) {

		// Should fail because nodes cannot register if it is during the staking auction
		// even if they are the correct node type
		tx := createTxWithTemplateAndAuthorizer(b, templates.GenerateEpochRegisterQCVoterScript(env), addresses[1])
		signAndSubmit(
			t, b, tx,
			[]flow.Address{addresses[1]},
			[]sdkcrypto.Signer{signers[1]},
			true,
		)

		// Should fail because nodes cannot register if it is during the staking auction
		// even if they are the correct node type
		tx = createTxWithTemplateAndAuthorizer(b, templates.GenerateEpochRegisterDKGParticipantScript(env), addresses[0])
		signAndSubmit(
			t, b, tx,
			[]flow.Address{addresses[0]},
			[]sdkcrypto.Signer{signers[0]},
			true,
		)
	})

	t.Run("Should be able to register a QC voter or DKG participant during epoch setup", func(t *testing.T) {

		// Should fail because nodes cannot register if it is during the staking auction
		// even if they are the correct node type
		tx := createTxWithTemplateAndAuthorizer(b, templates.GenerateEpochRegisterQCVoterScript(env), addresses[0])
		signAndSubmit(
			t, b, tx,
			[]flow.Address{addresses[0]},
			[]sdkcrypto.Signer{signers[0]},
			false,
		)

		// Should fail because nodes cannot register if it is during the staking auction
		// even if they are the correct node type
		tx = createTxWithTemplateAndAuthorizer(b, templates.GenerateEpochRegisterDKGParticipantScript(env), addresses[1])
		signAndSubmit(
			t, b, tx,
			[]flow.Address{addresses[1]},
			[]sdkcrypto.Signer{signers[1]},
			false,
		)
	})
}

func TestEpochFullNodeRegistration(t *testing.T) {
	b, _, accountKeys, env := newTestSetup(t)

	// Create new keys for the epoch account
	idTableAccountKey, IDTableSigner := accountKeys.NewWithSigner()

	// Deploys the staking contract, qc, dkg, and epoch lifecycle contract
	// staking contract is deployed with default values (1.25M rewards, 8% cut)
	_, _ = initializeAllEpochContracts(t, b, idTableAccountKey, IDTableSigner, &env,
		0,             // start epoch counter
		70,            // num views per epoch
		50,            // num views for staking auction
		2,             // num views for DKG phase
		4,             // num collector clusters
		"lolsoRandom", // random source
		rewardIncreaseFactor)

	// create new user accounts, mint tokens for them, and register them for staking
	addresses, publicKeys, signers := registerAndMintManyAccounts(t, b, env, accountKeys, numEpochAccounts)
	ids, _, _ := generateNodeIDs(numEpochAccounts)
	stakingSKs, stakingPublicKeys, _, networkingPublicKeys := generateManyNodeKeys(t, numEpochAccounts)
	stakingKeyPOPs := generateManyKeyPOPs(t, stakingSKs)
	registerNodesForEpochs(t, b, env,
		addresses,
		signers,
		publicKeys,
		ids,
		stakingPublicKeys,
		stakingKeyPOPs,
		networkingPublicKeys,
	)

}

func TestEpochQCDKG(t *testing.T) {
	b, adapter, accountKeys, env := newTestSetup(t)

	// Create new keys for the epoch account
	idTableAccountKey, IDTableSigner := accountKeys.NewWithSigner()

	// Deploys the staking contract, qc, dkg, and epoch lifecycle contract
	// staking contract is deployed with default values (1.25M rewards, 8% cut)
	idTableAddress, startView := initializeAllEpochContracts(t, b, idTableAccountKey, IDTableSigner, &env,
		startEpochCounter, // start epoch counter
		numEpochViews,     // num views per epoch
		numStakingViews,   // num views for staking auction
		numDKGViews,       // num views for DKG phase
		2,                 // num collector clusters
		randomSource,      // random source
		rewardIncreaseFactor)

	// create new user accounts, mint tokens for them, and register them for staking
	addresses, _, signers := registerAndMintManyAccounts(t, b, env, accountKeys, numEpochAccounts)
	ids, _, _ := generateNodeIDs(numEpochAccounts)
	stakingPrivateKeys, stakingPublicKeys, _, networkingPublicKeys := generateManyNodeKeys(t, numEpochAccounts)
	stakingKeyPOPs := generateManyKeyPOPs(t, stakingPrivateKeys)

	registerNodesForStaking(t, b, env,
		addresses,
		signers,
		stakingPublicKeys,
		stakingKeyPOPs,
		networkingPublicKeys,
		ids)

	// Set the approved node list
	tx := createTxWithTemplateAndAuthorizer(b, templates.GenerateSetApprovedNodesScript(env), idTableAddress)

	approvedNodeIDs := generateCadenceNodeDictionary(ids)
	err := tx.AddArgument(approvedNodeIDs)
	require.NoError(t, err)

	signAndSubmit(
		t, b, tx,
		[]flow.Address{idTableAddress},
		[]sdkcrypto.Signer{IDTableSigner},
		false,
	)

	// Advance to epoch Setup and make sure that the epoch cannot be ended
	advanceView(t, b, env, idTableAddress, IDTableSigner, 1, "EPOCHSETUP", false)

	// Register a QC voter
	tx = createTxWithTemplateAndAuthorizer(b, templates.GenerateEpochRegisterQCVoterScript(env), addresses[0])
	signAndSubmit(
		t, b, tx,
		[]flow.Address{addresses[0]},
		[]sdkcrypto.Signer{signers[0]},
		false,
	)

	tx = createTxWithTemplateAndAuthorizer(b, templates.GenerateEpochRegisterQCVoterScript(env), addresses[5])
	signAndSubmit(
		t, b, tx,
		[]flow.Address{addresses[5]},
		[]sdkcrypto.Signer{signers[5]},
		false,
	)

	// Register a DKG Participant
	tx = createTxWithTemplateAndAuthorizer(b, templates.GenerateEpochRegisterDKGParticipantScript(env), addresses[1])
	signAndSubmit(
		t, b, tx,
		[]flow.Address{addresses[1]},
		[]sdkcrypto.Signer{signers[1]},
		false,
	)

	dkgKey1 := fmt.Sprintf("%0192d", admin)
	finalKeyStrings := make([]string, 2)
	finalKeyStrings[0] = dkgKey1
	finalKeyStrings[1] = dkgKey1
	finalSubmissionKeys := make([]cadence.Value, 2)
	finalSubmissionKeys[0], _ = cadence.NewString(dkgKey1)
	finalSubmissionKeys[1], _ = cadence.NewString(dkgKey1)

	t.Run("Can perform DKG actions during Epoch Setup but cannot advance until QC is complete", func(t *testing.T) {

		tx := createTxWithTemplateAndAuthorizer(b, templates.GenerateSendDKGWhiteboardMessageScript(env), addresses[1])

		_ = tx.AddArgument(CadenceString("hello world!"))

		signAndSubmit(
			t, b, tx,
			[]flow.Address{addresses[1]},
			[]sdkcrypto.Signer{signers[1]},
			false,
		)

		finalSubmissionKeys[0] = cadence.NewOptional(CadenceString(dkgKey1))
		finalSubmissionKeys[1] = cadence.NewOptional(CadenceString(dkgKey1))

		tx = createTxWithTemplateAndAuthorizer(b, templates.GenerateSendDKGFinalSubmissionScript(env), addresses[1])

		err := tx.AddArgument(cadence.NewArray(finalSubmissionKeys))
		require.NoError(t, err)

		signAndSubmit(
			t, b, tx,
			[]flow.Address{addresses[1]},
			[]sdkcrypto.Signer{signers[1]},
			false,
		)

		result := executeScriptAndCheck(t, b, templates.GenerateGetDKGCompletedScript(env), nil)
		assert.Equal(t, cadence.NewBool(true), result)

		// try to advance to the epoch commit phase
		// will not panic, but no state has changed
		advanceView(t, b, env, idTableAddress, IDTableSigner, 1, "EPOCHCOMMIT", false)

		verifyConfigMetadata(t, b, env,
			ConfigMetadata{
				currentEpochCounter:      startEpochCounter,
				proposedEpochCounter:     startEpochCounter + 1,
				currentEpochPhase:        1,
				numViewsInEpoch:          numEpochViews,
				numViewsInStakingAuction: numStakingViews,
				numViewsInDKGPhase:       numDKGViews,
				numCollectorClusters:     2,
				rewardPercentage:         rewardIncreaseFactor})

	})

	clusterQCs := make([][]string, 2)
	clusterQCs[0] = make([]string, 2)
	clusterQCs[1] = make([]string, 2)

<<<<<<< HEAD
	collectorVoteHasher := flow_crypto.NewExpandMsgXOFKMAC128(collectorVoteTag)
=======
	collectorVoteHasher := crypto.NewExpandMsgXOFKMAC128(collectorVoteTag)
>>>>>>> 272df6c0

	t.Run("Can perform QC actions during Epoch Setup and advance to EpochCommit", func(t *testing.T) {

		msg, _ := hex.DecodeString("deadbeef")
		validSignature, err := stakingPrivateKeys[0].Sign(msg, collectorVoteHasher)
		validSignatureString := validSignature.String()[2:]
		assert.NoError(t, err)
		clusterQCs[0][0] = validSignatureString
		clusterQCs[0][1] = "deadbeef"

		tx := createTxWithTemplateAndAuthorizer(b, templates.GenerateSubmitVoteScript(env), addresses[0])

		_ = tx.AddArgument(CadenceString(validSignatureString))
		_ = tx.AddArgument(CadenceString("deadbeef"))

		signAndSubmit(
			t, b, tx,
			[]flow.Address{addresses[0]},
			[]sdkcrypto.Signer{signers[0]},
			false,
		)

		msg, _ = hex.DecodeString("beefdead")
		validSignature, err = stakingPrivateKeys[5].Sign(msg, collectorVoteHasher)
		validSignatureString = validSignature.String()[2:]
		assert.NoError(t, err)
		clusterQCs[1][0] = validSignatureString
		clusterQCs[1][1] = "beefdead"

		tx = createTxWithTemplateAndAuthorizer(b, templates.GenerateSubmitVoteScript(env), addresses[5])

		_ = tx.AddArgument(CadenceString(validSignatureString))
		_ = tx.AddArgument(CadenceString("beefdead"))

		signAndSubmit(
			t, b, tx,
			[]flow.Address{addresses[5]},
			[]sdkcrypto.Signer{signers[5]},
			false,
		)

		result := executeScriptAndCheck(t, b, templates.GenerateGetNodeHasVotedScript(env), [][]byte{jsoncdc.MustEncode(cadence.String(ids[0]))})
		assert.Equal(t, cadence.NewBool(true), result)

		result = executeScriptAndCheck(t, b, templates.GenerateGetVotingCompletedScript(env), nil)
		assert.Equal(t, cadence.NewBool(true), result)

		// Advance to epoch commit
		advanceView(t, b, env, idTableAddress, IDTableSigner, 1, "EPOCHCOMMIT", false)

		verifyConfigMetadata(t, b, env,
			ConfigMetadata{
				currentEpochCounter:      startEpochCounter,
				proposedEpochCounter:     startEpochCounter + 1,
				currentEpochPhase:        2,
				numViewsInEpoch:          numEpochViews,
				numViewsInStakingAuction: numStakingViews,
				numViewsInDKGPhase:       numDKGViews,
				numCollectorClusters:     2,
				rewardPercentage:         rewardIncreaseFactor})

		verifyEpochCommit(t, b, adapter, idTableAddress,
			EpochCommit{
				counter:    startEpochCounter + 1,
				dkgPubKeys: finalKeyStrings,
				clusterQCs: clusterQCs})

		// DKG and QC have not been disabled yet
		result = executeScriptAndCheck(t, b, templates.GenerateGetDKGEnabledScript(env), nil)
		assert.Equal(t, cadence.NewBool(true), result)

		result = executeScriptAndCheck(t, b, templates.GenerateGetQCEnabledScript(env), nil)
		assert.Equal(t, cadence.NewBool(true), result)

	})

	t.Run("Can set bonus token amount to modify rewards calculation", func(t *testing.T) {

		tx := createTxWithTemplateAndAuthorizer(b, templates.GenerateEpochSetBonusTokensScript(env), idTableAddress)

		_ = tx.AddArgument(CadenceUFix64("1000000.0"))

		signAndSubmit(
			t, b, tx,
			[]flow.Address{idTableAddress},
			[]sdkcrypto.Signer{IDTableSigner},
			false,
		)

		result := executeScriptAndCheck(t, b, templates.GenerateGetBonusTokensScript(env), nil)
		assertEqual(t, CadenceUFix64("1000000.0"), result)

	})

	t.Run("Can end the Epoch and start a new Epoch", func(t *testing.T) {

		result := executeScriptAndCheck(t, b, templates.GenerateGetFlowTotalSupplyScript(env), nil)
		assertEqual(t, CadenceUFix64("7000000000.0"), result)

		tx := createTxWithTemplateAndAuthorizer(b, templates.GenerateEpochSetAutomaticRewardsScript(env), idTableAddress)

		_ = tx.AddArgument(cadence.NewBool(true))

		signAndSubmit(
			t, b, tx,
			[]flow.Address{idTableAddress},
			[]sdkcrypto.Signer{IDTableSigner},
			false,
		)

		tx = createTxWithTemplateAndAuthorizer(b, templates.GenerateEpochCalculateSetRewardsScript(env), idTableAddress)

		signAndSubmit(
			t, b, tx,
			[]flow.Address{idTableAddress},
			[]sdkcrypto.Signer{IDTableSigner},
			false,
		)

		// Advance to new epoch
		advanceView(t, b, env, idTableAddress, IDTableSigner, 1, "ENDEPOCH", false)

		verifyEpochStart(t, b, adapter, idTableAddress,
			EpochStart{
				counter:        startEpochCounter + 1,
				firstView:      startView + numEpochViews,
				stakingEndView: startView + numEpochViews + numStakingViews - 1,
				finalView:      startView + 2*numEpochViews - 1,
				totalStaked:    "6750000.0",
				totalSupply:    "7000000000.0",
				rewards:        "6571204.6775",
			})

		tx = createTxWithTemplateAndAuthorizer(b, templates.GenerateEpochPayRewardsScript(env), idTableAddress)

		signAndSubmit(
			t, b, tx,
			[]flow.Address{idTableAddress},
			[]sdkcrypto.Signer{IDTableSigner},
			false,
		)

		// Verifies that the rewards from the previous epoch does not include the new epoch's amount
		verifyEpochTotalRewardsPaid(t, b, idTableAddress,
			EpochTotalRewardsPaid{
				total:      "0.0000",
				fromFees:   "0.0",
				minted:     "0.0000",
				feesBurned: "0.0000"})

		verifyConfigMetadata(t, b, env,
			ConfigMetadata{
				currentEpochCounter:      startEpochCounter + 1,
				proposedEpochCounter:     startEpochCounter + 2,
				currentEpochPhase:        0,
				numViewsInEpoch:          numEpochViews,
				numViewsInStakingAuction: numStakingViews,
				numViewsInDKGPhase:       numDKGViews,
				numCollectorClusters:     2,
				rewardPercentage:         rewardIncreaseFactor})

		clusters := []Cluster{{index: 0, totalWeight: 100, size: 1},
			{index: 1, totalWeight: 100, size: 1}}

		verifyEpochMetadata(t, b, env,
			EpochMetadata{
				counter:        startEpochCounter + 1,
				seed:           "",
				startView:      startView + numEpochViews,
				endView:        startView + 2*numEpochViews - 1,
				stakingEndView: startView + numEpochViews + numStakingViews - 1,
				// The calculation of the total rewards should have been reduced because of the bonus tokens
				// (total supply + current payount amount - bonus tokens) * reward increase factor
				// (7000000000 + 1250000 - 1000000) * 0.00093871 = 6,571,204.6775
				totalRewards:          "6571204.6775",
				rewardsBreakdownArray: 0,
				rewardsPaid:           false,
				collectorClusters:     clusters,
				clusterQCs:            clusterQCs,
				dkgKeys:               finalKeyStrings})

		// Make sure the payout is the same as the total rewards in the epoch metadata
		result = executeScriptAndCheck(t, b, templates.GenerateGetWeeklyPayoutScript(env), nil)
		assertEqual(t, CadenceUFix64("6571204.6775"), result)

		// DKG and QC are disabled at the end of the epoch
		result = executeScriptAndCheck(t, b, templates.GenerateGetDKGEnabledScript(env), nil)
		assert.Equal(t, cadence.NewBool(false), result)

		result = executeScriptAndCheck(t, b, templates.GenerateGetQCEnabledScript(env), nil)
		assert.Equal(t, cadence.NewBool(false), result)

		// The total supply did not increase because nobody was staked
		result = executeScriptAndCheck(t, b, templates.GenerateGetFlowTotalSupplyScript(env), nil)
		assertEqual(t, CadenceUFix64("7000000000.0"), result)

	})

	t.Run("Can set the rewards with high fee amount, which should not increase the supply at all", func(t *testing.T) {

		mintTokensForAccount(t, b, env, idTableAddress, "6572144.3875")

		tx = createTxWithTemplateAndAuthorizer(b, templates.GenerateDepositFeesScript(env), idTableAddress)

		_ = tx.AddArgument(CadenceUFix64("6572144.3875"))

		signAndSubmit(
			t, b, tx,
			[]flow.Address{idTableAddress},
			[]sdkcrypto.Signer{IDTableSigner},
			false,
		)

		result := executeScriptAndCheck(t, b, templates.GenerateGetFlowTotalSupplyScript(env), nil)
		assertEqual(t, CadenceUFix64("7006572144.3875"), result)

		// Advance to epoch Setup
		advanceView(t, b, env, idTableAddress, IDTableSigner, 1, "EPOCHSETUP", false)

		tx = createTxWithTemplateAndAuthorizer(b, templates.GenerateEpochCalculateSetRewardsScript(env), idTableAddress)

		signAndSubmit(
			t, b, tx,
			[]flow.Address{idTableAddress},
			[]sdkcrypto.Signer{IDTableSigner},
			false,
		)

		clusters := []Cluster{{index: 0, totalWeight: 100, size: 1},
			{index: 1, totalWeight: 100, size: 1}}

		verifyEpochMetadata(t, b, env,
			EpochMetadata{
				counter:        startEpochCounter + 2,
				seed:           "",
				startView:      startView + 2*numEpochViews,
				endView:        startView + 3*numEpochViews - 1,
				stakingEndView: startView + 2*numEpochViews + numStakingViews - 1,
				// This calculation does not add the rewards for the epoch because
				// they are not minted since they all come from fees
				// (7006572144.3875 - 1000000) * 0.00093871 = 6,576,200.62765799
				totalRewards:          "6576200.62765799",
				rewardsBreakdownArray: 0,
				rewardsPaid:           false,
				collectorClusters:     clusters,
				clusterQCs:            clusterQCs,
				dkgKeys:               finalKeyStrings})

		// Make sure the payout is the same as the total rewards in the epoch metadata
		result = executeScriptAndCheck(t, b, templates.GenerateGetWeeklyPayoutScript(env), nil)
		assertEqual(t, CadenceUFix64("6576200.62765799"), result)

	})
}

func TestEpochReset(t *testing.T) {
	b, _, accountKeys, env := newTestSetup(t)

	// Create new keys for the epoch account
	idTableAccountKey, IDTableSigner := accountKeys.NewWithSigner()

	// Deploys the staking contract, qc, dkg, and epoch lifecycle contract
	// staking contract is deployed with default values (1.25M rewards, 8% cut)
	idTableAddress, _ := initializeAllEpochContracts(t, b, idTableAccountKey, IDTableSigner, &env,
		startEpochCounter, // start epoch counter
		numEpochViews,     // num views per epoch
		numStakingViews,   // num views for staking auction
		numDKGViews,       // num views for DKG phase
		numClusters,       // num collector clusters
		randomSource,      // random source
		rewardIncreaseFactor)

	// create new user accounts, mint tokens for them, and register them for staking
	addresses, _, signers := registerAndMintManyAccounts(t, b, env, accountKeys, numEpochAccounts)
	ids, _, _ := generateNodeIDs(numEpochAccounts)
	stakingPrivateKeys, stakingPublicKeys, _, networkingPublicKeys := generateManyNodeKeys(t, numEpochAccounts)
	stakingKeyPOPs := generateManyKeyPOPs(t, stakingPrivateKeys)
	registerNodesForStaking(t, b, env,
		addresses,
		signers,
		stakingPublicKeys,
		stakingKeyPOPs,
		networkingPublicKeys,
		ids)

	// Set the approved node list
	tx := createTxWithTemplateAndAuthorizer(b, templates.GenerateSetApprovedNodesScript(env), idTableAddress)

	approvedNodeIDs := generateCadenceNodeDictionary(ids)
	err := tx.AddArgument(approvedNodeIDs)
	require.NoError(t, err)

	signAndSubmit(
		t, b, tx,
		[]flow.Address{idTableAddress},
		[]sdkcrypto.Signer{IDTableSigner},
		false,
	)

	// Advance to epoch Setup and make sure that the epoch cannot be ended
	advanceView(t, b, env, idTableAddress, IDTableSigner, 1, "EPOCHSETUP", false)

	// Register a QC voter
	tx = createTxWithTemplateAndAuthorizer(b, templates.GenerateEpochRegisterQCVoterScript(env), addresses[0])
	signAndSubmit(
		t, b, tx,
		[]flow.Address{addresses[0]},
		[]sdkcrypto.Signer{signers[0]},
		false,
	)

	tx = createTxWithTemplateAndAuthorizer(b, templates.GenerateEpochRegisterQCVoterScript(env), addresses[5])
	signAndSubmit(
		t, b, tx,
		[]flow.Address{addresses[5]},
		[]sdkcrypto.Signer{signers[5]},
		false,
	)

	// Register a DKG Participant
	tx = createTxWithTemplateAndAuthorizer(b, templates.GenerateEpochRegisterDKGParticipantScript(env), addresses[1])
	signAndSubmit(
		t, b, tx,
		[]flow.Address{addresses[1]},
		[]sdkcrypto.Signer{signers[1]},
		false,
	)

	clusterQCs := make([][]string, numClusters)
	clusterQCs[0] = make([]string, 1)
	clusterQCs[1] = make([]string, 1)

<<<<<<< HEAD
	collectorVoteHasher := flow_crypto.NewExpandMsgXOFKMAC128(collectorVoteTag)
=======
	collectorVoteHasher := crypto.NewExpandMsgXOFKMAC128(collectorVoteTag)
>>>>>>> 272df6c0

	t.Run("Can perform QC actions during Epoch Setup but cannot advance to EpochCommit if DKG isn't complete", func(t *testing.T) {

		msg, _ := hex.DecodeString("deadbeef")
		validSignature, err := stakingPrivateKeys[0].Sign(msg, collectorVoteHasher)
		assert.NoError(t, err)
		validSignatureString := validSignature.String()[2:]
		clusterQCs[0][0] = validSignatureString

		tx := createTxWithTemplateAndAuthorizer(b, templates.GenerateSubmitVoteScript(env), addresses[0])

		_ = tx.AddArgument(CadenceString(validSignatureString))
		_ = tx.AddArgument(CadenceString("deadbeef"))

		signAndSubmit(
			t, b, tx,
			[]flow.Address{addresses[0]},
			[]sdkcrypto.Signer{signers[0]},
			false,
		)

		msg, _ = hex.DecodeString("beefdead")
		validSignature, err = stakingPrivateKeys[5].Sign(msg, collectorVoteHasher)
		validSignatureString = validSignature.String()[2:]
		assert.NoError(t, err)
		clusterQCs[1][0] = validSignatureString

		tx = createTxWithTemplateAndAuthorizer(b, templates.GenerateSubmitVoteScript(env), addresses[5])

		_ = tx.AddArgument(CadenceString(validSignatureString))
		_ = tx.AddArgument(CadenceString("beefdead"))

		signAndSubmit(
			t, b, tx,
			[]flow.Address{addresses[5]},
			[]sdkcrypto.Signer{signers[5]},
			false,
		)

		result := executeScriptAndCheck(t, b, templates.GenerateGetNodeHasVotedScript(env), [][]byte{jsoncdc.MustEncode(cadence.String(ids[0]))})
		assert.Equal(t, cadence.NewBool(true), result)

		result = executeScriptAndCheck(t, b, templates.GenerateGetVotingCompletedScript(env), nil)
		assert.Equal(t, cadence.NewBool(true), result)

		// will not fail but the state hasn't changed since we cannot advance to epoch commit
		advanceView(t, b, env, idTableAddress, IDTableSigner, 1, "EPOCHCOMMIT", false)

		verifyConfigMetadata(t, b, env,
			ConfigMetadata{
				currentEpochCounter:      startEpochCounter,
				proposedEpochCounter:     startEpochCounter + 1,
				currentEpochPhase:        1,
				numViewsInEpoch:          numEpochViews,
				numViewsInStakingAuction: numStakingViews,
				numViewsInDKGPhase:       numDKGViews,
				numCollectorClusters:     numClusters,
				rewardPercentage:         rewardIncreaseFactor})

	})

	t.Run("Cannot reset the epoch if the current epoch counter does not match", func(t *testing.T) {

		var startView uint64 = 100
		var stakingEndView uint64 = 120
		var endView uint64 = 200

		tx = createTxWithTemplateAndAuthorizer(b, templates.GenerateResetEpochScript(env), idTableAddress)
		tx.AddArgument(cadence.NewUInt64(startEpochCounter + 1))
		tx.AddArgument(CadenceString("stillSoRandom"))
		tx.AddArgument(cadence.NewUInt64(startView))
		tx.AddArgument(cadence.NewUInt64(stakingEndView))
		tx.AddArgument(cadence.NewUInt64(endView))

		signAndSubmit(
			t, b, tx,
			[]flow.Address{idTableAddress},
			[]sdkcrypto.Signer{IDTableSigner},
			true,
		)
	})

	t.Run("Cannot reset the epoch if staking ends before start view", func(t *testing.T) {

		var startView uint64 = 100
		var stakingEndView uint64 = 99
		var endView uint64 = 200

		tx = createTxWithTemplateAndAuthorizer(b, templates.GenerateResetEpochScript(env), idTableAddress)
		tx.AddArgument(cadence.NewUInt64(startEpochCounter))
		tx.AddArgument(CadenceString("stillSoRandom"))
		tx.AddArgument(cadence.NewUInt64(startView))
		tx.AddArgument(cadence.NewUInt64(stakingEndView))
		tx.AddArgument(cadence.NewUInt64(endView))

		signAndSubmit(
			t, b, tx,
			[]flow.Address{idTableAddress},
			[]sdkcrypto.Signer{IDTableSigner},
			true,
		)
	})

	t.Run("Cannot reset the epoch if staking ends after end view", func(t *testing.T) {

		var startView uint64 = 100
		var stakingEndView uint64 = 201
		var endView uint64 = 200

		tx = createTxWithTemplateAndAuthorizer(b, templates.GenerateResetEpochScript(env), idTableAddress)
		tx.AddArgument(cadence.NewUInt64(startEpochCounter))
		tx.AddArgument(CadenceString("stillSoRandom"))
		tx.AddArgument(cadence.NewUInt64(startView))
		tx.AddArgument(cadence.NewUInt64(stakingEndView))
		tx.AddArgument(cadence.NewUInt64(endView))

		signAndSubmit(
			t, b, tx,
			[]flow.Address{idTableAddress},
			[]sdkcrypto.Signer{IDTableSigner},
			true,
		)
	})

	t.Run("Can reset the epoch and have everything return to normal", func(t *testing.T) {

		var startView uint64 = 100
		var stakingEndView uint64 = 120
		var endView uint64 = 160

		tx = createTxWithTemplateAndAuthorizer(b, templates.GenerateResetEpochScript(env), idTableAddress)
		tx.AddArgument(cadence.NewUInt64(startEpochCounter))
		tx.AddArgument(CadenceString("stillSoRandom"))
		tx.AddArgument(cadence.NewUInt64(startView))
		tx.AddArgument(cadence.NewUInt64(stakingEndView))
		tx.AddArgument(cadence.NewUInt64(endView))

		signAndSubmit(
			t, b, tx,
			[]flow.Address{idTableAddress},
			[]sdkcrypto.Signer{IDTableSigner},
			false,
		)

		verifyEpochMetadata(t, b, env,
			EpochMetadata{
				counter:               startEpochCounter + 1,
				seed:                  "stillSoRandom",
				startView:             startView,
				endView:               endView,
				stakingEndView:        stakingEndView,
				totalRewards:          "0.0",
				rewardsBreakdownArray: 0,
				rewardsPaid:           false,
				collectorClusters:     nil,
				clusterQCs:            nil,
				dkgKeys:               nil})

		result := executeScriptAndCheck(t, b, templates.GenerateGetDKGEnabledScript(env), nil)
		assert.Equal(t, cadence.NewBool(false), result)

		result = executeScriptAndCheck(t, b, templates.GenerateGetQCEnabledScript(env), nil)
		assert.Equal(t, cadence.NewBool(false), result)
	})

	result := executeScriptAndCheck(t, b, templates.GenerateGetFlowTotalSupplyScript(env), nil)
	assertEqual(t, CadenceUFix64("7000000000.0"), result)

	t.Run("Can reset the epoch during the staking auction with automatic rewards enabled", func(t *testing.T) {

		tx := createTxWithTemplateAndAuthorizer(b, templates.GenerateEpochSetAutomaticRewardsScript(env), idTableAddress)

		tx.AddArgument(cadence.NewBool(true))

		signAndSubmit(
			t, b, tx,
			[]flow.Address{idTableAddress},
			[]sdkcrypto.Signer{IDTableSigner},
			false,
		)

		var startView uint64 = 100
		var stakingEndView uint64 = 120
		var endView uint64 = 160

		tx = createTxWithTemplateAndAuthorizer(b, templates.GenerateResetEpochScript(env), idTableAddress)
		tx.AddArgument(cadence.NewUInt64(startEpochCounter + 1))
		tx.AddArgument(CadenceString("stillSoRandom"))
		tx.AddArgument(cadence.NewUInt64(startView))
		tx.AddArgument(cadence.NewUInt64(stakingEndView))
		tx.AddArgument(cadence.NewUInt64(endView))

		signAndSubmit(
			t, b, tx,
			[]flow.Address{idTableAddress},
			[]sdkcrypto.Signer{IDTableSigner},
			false,
		)

		// Verify the current epoch's metadata to make sure rewards were calculated
		// properly after the reset and that they haven't been paid yet
		verifyEpochMetadata(t, b, env,
			EpochMetadata{
				counter:        startEpochCounter + 2,
				seed:           "stillSoRandom",
				startView:      startView,
				endView:        endView,
				stakingEndView: stakingEndView,
				// The calculation of the total rewards should have happened
				// because automatic rewards are enabled
				// (total supply + current payount amount - bonus tokens) * reward increase factor
				// (7000000000 + 1250000 - 0) * 0.00093871 = 6,571,204.6775
				totalRewards:          "6572143.3875",
				rewardsBreakdownArray: 0,
				rewardsPaid:           false,
				collectorClusters:     nil,
				clusterQCs:            nil,
				dkgKeys:               nil})

		tx = createTxWithTemplateAndAuthorizer(b, templates.GenerateEpochPayRewardsScript(env), idTableAddress)

		signAndSubmit(
			t, b, tx,
			[]flow.Address{idTableAddress},
			[]sdkcrypto.Signer{IDTableSigner},
			false,
		)

		// Verifies that the rewards from the previous epoch does not include the new epoch's amount
		verifyEpochTotalRewardsPaid(t, b, idTableAddress,
			EpochTotalRewardsPaid{
				total:      "1250000.00000000",
				fromFees:   "0.0",
				minted:     "1250000.00000000",
				feesBurned: "0.035"})

		result = executeScriptAndCheck(t, b, templates.GenerateGetRewardBalanceScript(env), [][]byte{jsoncdc.MustEncode(cadence.String(ids[0]))})
		assertEqual(t, CadenceUFix64("249999.99300000"), result)

		// Rewards have already been paid, so this should not do anything
		tx = createTxWithTemplateAndAuthorizer(b, templates.GenerateEpochPayRewardsScript(env), idTableAddress)

		signAndSubmit(
			t, b, tx,
			[]flow.Address{idTableAddress},
			[]sdkcrypto.Signer{IDTableSigner},
			false,
		)

		// The nodes rewards should not have increased
		result = executeScriptAndCheck(t, b, templates.GenerateGetRewardBalanceScript(env), [][]byte{jsoncdc.MustEncode(cadence.String(ids[0]))})
		assertEqual(t, CadenceUFix64("249999.99300000"), result)
	})
}<|MERGE_RESOLUTION|>--- conflicted
+++ resolved
@@ -949,11 +949,7 @@
 	clusterQCs[0] = make([]string, 2)
 	clusterQCs[1] = make([]string, 2)
 
-<<<<<<< HEAD
-	collectorVoteHasher := flow_crypto.NewExpandMsgXOFKMAC128(collectorVoteTag)
-=======
 	collectorVoteHasher := crypto.NewExpandMsgXOFKMAC128(collectorVoteTag)
->>>>>>> 272df6c0
 
 	t.Run("Can perform QC actions during Epoch Setup and advance to EpochCommit", func(t *testing.T) {
 
@@ -1286,11 +1282,7 @@
 	clusterQCs[0] = make([]string, 1)
 	clusterQCs[1] = make([]string, 1)
 
-<<<<<<< HEAD
-	collectorVoteHasher := flow_crypto.NewExpandMsgXOFKMAC128(collectorVoteTag)
-=======
 	collectorVoteHasher := crypto.NewExpandMsgXOFKMAC128(collectorVoteTag)
->>>>>>> 272df6c0
 
 	t.Run("Can perform QC actions during Epoch Setup but cannot advance to EpochCommit if DKG isn't complete", func(t *testing.T) {
 
