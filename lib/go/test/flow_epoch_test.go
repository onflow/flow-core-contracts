--- conflicted
+++ resolved
@@ -118,13 +118,8 @@
 	// create new user accounts, mint tokens for them, and register them for staking
 	addresses, _, signers := registerAndMintManyAccounts(t, b, env, accountKeys, numEpochAccounts)
 	ids, _, _ := generateNodeIDs(numEpochAccounts)
-<<<<<<< HEAD
-	stakingSKs, stakingPublicKeys, _, networkingPublicKeys := generateManyNodeKeys(t, numEpochAccounts)
-	stakingKeyPOPs := generateManyKeyPOPs(t, stakingSKs)
-=======
 	stakingPrivateKeys, stakingPublicKeys, _, networkingPublicKeys := generateManyNodeKeys(t, numEpochAccounts)
 	stakingKeyPOPs := generateManyKeyPOPs(t, stakingPrivateKeys)
->>>>>>> 8472e21c
 
 	registerNodesForStaking(t, b, env,
 		addresses,
@@ -344,13 +339,8 @@
 	// create new user accounts, mint tokens for them, and register them for staking
 	addresses, _, signers := registerAndMintManyAccounts(t, b, env, accountKeys, numEpochAccounts)
 	ids, _, _ := generateNodeIDs(numEpochAccounts)
-<<<<<<< HEAD
-	stakingSKs, stakingPublicKeys, _, networkingPublicKeys := generateManyNodeKeys(t, numEpochAccounts)
-	stakingKeyPOPs := generateManyKeyPOPs(t, stakingSKs)
-=======
 	stakingPrivateKeys, stakingPublicKeys, _, networkingPublicKeys := generateManyNodeKeys(t, numEpochAccounts)
 	stakingKeyPOPs := generateManyKeyPOPs(t, stakingPrivateKeys)
->>>>>>> 8472e21c
 
 	registerNodesForStaking(t, b, env,
 		addresses,
@@ -559,23 +549,13 @@
 	// create new user accounts, mint tokens for them, and register them for staking
 	addresses, _, signers := registerAndMintManyAccounts(t, b, env, accountKeys, numEpochAccounts)
 	ids, _, dkgIDs := generateNodeIDs(numEpochAccounts)
-<<<<<<< HEAD
-	stakingSKs, stakingPublicKeys, _, networkingPublicKeys := generateManyNodeKeys(t, numEpochAccounts)
-	stakingKeyPOPs := generateManyKeyPOPs(t, stakingSKs)
-=======
 	stakingPrivateKeys, stakingPublicKeys, _, networkingPublicKeys := generateManyNodeKeys(t, numEpochAccounts)
 	stakingKeyPOPs := generateManyKeyPOPs(t, stakingPrivateKeys)
->>>>>>> 8472e21c
 
 	registerNodesForStaking(t, b, env,
 		addresses,
-		signers,
-		stakingPublicKeys,
-		stakingKeyPOPs,
-		networkingPublicKeys,
 		ids)
 
-	// Set the approved node list
 	tx := createTxWithTemplateAndAuthorizer(b, templates.GenerateSetApprovedNodesScript(env), idTableAddress)
 
 	approvedNodeIDs := generateCadenceNodeDictionary(ids)
@@ -719,13 +699,8 @@
 	// create new user accounts, mint tokens for them, and register them for staking
 	addresses, _, signers := registerAndMintManyAccounts(t, b, env, accountKeys, numEpochAccounts)
 	ids, _, _ := generateNodeIDs(numEpochAccounts)
-<<<<<<< HEAD
-	stakingSKs, stakingPublicKeys, _, networkingPublicKeys := generateManyNodeKeys(t, numEpochAccounts)
-	stakingKeyPOPs := generateManyKeyPOPs(t, stakingSKs)
-=======
 	stakingPrivateKeys, stakingPublicKeys, _, networkingPublicKeys := generateManyNodeKeys(t, numEpochAccounts)
 	stakingKeyPOPs := generateManyKeyPOPs(t, stakingPrivateKeys)
->>>>>>> 8472e21c
 
 	registerNodesForStaking(t, b, env,
 		addresses,
@@ -734,13 +709,8 @@
 		stakingKeyPOPs,
 		networkingPublicKeys,
 		ids)
-
-	// Set the approved node list
-	tx := createTxWithTemplateAndAuthorizer(b, templates.GenerateSetApprovedNodesScript(env), idTableAddress)
-
 	approvedNodeIDs := generateCadenceNodeDictionary(ids)
 	err := tx.AddArgument(approvedNodeIDs)
-	require.NoError(t, err)
 
 	signAndSubmit(
 		t, b, tx,
@@ -819,14 +789,9 @@
 	// create new user accounts, mint tokens for them, and register them for staking
 	addresses, publicKeys, signers := registerAndMintManyAccounts(t, b, env, accountKeys, numEpochAccounts)
 	ids, _, _ := generateNodeIDs(numEpochAccounts)
-<<<<<<< HEAD
-	stakingSKs, stakingPublicKeys, _, networkingPublicKeys := generateManyNodeKeys(t, numEpochAccounts)
-	stakingKeyPOPs := generateManyKeyPOPs(t, stakingSKs)
-=======
 	stakingPrivateKeys, stakingPublicKeys, _, networkingPublicKeys := generateManyNodeKeys(t, numEpochAccounts)
 	stakingKeyPOPs := generateManyKeyPOPs(t, stakingPrivateKeys)
 
->>>>>>> 8472e21c
 	registerNodesForEpochs(t, b, env,
 		addresses,
 		signers,
