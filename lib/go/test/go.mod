module github.com/onflow/flow-core-contracts/lib/go/test

go 1.18

require (
	github.com/btcsuite/btcd/chaincfg/chainhash v1.1.0
	github.com/coreos/go-semver v0.3.0
	github.com/onflow/cadence v0.42.5
	github.com/onflow/flow-emulator v0.59.0
	github.com/onflow/flow-go v0.32.4-0.20231130134727-3c01c7f8966c
	github.com/onflow/flow-go-sdk v0.41.16
	github.com/onflow/flow-go/crypto v0.25.0
	github.com/rs/zerolog v1.29.0
	github.com/stretchr/testify v1.8.4
)

require (
	github.com/DataDog/zstd v1.5.2 // indirect
	github.com/StackExchange/wmi v0.0.0-20180116203802-5d049714c4a6 // indirect
	github.com/VictoriaMetrics/fastcache v1.6.0 // indirect
	github.com/beorn7/perks v1.0.1 // indirect
	github.com/bits-and-blooms/bitset v1.7.0 // indirect
	github.com/btcsuite/btcd/btcec/v2 v2.2.1 // indirect
	github.com/cenkalti/backoff/v4 v4.2.1 // indirect
	github.com/cespare/xxhash v1.1.0 // indirect
	github.com/cespare/xxhash/v2 v2.2.0 // indirect
	github.com/cockroachdb/errors v1.9.1 // indirect
	github.com/cockroachdb/logtags v0.0.0-20230118201751-21c54148d20b // indirect
	github.com/cockroachdb/pebble v0.0.0-20230906160148-46873a6a7a06 // indirect
	github.com/cockroachdb/redact v1.1.3 // indirect
	github.com/davecgh/go-spew v1.1.1 // indirect
	github.com/deckarep/golang-set/v2 v2.1.0 // indirect
	github.com/decred/dcrd/dcrec/secp256k1/v4 v4.2.0 // indirect
	github.com/dgraph-io/badger/v2 v2.2007.4 // indirect
	github.com/dgraph-io/ristretto v0.1.0 // indirect
	github.com/dgryski/go-farm v0.0.0-20190423205320-6a90982ecee2 // indirect
	github.com/dgryski/go-rendezvous v0.0.0-20200823014737-9f7001d12a5f // indirect
	github.com/dustin/go-humanize v1.0.1 // indirect
	github.com/ef-ds/deque v1.0.4 // indirect
	github.com/ethereum/go-ethereum v1.12.0 // indirect
	github.com/fsnotify/fsnotify v1.6.0 // indirect
	github.com/fxamacker/cbor/v2 v2.4.1-0.20230228173756-c0c9f774e40c // indirect
	github.com/fxamacker/circlehash v0.3.0 // indirect
	github.com/getsentry/sentry-go v0.18.0 // indirect
	github.com/glebarez/go-sqlite v1.21.1 // indirect
	github.com/go-logr/logr v1.2.4 // indirect
	github.com/go-logr/stdr v1.2.2 // indirect
	github.com/go-ole/go-ole v1.2.6 // indirect
	github.com/go-redis/redis/v8 v8.11.5 // indirect
	github.com/go-stack/stack v1.8.1 // indirect
	github.com/gofrs/flock v0.8.1 // indirect
	github.com/gogo/protobuf v1.3.2 // indirect
	github.com/golang/glog v1.1.2 // indirect
	github.com/golang/protobuf v1.5.3 // indirect
	github.com/golang/snappy v0.0.5-0.20220116011046-fa5810519dcb // indirect
	github.com/google/uuid v1.3.1 // indirect
	github.com/gorilla/websocket v1.5.0 // indirect
	github.com/grpc-ecosystem/grpc-gateway/v2 v2.11.3 // indirect
	github.com/hashicorp/errwrap v1.1.0 // indirect
	github.com/hashicorp/go-multierror v1.1.1 // indirect
	github.com/hashicorp/golang-lru v0.5.4 // indirect
	github.com/hashicorp/golang-lru/v2 v2.0.2 // indirect
	github.com/hashicorp/hcl v1.0.0 // indirect
	github.com/holiman/bloomfilter/v2 v2.0.3 // indirect
	github.com/holiman/uint256 v1.2.2-0.20230321075855-87b91420868c // indirect
	github.com/inconshreveable/mousetrap v1.1.0 // indirect
	github.com/ipfs/bbloom v0.0.4 // indirect
	github.com/ipfs/go-block-format v0.1.2 // indirect
	github.com/ipfs/go-cid v0.4.1 // indirect
	github.com/ipfs/go-datastore v0.6.0 // indirect
	github.com/ipfs/go-ipfs-blockstore v1.3.0 // indirect
	github.com/ipfs/go-ipfs-ds-help v1.1.0 // indirect
	github.com/ipfs/go-ipfs-util v0.0.2 // indirect
	github.com/ipfs/go-ipld-format v0.5.0 // indirect
	github.com/ipfs/go-log v1.0.5 // indirect
	github.com/ipfs/go-log/v2 v2.5.1 // indirect
	github.com/ipfs/go-metrics-interface v0.0.1 // indirect
	github.com/jbenet/goprocess v0.1.4 // indirect
	github.com/k0kubun/pp/v3 v3.2.0 // indirect
	github.com/kevinburke/go-bindata v3.23.0+incompatible // indirect
	github.com/klauspost/compress v1.16.5 // indirect
	github.com/klauspost/cpuid/v2 v2.2.5 // indirect
	github.com/kr/pretty v0.3.1 // indirect
	github.com/kr/text v0.2.0 // indirect
	github.com/libp2p/go-buffer-pool v0.1.0 // indirect
	github.com/libp2p/go-libp2p v0.28.1 // indirect
	github.com/logrusorgru/aurora v2.0.3+incompatible // indirect
	github.com/logrusorgru/aurora/v4 v4.0.0 // indirect
	github.com/magiconair/properties v1.8.7 // indirect
	github.com/mattn/go-colorable v0.1.13 // indirect
	github.com/mattn/go-isatty v0.0.19 // indirect
	github.com/mattn/go-runewidth v0.0.14 // indirect
	github.com/matttproud/golang_protobuf_extensions v1.0.4 // indirect
	github.com/minio/sha256-simd v1.0.1 // indirect
	github.com/mitchellh/mapstructure v1.5.0 // indirect
	github.com/mr-tron/base58 v1.2.0 // indirect
	github.com/multiformats/go-base32 v0.1.0 // indirect
	github.com/multiformats/go-base36 v0.2.0 // indirect
	github.com/multiformats/go-multiaddr v0.9.0 // indirect
	github.com/multiformats/go-multibase v0.2.0 // indirect
	github.com/multiformats/go-multicodec v0.9.0 // indirect
	github.com/multiformats/go-multihash v0.2.3 // indirect
	github.com/multiformats/go-multistream v0.4.1 // indirect
	github.com/multiformats/go-varint v0.0.7 // indirect
	github.com/olekukonko/tablewriter v0.0.5 // indirect
	github.com/onflow/atree v0.6.0 // indirect
	github.com/onflow/flow-ft/lib/go/contracts v0.7.1-0.20230711213910-baad011d2b13 // indirect
	github.com/onflow/flow-nft/lib/go/contracts v1.1.0 // indirect
	github.com/onflow/flow/protobuf/go/flow v0.3.2-0.20231124194313-106cc495def6 // indirect
	github.com/onflow/nft-storefront/lib/go/contracts v0.0.0-20221222181731-14b90207cead // indirect
	github.com/onflow/sdks v0.5.0 // indirect
	github.com/onsi/gomega v1.27.4 // indirect
	github.com/opentracing/opentracing-go v1.2.0 // indirect
	github.com/pbnjay/memory v0.0.0-20210728143218-7b4eea64cf58 // indirect
	github.com/pelletier/go-toml/v2 v2.0.6 // indirect
	github.com/pierrec/lz4 v2.6.1+incompatible // indirect
	github.com/pkg/errors v0.9.1 // indirect
	github.com/pmezard/go-difflib v1.0.0 // indirect
	github.com/prometheus/client_golang v1.16.0 // indirect
	github.com/prometheus/client_model v0.4.0 // indirect
	github.com/prometheus/common v0.42.0 // indirect
	github.com/prometheus/procfs v0.10.1 // indirect
	github.com/psiemens/graceland v1.0.0 // indirect
	github.com/psiemens/sconfig v0.1.0 // indirect
	github.com/remyoudompheng/bigfft v0.0.0-20230129092748-24d4a6f8daec // indirect
	github.com/rivo/uniseg v0.4.4 // indirect
	github.com/rogpeppe/go-internal v1.9.0 // indirect
	github.com/sethvargo/go-retry v0.2.3 // indirect
	github.com/shirou/gopsutil v3.21.4-0.20210419000835-c7a38de76ee5+incompatible // indirect
	github.com/slok/go-http-metrics v0.10.0 // indirect
	github.com/spaolacci/murmur3 v1.1.0 // indirect
	github.com/spf13/afero v1.9.3 // indirect
	github.com/spf13/cast v1.5.0 // indirect
	github.com/spf13/cobra v1.8.0 // indirect
	github.com/spf13/jwalterweatherman v1.1.0 // indirect
	github.com/spf13/pflag v1.0.5 // indirect
	github.com/spf13/viper v1.15.0 // indirect
	github.com/stretchr/objx v0.5.0 // indirect
	github.com/subosito/gotenv v1.4.2 // indirect
	github.com/syndtr/goleveldb v1.0.1-0.20210819022825-2ae1ddf74ef7 // indirect
	github.com/texttheater/golang-levenshtein/levenshtein v0.0.0-20200805054039-cae8b0eaed6c // indirect
	github.com/tklauser/go-sysconf v0.3.9 // indirect
	github.com/tklauser/numcpus v0.3.0 // indirect
	github.com/turbolent/prettier v0.0.0-20220320183459-661cc755135d // indirect
	github.com/vmihailenco/msgpack v4.0.4+incompatible // indirect
	github.com/vmihailenco/msgpack/v4 v4.3.11 // indirect
	github.com/vmihailenco/tagparser v0.1.1 // indirect
	github.com/x448/float16 v0.8.4 // indirect
	github.com/zeebo/blake3 v0.2.3 // indirect
	go.opentelemetry.io/otel v1.16.0 // indirect
	go.opentelemetry.io/otel/exporters/otlp/internal/retry v1.16.0 // indirect
	go.opentelemetry.io/otel/exporters/otlp/otlptrace v1.16.0 // indirect
	go.opentelemetry.io/otel/exporters/otlp/otlptrace/otlptracegrpc v1.14.0 // indirect
	go.opentelemetry.io/otel/metric v1.16.0 // indirect
	go.opentelemetry.io/otel/sdk v1.16.0 // indirect
	go.opentelemetry.io/otel/trace v1.16.0 // indirect
	go.opentelemetry.io/proto/otlp v0.19.0 // indirect
	go.uber.org/atomic v1.11.0 // indirect
	go.uber.org/multierr v1.11.0 // indirect
	go.uber.org/zap v1.24.0 // indirect
<<<<<<< HEAD
	golang.org/x/crypto v0.12.0 // indirect
	golang.org/x/exp v0.0.0-20230321023759-10a507213a29 // indirect
	golang.org/x/net v0.14.0 // indirect
	golang.org/x/sync v0.3.0 // indirect
	golang.org/x/sys v0.11.0 // indirect
	golang.org/x/text v0.12.0 // indirect
=======
	golang.org/x/crypto v0.17.0 // indirect
	golang.org/x/exp v0.0.0-20230321023759-10a507213a29 // indirect
	golang.org/x/net v0.10.0 // indirect
	golang.org/x/sync v0.1.0 // indirect
	golang.org/x/sys v0.15.0 // indirect
	golang.org/x/text v0.14.0 // indirect
>>>>>>> 3a03eb0f
	golang.org/x/xerrors v0.0.0-20220907171357-04be3eba64a2 // indirect
	gonum.org/v1/gonum v0.13.0 // indirect
	google.golang.org/appengine v1.6.7 // indirect
	google.golang.org/genproto v0.0.0-20230822172742-b8732ec3820d // indirect
	google.golang.org/genproto/googleapis/api v0.0.0-20230822172742-b8732ec3820d // indirect
	google.golang.org/genproto/googleapis/rpc v0.0.0-20230822172742-b8732ec3820d // indirect
	google.golang.org/grpc v1.59.0 // indirect
	google.golang.org/protobuf v1.31.0 // indirect
	gopkg.in/ini.v1 v1.67.0 // indirect
	gopkg.in/natefinch/npipe.v2 v2.0.0-20160621034901-c1b8fa8bdcce // indirect
	gopkg.in/yaml.v3 v3.0.1 // indirect
	lukechampine.com/blake3 v1.2.1 // indirect
	modernc.org/libc v1.22.3 // indirect
	modernc.org/mathutil v1.5.0 // indirect
	modernc.org/memory v1.5.0 // indirect
	modernc.org/sqlite v1.21.1 // indirect
)

require (
	// replaced by module version in this repo - disregard pinned version
	github.com/onflow/flow-core-contracts/lib/go/contracts v1.2.4-0.20231016154253-a00dbf7c061f
	// replaced by module version in this repo - disregard pinned version
	github.com/onflow/flow-core-contracts/lib/go/templates v1.2.4-0.20231016154253-a00dbf7c061f
)

replace github.com/onflow/flow-core-contracts/lib/go/contracts => ../contracts

replace github.com/onflow/flow-core-contracts/lib/go/templates => ../templates<|MERGE_RESOLUTION|>--- conflicted
+++ resolved
@@ -158,21 +158,12 @@
 	go.uber.org/atomic v1.11.0 // indirect
 	go.uber.org/multierr v1.11.0 // indirect
 	go.uber.org/zap v1.24.0 // indirect
-<<<<<<< HEAD
-	golang.org/x/crypto v0.12.0 // indirect
+	golang.org/x/crypto v0.17.0 // indirect
 	golang.org/x/exp v0.0.0-20230321023759-10a507213a29 // indirect
 	golang.org/x/net v0.14.0 // indirect
 	golang.org/x/sync v0.3.0 // indirect
-	golang.org/x/sys v0.11.0 // indirect
-	golang.org/x/text v0.12.0 // indirect
-=======
-	golang.org/x/crypto v0.17.0 // indirect
-	golang.org/x/exp v0.0.0-20230321023759-10a507213a29 // indirect
-	golang.org/x/net v0.10.0 // indirect
-	golang.org/x/sync v0.1.0 // indirect
 	golang.org/x/sys v0.15.0 // indirect
 	golang.org/x/text v0.14.0 // indirect
->>>>>>> 3a03eb0f
 	golang.org/x/xerrors v0.0.0-20220907171357-04be3eba64a2 // indirect
 	gonum.org/v1/gonum v0.13.0 // indirect
 	google.golang.org/appengine v1.6.7 // indirect
