package test

import (
	"context"
	"crypto/rand"
	"encoding/hex"
	"fmt"
	"testing"

	"github.com/onflow/cadence"
	jsoncdc "github.com/onflow/cadence/encoding/json"
	"github.com/onflow/cadence/runtime/common"
	cdcCommon "github.com/onflow/cadence/runtime/common"
	"github.com/onflow/cadence/runtime/interpreter"
	"github.com/onflow/flow-core-contracts/lib/go/contracts"
	"github.com/onflow/flow-core-contracts/lib/go/templates"
	"github.com/onflow/flow-emulator/adapters"
	emulator "github.com/onflow/flow-emulator/emulator"
	"github.com/onflow/flow-go-sdk"
	"github.com/onflow/flow-go-sdk/crypto"
	sdkcrypto "github.com/onflow/flow-go-sdk/crypto"
	sdktemplates "github.com/onflow/flow-go-sdk/templates"
	"github.com/stretchr/testify/assert"
	"github.com/stretchr/testify/require"
)

/*
*
* This file includes many definitions for functions and structs that are valuable
* for using and interacting with the epoch smart contracts
*
 */

// / Used to verify the values of the clusters in the smart contract
type Cluster struct {
	index       uint16
	totalWeight uint64
	size        uint16
}

// / Used to verify epoch metadata in tests
type EpochMetadata struct {
	counter               uint64
	seed                  string
	startView             uint64
	endView               uint64
	stakingEndView        uint64
	totalRewards          string
	rewardsBreakdownArray int
	rewardsPaid           bool
	collectorClusters     []Cluster
	clusterQCs            [][]string
	dkgKeys               []string
}

// / Used to verify the configurable Epoch metadata in tests
type ConfigMetadata struct {
	currentEpochCounter      uint64
	proposedEpochCounter     uint64
	currentEpochPhase        uint8
	numViewsInEpoch          uint64
	numViewsInStakingAuction uint64
	rewardPercentage         string
	numViewsInDKGPhase       uint64
	numCollectorClusters     uint16
}

// EpochTimingConfig is used to verify timing config stored on-chain.
type EpochTimingConfig struct {
	duration     uint64
	refCounter   uint64
	refTimestamp uint64
}

// / Used to verify the EpochStart event fields in tests
type EpochStart struct {
	counter        uint64
	firstView      uint64
	stakingEndView uint64
	finalView      uint64
	totalStaked    string
	totalSupply    string
	rewards        string
}

type EpochStartEvent flow.Event

func (evt EpochStartEvent) Counter() cadence.UInt64 {
	return cadence.SearchFieldByName(evt.Value, "counter").(cadence.UInt64)
}

func (evt EpochStartEvent) firstView() cadence.UInt64 {
	return cadence.SearchFieldByName(evt.Value, "firstView").(cadence.UInt64)
}

func (evt EpochStartEvent) stakingEndView() cadence.UInt64 {
	return cadence.SearchFieldByName(evt.Value, "stakingAuctionEndView").(cadence.UInt64)
}

func (evt EpochStartEvent) finalView() cadence.UInt64 {
	return cadence.SearchFieldByName(evt.Value, "finalView").(cadence.UInt64)
}

func (evt EpochStartEvent) totalStaked() cadence.UFix64 {
	return cadence.SearchFieldByName(evt.Value, "totalStaked").(cadence.UFix64)
}

func (evt EpochStartEvent) totalSupply() cadence.UFix64 {
	return cadence.SearchFieldByName(evt.Value, "totalFlowSupply").(cadence.UFix64)
}

func (evt EpochStartEvent) rewards() cadence.UFix64 {
	return cadence.SearchFieldByName(evt.Value, "totalRewards").(cadence.UFix64)
}

// / Used to verify the EpochSetup event fields in tests
type EpochSetup struct {
	counter            uint64
	nodeInfoLength     int
	firstView          uint64
	finalView          uint64
	collectorClusters  []Cluster
	randomSource       string
	dkgPhase1FinalView uint64
	dkgPhase2FinalView uint64
	dkgPhase3FinalView uint64
	targetDuration     uint64
	targetEndTime      uint64
}

// Used to verify the EpochCommit event fields in tests
type EpochCommit struct {
	counter        uint64
	clusterQCs     [][]string
	dkgGroupPubKey string
	dkgPubKeys     []string
	dkgIDMapping   map[string]int
}

// EpochRecover used to verify EpochRecover event fields in tests.
type EpochRecover struct {
	counter            uint64
	nodeInfoLength     int
	firstView          uint64
	finalView          uint64
	collectorClusters  []cadence.Value
	randomSource       string
	dkgPhase1FinalView uint64
	dkgPhase2FinalView uint64
	dkgPhase3FinalView uint64
	targetDuration     uint64
	targetEndTime      uint64
	numberClusterQCs   int
	dkgPubKeys         []string
	dkgIdMapping       cadence.Dictionary
}

type EpochRecoverEvent flow.Event

// Counter returns counter field in EpochRecover event.
func (evt EpochRecoverEvent) Counter() cadence.UInt64 {
	return cadence.SearchFieldByName(evt.Value, "counter").(cadence.UInt64)
}

// NodeInfo returns nodeInfo field in EpochRecover event.
func (evt EpochRecoverEvent) NodeInfo() cadence.Array {
	return cadence.SearchFieldByName(evt.Value, "nodeInfo").(cadence.Array)
}

// FirstView returns firstView field in EpochRecover event.
func (evt EpochRecoverEvent) FirstView() cadence.UInt64 {
	return cadence.SearchFieldByName(evt.Value, "firstView").(cadence.UInt64)
}

// FinalView returns finalView field in EpochRecover event.
func (evt EpochRecoverEvent) FinalView() cadence.UInt64 {
	return cadence.SearchFieldByName(evt.Value, "finalView").(cadence.UInt64)
}

// CollectorClusters returns clusterAssignments field in EpochRecover event.
func (evt EpochRecoverEvent) CollectorClusters() cadence.Array {
	return cadence.SearchFieldByName(evt.Value, "clusterAssignments").(cadence.Array)
}

// RandomSource returns randomSource field in EpochRecover event.
func (evt EpochRecoverEvent) RandomSource() cadence.String {
	return cadence.SearchFieldByName(evt.Value, "randomSource").(cadence.String)
}

// DKGFinalViews returns dkgFinalViews field in EpochRecover event.
func (evt EpochRecoverEvent) DKGFinalViews() (cadence.UInt64, cadence.UInt64, cadence.UInt64) {
	return cadence.SearchFieldByName(evt.Value, "DKGPhase1FinalView").(cadence.UInt64),
		cadence.SearchFieldByName(evt.Value, "DKGPhase2FinalView").(cadence.UInt64),
		cadence.SearchFieldByName(evt.Value, "DKGPhase3FinalView").(cadence.UInt64)
}

// TargetDuration returns targetDuration field in EpochRecover event.
func (evt EpochRecoverEvent) TargetDuration() cadence.UInt64 {
	return cadence.SearchFieldByName(evt.Value, "targetDuration").(cadence.UInt64)
}

// TargetEndTime returns targetEndTime field in EpochRecover event.
func (evt EpochRecoverEvent) TargetEndTime() cadence.UInt64 {
	return cadence.SearchFieldByName(evt.Value, "targetEndTime").(cadence.UInt64)
}

// ClusterQCVoteData returns clusterQCVoteData field in EpochRecover event.
func (evt EpochRecoverEvent) ClusterQCVoteData() cadence.Array {
	return cadence.SearchFieldByName(evt.Value, "clusterQCVoteData").(cadence.Array)
}

// DKGPubKeys returns dkgPubKeys field in EpochRecover event.
func (evt EpochRecoverEvent) DKGPubKeys() cadence.Array {
	return cadence.SearchFieldByName(evt.Value, "dkgPubKeys").(cadence.Array)
}

// Go event definitions for the epoch events
// Can be used with the SDK to retrieve and parse epoch events

type EpochSetupEvent flow.Event

func (evt EpochSetupEvent) Counter() cadence.UInt64 {
	return cadence.SearchFieldByName(evt.Value, "counter").(cadence.UInt64)
}

func (evt EpochSetupEvent) NodeInfo() cadence.Array {
	return cadence.SearchFieldByName(evt.Value, "nodeInfo").(cadence.Array)
}

func (evt EpochSetupEvent) firstView() cadence.UInt64 {
	return cadence.SearchFieldByName(evt.Value, "firstView").(cadence.UInt64)
}

func (evt EpochSetupEvent) finalView() cadence.UInt64 {
	return cadence.SearchFieldByName(evt.Value, "finalView").(cadence.UInt64)
}

func (evt EpochSetupEvent) collectorClusters() cadence.Array {
	return cadence.SearchFieldByName(evt.Value, "collectorClusters").(cadence.Array)
}

func (evt EpochSetupEvent) randomSource() cadence.String {
	return cadence.SearchFieldByName(evt.Value, "randomSource").(cadence.String)
}

func (evt EpochSetupEvent) dkgFinalViews() (cadence.UInt64, cadence.UInt64, cadence.UInt64) {
	fields := cadence.FieldsMappedByName(evt.Value)
	return fields["DKGPhase1FinalView"].(cadence.UInt64), fields["DKGPhase2FinalView"].(cadence.UInt64), fields["DKGPhase3FinalView"].(cadence.UInt64)
}

func (evt EpochSetupEvent) targetDuration() cadence.UInt64 {
	return cadence.SearchFieldByName(evt.Value, "targetDuration").(cadence.UInt64)
}

func (evt EpochSetupEvent) targetEndTime() cadence.UInt64 {
	return cadence.SearchFieldByName(evt.Value, "targetEndTime").(cadence.UInt64)
}

type EpochCommitEvent flow.Event

func (evt EpochCommitEvent) Counter() cadence.UInt64 {
	return cadence.SearchFieldByName(evt.Value, "counter").(cadence.UInt64)
}

func (evt EpochCommitEvent) clusterQCs() cadence.Array {
	return cadence.SearchFieldByName(evt.Value, "clusterQCs").(cadence.Array)
}

func (evt EpochCommitEvent) dkgGroupPubKey() cadence.String {
	return cadence.SearchFieldByName(evt.Value, "dkgGroupKey").(cadence.String)
}

func (evt EpochCommitEvent) dkgPubKeys() cadence.Array {
	return cadence.SearchFieldByName(evt.Value, "dkgPubKeys").(cadence.Array)
}

func (evt EpochCommitEvent) dkgIDMapping() cadence.Dictionary {
	return cadence.SearchFieldByName(evt.Value, "dkgIdMapping").(cadence.Dictionary)
}

// / Deploys the Quroum Certificate and Distributed Key Generation contracts to the provided account
// /
func deployQCDKGContract(
	t *testing.T,
	b emulator.Emulator,
	idTableAddress flow.Address,
	IDTableSigner crypto.Signer,
	env templates.Environment) {

	QCCode := contracts.FlowQC()
	QCByteCode := bytesToCadenceArray(QCCode)

	DKGCode := contracts.FlowDKG()
	DKGByteCode := bytesToCadenceArray(DKGCode)

	qcName, _ := cadence.NewString("FlowClusterQC")
	dkgName, _ := cadence.NewString("FlowDKG")

	// Deploy the QC and DKG contracts
	tx := createTxWithTemplateAndAuthorizer(b, templates.GenerateDeployQCDKGScript(env), idTableAddress).
		AddRawArgument(jsoncdc.MustEncode(qcName)).
		AddRawArgument(jsoncdc.MustEncode(QCByteCode)).
		AddRawArgument(jsoncdc.MustEncode(dkgName)).
		AddRawArgument(jsoncdc.MustEncode(DKGByteCode))

	signAndSubmit(
		t, b, tx,
		[]flow.Address{idTableAddress},
		[]crypto.Signer{IDTableSigner},
		false,
	)
}

// / Deploys the epoch lifecycle contract to the provided account with all the specified init values
// / uses empty clusters, qcs, and dkg keys for now
func deployEpochContract(
	t *testing.T,
	b emulator.Emulator,
	idTableAddress flow.Address,
	IDTableSigner crypto.Signer,
	feesAddr flow.Address,
	env templates.Environment,
	epochCounter, epochViews, stakingViews, dkgViews, numClusters uint64,
	randomSource, rewardAPY string) {

	EpochCode := contracts.FlowEpoch(env)
	EpochByteCode := bytesToCadenceArray(EpochCode)

	epochName, _ := cadence.NewString("FlowEpoch")
	cadRandomSource, _ := cadence.NewString(randomSource)

	// Deploy the Epoch contract
	tx := createTxWithTemplateAndAuthorizer(b, templates.GenerateDeployEpochScript(env), idTableAddress).
		AddRawArgument(jsoncdc.MustEncode(epochName)).
		AddRawArgument(jsoncdc.MustEncode(EpochByteCode))

	_ = tx.AddArgument(cadence.NewUInt64(epochCounter))
	_ = tx.AddArgument(cadence.NewUInt64(epochViews))
	_ = tx.AddArgument(cadence.NewUInt64(stakingViews))
	_ = tx.AddArgument(cadence.NewUInt64(dkgViews))
	_ = tx.AddArgument(cadence.NewUInt16(uint16(numClusters)))
	_ = tx.AddArgument(CadenceUFix64(rewardAPY))
	_ = tx.AddArgument(cadRandomSource)
	_ = tx.AddArgument(cadence.NewArray([]cadence.Value{}))
	_ = tx.AddArgument(cadence.NewArray([]cadence.Value{}))
	_ = tx.AddArgument(cadence.NewArray([]cadence.Value{}))

	signAndSubmit(
		t, b, tx,
		[]flow.Address{idTableAddress},
		[]crypto.Signer{IDTableSigner},
		false,
	)
}

// / Deploys the staking contract, qc, dkg, and epoch contracts
func initializeAllEpochContracts(
	t *testing.T,
	b emulator.Emulator,
	IDTableAccountKey *flow.AccountKey,
	IDTableSigner crypto.Signer,
	env *templates.Environment,
	epochCounter, epochViews, stakingViews, dkgViews, numClusters uint64,
	randomSource, rewardsAPY string) (flow.Address, uint64) {

	idTableAddress, feesAddress := deployStakingContract(t, b, IDTableAccountKey, IDTableSigner, env, true, []uint64{10, 10, 10, 10, 10})
	env.IDTableAddress = idTableAddress.Hex()
	env.FlowFeesAddress = feesAddress.Hex()
	env.QuorumCertificateAddress = idTableAddress.String()
	env.DkgAddress = idTableAddress.String()
	env.EpochAddress = idTableAddress.String()
	env.IDTableAddress = idTableAddress.String()

	deployQCDKGContract(t, b, idTableAddress, IDTableSigner, *env)
	deployEpochContract(t, b, idTableAddress, IDTableSigner, feesAddress, *env, epochCounter, epochViews, stakingViews, dkgViews, numClusters, randomSource, rewardsAPY)

	result := executeScriptAndCheck(t, b, templates.GenerateGetCurrentViewScript(*env), nil)
	startView := uint64(result.(cadence.UInt64))

	return idTableAddress, startView
}

// / Attempts to advance the epoch to the specified phase
// / "EPOCHSETUP", "EPOCHCOMMIT", or "ENDEPOCH",
// / "BLOCK" allows the contract to just advance a block
func advanceView(
	t *testing.T,
	b emulator.Emulator,
	env templates.Environment,
	authorizer flow.Address,
	signer crypto.Signer,
	numBlocks int,
	phase string,
	shouldFail bool) {

	cadencePhase, _ := cadence.NewString(phase)

	for i := 0; i < numBlocks; i++ {
		tx := createTxWithTemplateAndAuthorizer(b, templates.GenerateAdvanceViewScript(env), authorizer)
		_ = tx.AddArgument(cadencePhase)
		signAndSubmit(
			t, b, tx,
			[]flow.Address{authorizer},
			[]crypto.Signer{signer},
			shouldFail,
		)
	}
}

func registerNodeWithSetupAccount(t *testing.T,
	b emulator.Emulator,
	env templates.Environment,
	authorizer flow.Address,
	signer crypto.Signer,
	nodeID, networkingAddress, networkingKey, stakingKey string,
	amount, tokensCommitted interpreter.UFix64Value,
	role uint8,
	publicKey *flow.AccountKey,
	shouldFail bool,
) (
	newTokensCommitted interpreter.UFix64Value,
) {

	publicKeys := make([]cadence.Value, 1)
	cdcPublicKey, err := sdktemplates.AccountKeyToCadenceCryptoKey(publicKey)
	publicKeys[0] = cdcPublicKey
	require.NoError(t, err)

	cadencePublicKeys := cadence.NewArray(publicKeys)

	cadenceID, _ := cadence.NewString(nodeID)
	cadenceNetAddr, _ := cadence.NewString(networkingAddress)
	cadenceNetKey, _ := cadence.NewString(networkingKey)
	cadenceStakeKey, _ := cadence.NewString(stakingKey)

	tx := createTxWithTemplateAndAuthorizer(b,
		templates.GenerateEpochRegisterNodeScript(env),
		authorizer)

	_ = tx.AddArgument(cadenceID)
	_ = tx.AddArgument(cadence.NewUInt8(role))
	_ = tx.AddArgument(cadenceNetAddr)
	_ = tx.AddArgument(cadenceNetKey)
	_ = tx.AddArgument(cadenceStakeKey)
	tokenAmount, err := cadence.NewUFix64(amount.String())
	require.NoError(t, err)
	_ = tx.AddArgument(tokenAmount)

	tx.AddRawArgument(jsoncdc.MustEncode(cadencePublicKeys))

	signAndSubmit(
		t, b, tx,
		[]flow.Address{authorizer},
		[]crypto.Signer{signer},
		shouldFail,
	)

	if !shouldFail {
		newTokensCommitted = tokensCommitted.Plus(stubInterpreter(), amount, interpreter.EmptyLocationRange).(interpreter.UFix64Value)
	}

	return
}

// / Registers the specified number of nodes for staking and qc/dkg in the same transaction
// / creates a secondary account for the nodes who have the qc or dkg resources
// / with the same keys as the first account
func registerNodesForEpochs(
	t *testing.T,
	b emulator.Emulator,
	env templates.Environment,
	authorizers []flow.Address,
	signers []crypto.Signer,
	publicKeys []*flow.AccountKey,
	ids []string,
	stakingKeys []string,
	networkingkeys []string) {

	if len(authorizers) != len(signers) ||
		len(authorizers) != len(ids) {
		t.Fail()
	}

	var amountToCommit interpreter.UFix64Value = 135000000000000
	var committed interpreter.UFix64Value = 0

	i := 0
	for _, authorizer := range authorizers {

		registerNodeWithSetupAccount(t, b, env,
			authorizer,
			signers[i],
			ids[i],
			fmt.Sprintf("%0128d", i),
			networkingkeys[i],
			stakingKeys[i],
			amountToCommit,
			committed,
			uint8((i%5)+1),
			publicKeys[i],
			false)

		i++
	}
}

// / Verifies that the clusters provided are the same as the expected clusters
// /
func verifyClusters(
	t *testing.T,
	expectedClusters []Cluster,
	actualClusters []cadence.Value) {

	i := 0

	// Iterate through all the clusters and make sure their index, weight, and size is correct
	for _, expectedCluster := range expectedClusters {

		found := false

		for _, actualCluster := range actualClusters {
			cluster := actualCluster.(cadence.Struct)
			clusterFields := cadence.FieldsMappedByName(cluster)

			totalWeight := clusterFields["totalWeight"]
			if cadence.NewUInt64(expectedCluster.totalWeight) == totalWeight {
				found = true
				assertEqual(t, cadence.NewUInt64(expectedCluster.totalWeight), totalWeight)
				size := len(clusterFields["nodeWeights"].(cadence.Dictionary).Pairs)
				assertEqual(t, cadence.NewUInt16(expectedCluster.size), cadence.NewUInt16(uint16(size)))
			}
		}

		assertEqual(t, true, found)

		i = i + 1
	}

}

// / Verifies that the cluster quorum certificates are equal to the provided expected values
// /
func verifyClusterQCs(
	t *testing.T,
	expectedQCs [][]string,
	actualQCs []cadence.Value) {

	if expectedQCs == nil {
		assert.Empty(t, actualQCs)
	} else {
		i := 0
		for _, qc := range actualQCs {
			found := false
			qcStructFields := cadence.FieldsMappedByName(qc.(cadence.Struct))
			qcStructSignatures := qcStructFields["voteSignatures"].(cadence.Array).Values
			qcStructMessage := qcStructFields["voteMessage"].(cadence.String)
			qcVoterIDs := qcStructFields["voterIDs"].(cadence.Array).Values

			assertEqual(t, len(qcVoterIDs), len(qcStructSignatures))

			j := 0
			// Verify that each element is correct across the cluster
			for _, signature := range qcStructSignatures {
				for _, qc := range expectedQCs {
					cadenceSig, _ := cadence.NewString(qc[0])
					if cadenceSig == signature {
						found = true
						assertEqual(t, cadenceSig, signature)
						cadenceSig, _ = cadence.NewString(qc[1])
						assertEqual(t, cadenceSig, qcStructMessage)
					}
				}
				j = j + 1
			}

			assertEqual(t, true, found)

			i = i + 1
		}
	}
}

// / Verifies that the epoch metadata is equal to the provided expected values
func verifyEpochMetadata(
	t *testing.T,
	b emulator.Emulator,
	env templates.Environment,
	expectedMetadata EpochMetadata) {

	metadataFields := getEpochMetadata(t, b, env, cadence.UInt64(expectedMetadata.counter))
	counter := metadataFields["counter"]
	assertEqual(t, cadence.NewUInt64(expectedMetadata.counter), counter)

	if len(expectedMetadata.seed) != 0 {
		seed := metadataFields["seed"]
		cadenceSeed, _ := cadence.NewString(expectedMetadata.seed)
		assertEqual(t, cadenceSeed, seed)
	}

	startView := metadataFields["startView"]
	assertEqual(t, cadence.NewUInt64(expectedMetadata.startView), startView)

	endView := metadataFields["endView"]
	assertEqual(t, cadence.NewUInt64(expectedMetadata.endView), endView)
	stakingEndView := metadataFields["stakingEndView"]
	assertEqual(t, cadence.NewUInt64(expectedMetadata.stakingEndView), stakingEndView)

	totalRewards := metadataFields["totalRewards"]
	assertEqual(t, CadenceUFix64(expectedMetadata.totalRewards), totalRewards)

	rewardsArray := metadataFields["rewardAmounts"].(cadence.Array).Values
	if expectedMetadata.rewardsBreakdownArray == 0 {
		assertEqual(t, len(rewardsArray), 0)
	}

	rewardsPaid := metadataFields["rewardsPaid"]
	assertEqual(t, cadence.NewBool(expectedMetadata.rewardsPaid), rewardsPaid)

	if expectedMetadata.collectorClusters != nil {
		clusters := metadataFields["collectorClusters"].(cadence.Array).Values

		verifyClusters(t, expectedMetadata.collectorClusters, clusters)
	}

	clusterQCs := metadataFields["clusterQCs"].(cadence.Array).Values
	verifyClusterQCs(t, expectedMetadata.clusterQCs, clusterQCs)

	dkgKeys := metadataFields["dkgKeys"].(cadence.Array).Values
	if expectedMetadata.dkgKeys == nil {
		assert.Empty(t, dkgKeys)
	} else {
		i := 0
		for _, key := range dkgKeys {
			cadenceKey, _ := cadence.NewString(expectedMetadata.dkgKeys[i])
			// Verify that each key is correct
			assertEqual(t, cadenceKey, key)
			i = i + 1
		}
	}
}

// verifyEpochTimingConfig verifies that the epoch timing config on-chain matches the expected value.
// For the reference timestamp, we allow a delta of 30s.
func verifyEpochTimingConfig(
	t *testing.T,
	b emulator.Emulator,
	env templates.Environment,
	expectedConfig EpochTimingConfig,
) {

	result := executeScriptAndCheck(t, b, templates.GenerateGetEpochTimingConfigScript(env), nil)
	timingConfigFields := cadence.FieldsMappedByName(result.(cadence.Struct))

	// A default epoch timing config should be set in the constructor
	assertEqual(t, cadence.NewUInt64(expectedConfig.duration), timingConfigFields["duration"])
	assertEqual(t, cadence.NewUInt64(expectedConfig.refCounter), timingConfigFields["refCounter"])
	assert.InDelta(t, expectedConfig.refTimestamp, uint64(timingConfigFields["refTimestamp"].(cadence.UInt64)), 30)
}

// / Verifies that the configurable epoch metadata is equal to the provided values
func verifyConfigMetadata(
	t *testing.T,
	b emulator.Emulator,
	env templates.Environment,
	expectedMetadata ConfigMetadata) {

	result := executeScriptAndCheck(t, b, templates.GenerateGetCurrentEpochCounterScript(env), nil)
	assertEqual(t, cadence.NewUInt64(expectedMetadata.currentEpochCounter), result)

	result = executeScriptAndCheck(t, b, templates.GenerateGetProposedEpochCounterScript(env), nil)
	assertEqual(t, cadence.NewUInt64(expectedMetadata.proposedEpochCounter), result)

	result = executeScriptAndCheck(t, b, templates.GenerateGetEpochConfigMetadataScript(env), nil)
	metadataFields := cadence.FieldsMappedByName(result.(cadence.Struct))

	assertEqual(t, cadence.NewUInt64(expectedMetadata.numViewsInEpoch), metadataFields["numViewsInEpoch"])
	assertEqual(t, cadence.NewUInt64(expectedMetadata.numViewsInStakingAuction), metadataFields["numViewsInStakingAuction"])
	assertEqual(t, cadence.NewUInt64(expectedMetadata.numViewsInDKGPhase), metadataFields["numViewsInDKGPhase"])

	clusters := metadataFields["numCollectorClusters"]
	assertEqual(t, cadence.NewUInt16(expectedMetadata.numCollectorClusters), clusters)

	apy := metadataFields["FLOWsupplyIncreasePercentage"]
	assertEqual(t, CadenceUFix64(expectedMetadata.rewardPercentage), apy)

	result = executeScriptAndCheck(t, b, templates.GenerateGetEpochPhaseScript(env), nil)
	assertEqual(t, cadence.NewUInt8(expectedMetadata.currentEpochPhase), result)
}

// Verifies that the epoch start event values are equal to the provided expected values
func verifyEpochStart(
	t *testing.T,
	b emulator.Emulator,
	adapter *adapters.SDKAdapter,
	epochAddress flow.Address,
	expectedStart EpochStart) {

	var emittedEvent EpochStartEvent

	results, _ := adapter.GetEventsForHeightRange(context.Background(), "A."+epochAddress.String()+".FlowEpoch.EpochStart", 0, 1000)
	for _, result := range results {
		for _, event := range result.Events {
			if event.Type == "A."+epochAddress.String()+".FlowEpoch.EpochStart" {
				emittedEvent = EpochStartEvent(event)
				break
			}
		}
	}

	// counter
	assertEqual(t, cadence.NewUInt64(expectedStart.counter), emittedEvent.Counter())

	// views
	assertEqual(t, cadence.NewUInt64(expectedStart.firstView), emittedEvent.firstView())
	assertEqual(t, cadence.NewUInt64(expectedStart.stakingEndView), emittedEvent.stakingEndView())
	assertEqual(t, cadence.NewUInt64(expectedStart.finalView), emittedEvent.finalView())

	// FLOW amounts
	assertEqual(t, CadenceUFix64(expectedStart.totalStaked), emittedEvent.totalStaked())
	assertEqual(t, CadenceUFix64(expectedStart.totalSupply), emittedEvent.totalSupply())
	assertEqual(t, CadenceUFix64(expectedStart.rewards), emittedEvent.rewards())

}

// / Verifies that the epoch setup event values are equal to the provided expected values
func verifyEpochSetup(
	t *testing.T,
	b emulator.Emulator,
	adapter *adapters.SDKAdapter,
	epochAddress flow.Address,
	expectedSetup EpochSetup) {

	var emittedEvent EpochSetupEvent

	var i uint64
	i = 0
	for i < 1000 {
		results, _ := adapter.GetEventsForHeightRange(context.Background(), "A."+epochAddress.String()+".FlowEpoch.EpochSetup", i, i)

		for _, result := range results {
			for _, event := range result.Events {
				if event.Type == "A."+epochAddress.String()+".FlowEpoch.EpochSetup" {
					emittedEvent = EpochSetupEvent(event)
				}
			}
		}

		i = i + 1
	}

	assertEqual(t, cadence.NewUInt64(expectedSetup.counter), emittedEvent.Counter())

	// node info
	assertEqual(t, expectedSetup.nodeInfoLength, len(emittedEvent.NodeInfo().Values))

	assertEqual(t, cadence.NewUInt64(expectedSetup.firstView), emittedEvent.firstView())
	assertEqual(t, cadence.NewUInt64(expectedSetup.finalView), emittedEvent.finalView())

	// clusters
	verifyClusters(t, expectedSetup.collectorClusters, emittedEvent.collectorClusters().Values)

	phase1View, phase2View, phase3View := emittedEvent.dkgFinalViews()
	assertEqual(t, cadence.NewUInt64(expectedSetup.dkgPhase1FinalView), phase1View)
	assertEqual(t, cadence.NewUInt64(expectedSetup.dkgPhase2FinalView), phase2View)
	assertEqual(t, cadence.NewUInt64(expectedSetup.dkgPhase3FinalView), phase3View)
	assertEqual(t, cadence.NewUInt64(expectedSetup.targetDuration), emittedEvent.targetDuration())
	assertEqual(t, cadence.NewUInt64(expectedSetup.targetEndTime), emittedEvent.targetEndTime())
}

// / Verifies that the EpochCommit event values are equal to the provided expected values
// /
func verifyEpochCommit(
	t *testing.T,
	b emulator.Emulator,
	adapter *adapters.SDKAdapter,
	epochAddress flow.Address,
	expectedCommitted EpochCommit) {
	var emittedEvent EpochCommitEvent

	var i uint64
	i = 0
	for i < 1000 {
		results, _ := adapter.GetEventsForHeightRange(context.Background(), "A."+epochAddress.String()+".FlowEpoch.EpochCommit", i, i)

		for _, result := range results {
			for _, event := range result.Events {
				if event.Type == "A."+epochAddress.String()+".FlowEpoch.EpochCommit" {
					emittedEvent = EpochCommitEvent(event)
				}
			}
		}

		i = i + 1
	}

	assertEqual(t, cadence.NewUInt64(expectedCommitted.counter), emittedEvent.Counter())

	// dkg result
	dkgGroupKey := CDCToString(emittedEvent.dkgGroupPubKey())
	dkgPubKeys := CadenceArrayTo(emittedEvent.dkgPubKeys(), CDCToString)
	dkgIDMapping := CDCToDKGIDMapping(emittedEvent.dkgIDMapping())
	assertEqual(t, expectedCommitted.dkgGroupPubKey, dkgGroupKey)
	assertEqual(t, expectedCommitted.dkgPubKeys, dkgPubKeys)
	assertEqual(t, expectedCommitted.dkgIDMapping, dkgIDMapping)

	// quorum certificates
	verifyClusterQCs(t, expectedCommitted.clusterQCs, emittedEvent.clusterQCs().Values)

}

// verifyCollectorClusters verifies both collector clusters are equal.
func verifyCollectorClusters(t *testing.T, expected, got []cadence.Value) {
	for i, cluster := range got {
		for j, node := range cluster.(cadence.Array).Values {
			assertEqual(t, expected[i].(cadence.Array).Values[j], node)
		}
	}
}

// expectedTargetEndTime returns the expected `targetEndTime` for the given target epoch,
// as a second-precision Unix time.
func expectedTargetEndTime(timingConfig cadence.Value, targetEpoch uint64) uint64 {
	fields := cadence.FieldsMappedByName(timingConfig.(cadence.Struct))
	duration := uint64(fields["duration"].(cadence.UInt64))
	refCounter := uint64(fields["refCounter"].(cadence.UInt64))
	refTimestamp := uint64(fields["refTimestamp"].(cadence.UInt64))

	return refTimestamp + duration*(targetEpoch-refCounter)
}

<<<<<<< HEAD
// verifyEpochRecover verifies that an emitted EpochRecover event is equal to the provided `expectedRecover`.
// Assumptions:
//   - only one `EpochRecover` is emitted (otherwise, only the first is verified)
//   - the `EpochRecover` is emitted within the first 1000 blocks
func verifyEpochRecover(
	t *testing.T,
	adapter *adapters.SDKAdapter,
	epochAddress flow.Address,
	expectedRecover EpochRecover,
) {
	var emittedEvent EpochRecoverEvent
	addrLocation := common.NewAddressLocation(nil, common.Address(epochAddress), "FlowEpoch")
	evtTypeID := string(addrLocation.TypeID(nil, "FlowEpoch.EpochRecover"))
	for i := uint64(0); i < 1000; i++ {
		results, _ := adapter.GetEventsForHeightRange(context.Background(), evtTypeID, i, i)

		for _, result := range results {
			for _, event := range result.Events {

				if event.Type == evtTypeID {
					emittedEvent = EpochRecoverEvent(event)
				}
			}
		}
	}

	assertEqual(t, cadence.NewUInt64(expectedRecover.counter), emittedEvent.Counter())
	assertEqual(t, expectedRecover.nodeInfoLength, len(emittedEvent.NodeInfo().Values))
	assertEqual(t, cadence.NewUInt64(expectedRecover.firstView), emittedEvent.FirstView())
	assertEqual(t, cadence.NewUInt64(expectedRecover.finalView), emittedEvent.FinalView())
	verifyCollectorClusters(t, expectedRecover.collectorClusters, emittedEvent.CollectorClusters().Values)
	assertEqual(t, cadence.String(expectedRecover.randomSource), emittedEvent.RandomSource())
	dkgPhase1FinalView, dkgPhase2FinalView, dkgPhase3FinalView := emittedEvent.DKGFinalViews()
	assertEqual(t, cadence.NewUInt64(expectedRecover.dkgPhase1FinalView), dkgPhase1FinalView)
	assertEqual(t, cadence.NewUInt64(expectedRecover.dkgPhase2FinalView), dkgPhase2FinalView)
	assertEqual(t, cadence.NewUInt64(expectedRecover.dkgPhase3FinalView), dkgPhase3FinalView)
	assertEqual(t, cadence.NewUInt64(expectedRecover.targetDuration), emittedEvent.TargetDuration())
	assertEqual(t, cadence.NewUInt64(expectedRecover.targetEndTime), emittedEvent.TargetEndTime())
	assertEqual(t, expectedRecover.numberClusterQCs, len(emittedEvent.ClusterQCVoteData().Values))
	assertEqual(t, len(expectedRecover.dkgPubKeys), len(emittedEvent.DKGPubKeys().Values))
	assertEqual(t, len(expectedRecover.dkgIdMapping.Pairs), len(emittedEvent.DKGPubKeys().Values))
}

func getEpochMetadata(t *testing.T, b emulator.Emulator, env templates.Environment, counter cadence.Value) map[string]cadence.Value {
	result := executeScriptAndCheck(t, b, templates.GenerateGetEpochMetadataScript(env), [][]byte{jsoncdc.MustEncode(counter)})
	return cadence.FieldsMappedByName(result.(cadence.Struct))
}

func getCurrentEpochCounter(t *testing.T, b emulator.Emulator, env templates.Environment) cadence.UInt64 {
	result := executeScriptAndCheck(t, b, templates.GenerateGetCurrentEpochCounterScript(env), [][]byte{})
	return result.(cadence.UInt64)
}

// newClusterQCVoteDataCdcType returns a new (empty) FlowClusterQC cadence struct type.
func newClusterQCVoteDataCdcType(clusterQcAddress string) *cadence.StructType {
	// FlowClusterQC.ClusterQCVoteData
	address, _ := cdcCommon.HexToAddress(clusterQcAddress)
	location := cdcCommon.NewAddressLocation(nil, address, "FlowClusterQC")

	return &cadence.StructType{
		Location:            location,
		QualifiedIdentifier: "FlowClusterQC.ClusterQCVoteData",
		Fields: []cadence.Field{
			{
				Identifier: "aggregatedSignature",
				Type:       cadence.StringType,
			},
			{
				Identifier: "voterIDs",
				Type:       cadence.NewVariableSizedArrayType(cadence.StringType),
			},
		},
	}
}

// convertClusterQcsCdc expects a list of collection clusters where each entry in the list is a
// list of collector cluster voter ids. This func will create a full collection cluster fixture
// for each of the clusters in the list, creating a aggregate signature fixture for each of the
// clusters.
// Args:
//
//	env: templates environment
//	clusters: list of collection clusters, each cluster being a list of voter ids i.e: cadence.NewArray([]cadence.Value{CadenceString("node_1"), CadenceString("node_2"), CadenceString("node_3")})
//
// Returns:
//
//	[]cadence.Value: array of cluster qc vote data fixtures for each collection cluster.
func convertClusterQcsCdc(env templates.Environment, clusters []cadence.Value) []cadence.Value {
	voteDataType := newClusterQCVoteDataCdcType(env.QuorumCertificateAddress)
	qcVoteData := make([]cadence.Value, len(clusters))
	for i, cluster := range clusters {
		clusterCdc := cluster.(cadence.Array)
		cdcVoterIds := make([]cadence.Value, len(clusterCdc.Values))
		for i, id := range clusterCdc.Values {
			cdcVoterIds[i] = cadence.String(id.String())
		}
		qcVoteData[i] = cadence.NewStruct([]cadence.Value{
			// aggregatedSignature
			cadence.String(fmt.Sprintf("signature_%d", i)),
			// Node IDs of signers
			cadence.NewArray(cdcVoterIds).WithType(cadence.NewVariableSizedArrayType(cadence.StringType)),
		}).WithType(voteDataType)
	}

	return qcVoteData
}

type testEpochConfig struct {
	startEpochCounter    uint64 // start epoch counter
	numEpochViews        uint64 // num views per epoch
	numStakingViews      uint64 // num views for staking auction
	numDKGViews          uint64 // num views for DKG phase
	numClusters          uint64 // num collector clusters
	numEpochAccounts     int    // num collector clusters
	randomSource         string // random source
	rewardIncreaseFactor string // reward increase factor
}

func runWithDefaultContracts(t *testing.T, config *testEpochConfig, f func(b emulator.Emulator, env templates.Environment, ids []string, idTableAddress flow.Address, IDTableSigner sdkcrypto.Signer, adapter *adapters.SDKAdapter)) {
	b, adapter, accountKeys, env := newTestSetup(t)
	// Create new keys for the epoch account
	idTableAccountKey, IDTableSigner := accountKeys.NewWithSigner()

	// Deploys the staking contract, qc, dkg, and epoch lifecycle contract
	// staking contract is deployed with default values (1.25M rewards, 8% cut)
	idTableAddress, _ := initializeAllEpochContracts(t, b, idTableAccountKey, IDTableSigner, &env,
		config.startEpochCounter, // start epoch counter
		config.numEpochViews,     // num views per epoch
		config.numStakingViews,   // num views for staking auction
		config.numDKGViews,       // num views for DKG phase
		config.numClusters,       // num collector clusters
		config.randomSource,      // random source
		config.rewardIncreaseFactor)

	// create new user accounts, mint tokens for them, and register them for staking
	addresses, _, signers := registerAndMintManyAccounts(t, b, env, accountKeys, config.numEpochAccounts)
	ids, _, _ := generateNodeIDs(config.numEpochAccounts)
	// stakingPrivateKeys
	_, stakingPublicKeys, _, networkingPublicKeys := generateManyNodeKeys(t, config.numEpochAccounts)
	registerNodesForStaking(t, b, env,
		addresses,
		signers,
		stakingPublicKeys,
		networkingPublicKeys,
		ids)

	// Set the approved node list
	tx := createTxWithTemplateAndAuthorizer(b, templates.GenerateSetApprovedNodesScript(env), idTableAddress)

	approvedNodeIDs := generateCadenceNodeDictionary(ids)
	err := tx.AddArgument(approvedNodeIDs)
	require.NoError(t, err)

	signAndSubmit(
		t, b, tx,
		[]flow.Address{idTableAddress},
		[]sdkcrypto.Signer{IDTableSigner},
		false,
	)

	f(b, env, ids, idTableAddress, IDTableSigner, adapter)
=======
func DKGPubKeyFixture() string {
	key := make([]byte, 96)
	_, err := rand.Read(key)
	if err != nil {
		panic(err)
	}
	return hex.EncodeToString(key)
}

func DKGPubKeysFixture(n int) []string {
	keys := make([]string, n)
	for i := range keys {
		keys[i] = DKGPubKeyFixture()
	}
	return keys
}

func DKGPubKeyFixtureCDC() cadence.String {
	str, err := cadence.NewString(DKGPubKeyFixture())
	if err != nil {
		panic(err)
	}
	return str
}

func DKGPubKeysFixtureCDC(n int) cadence.Array {
	values := make([]cadence.Value, n)
	for i := range values {
		values[i] = DKGPubKeyFixtureCDC()
	}
	return cadence.NewArray(values)
}

func DKGIDMappingToCDC(idMapping map[string]int) cadence.Dictionary {
	pairs := make([]cadence.KeyValuePair, 0, len(idMapping))
	for nodeID, index := range idMapping {
		pairs = append(pairs, cadence.KeyValuePair{
			Key:   cadence.String(nodeID),
			Value: cadence.NewInt(index),
		})
	}
	return cadence.NewDictionary(pairs)
}

func CDCToDKGIDMapping(cdc cadence.Value) map[string]int {
	idMappingCDC := cdc.(cadence.Dictionary)
	idMapping := make(map[string]int, len(idMappingCDC.Pairs))
	for _, pair := range idMappingCDC.Pairs {
		nodeID := string(pair.Key.(cadence.String))
		index := pair.Value.(cadence.Int).Int()
		idMapping[nodeID] = index
	}
	return idMapping
}

type ResultSubmission struct {
	GroupPubKey string
	PubKeys     []string
	IDMapping   map[string]int
}

func (rs *ResultSubmission) GroupPubKeyCDC() cadence.String {
	cdc, err := cadence.NewString(rs.GroupPubKey)
	if err != nil {
		panic(err)
	}
	return cdc
}

func (rs *ResultSubmission) PubKeysCDC() cadence.Array {
	values := make([]cadence.Value, len(rs.PubKeys))
	for i := range values {
		var err error
		values[i], err = cadence.NewString(rs.PubKeys[i])
		if err != nil {
			panic(err)
		}
	}
	return cadence.NewArray(values)
}

func (rs *ResultSubmission) IDMappingCDC() cadence.Dictionary {
	return DKGIDMappingToCDC(rs.IDMapping)
}

func ResultSubmissionFromCadence(cdc cadence.Value) ResultSubmission {
	fields := cdc.(cadence.Struct).FieldsMappedByName()
	rs := ResultSubmission{
		GroupPubKey: string(UnwrapOptional[cadence.String](fields["groupPubKey"])),
		PubKeys:     CadenceArrayTo(UnwrapOptional[cadence.Array](fields["pubKeys"]), CDCToString),
		IDMapping:   CDCToDKGIDMapping(UnwrapOptional[cadence.Dictionary](fields["idMapping"])),
	}
	return rs
}

func GetDKGFinalSubmissions(t *testing.T, b emulator.Emulator, env templates.Environment) []ResultSubmission {
	result := executeScriptAndCheck(t, b, templates.GenerateGetDKGFinalSubmissionsScript(env), nil)

	var submissions []ResultSubmission
	for _, submissionCDC := range result.(cadence.Array).Values {
		submissions = append(submissions, ResultSubmissionFromCadence(submissionCDC))
	}
	return submissions
}

func GetDKGCanonicalFinalSubmission(t *testing.T, b emulator.Emulator, env templates.Environment) ResultSubmission {
	result := executeScriptAndCheck(t, b, templates.GenerateGetDKGCanonicalFinalSubmissionScript(env), nil)
	return ResultSubmissionFromCadence(UnwrapOptional[cadence.Struct](result))
>>>>>>> 07090b8f
}<|MERGE_RESOLUTION|>--- conflicted
+++ resolved
@@ -828,7 +828,6 @@
 	return refTimestamp + duration*(targetEpoch-refCounter)
 }
 
-<<<<<<< HEAD
 // verifyEpochRecover verifies that an emitted EpochRecover event is equal to the provided `expectedRecover`.
 // Assumptions:
 //   - only one `EpochRecover` is emitted (otherwise, only the first is verified)
@@ -888,10 +887,8 @@
 	address, _ := cdcCommon.HexToAddress(clusterQcAddress)
 	location := cdcCommon.NewAddressLocation(nil, address, "FlowClusterQC")
 
-	return &cadence.StructType{
-		Location:            location,
-		QualifiedIdentifier: "FlowClusterQC.ClusterQCVoteData",
-		Fields: []cadence.Field{
+	return cadence.NewStructType(location, "FlowClusterQC.ClusterQCVoteData",
+		[]cadence.Field{
 			{
 				Identifier: "aggregatedSignature",
 				Type:       cadence.StringType,
@@ -901,7 +898,7 @@
 				Type:       cadence.NewVariableSizedArrayType(cadence.StringType),
 			},
 		},
-	}
+		nil)
 }
 
 // convertClusterQcsCdc expects a list of collection clusters where each entry in the list is a
@@ -990,7 +987,8 @@
 	)
 
 	f(b, env, ids, idTableAddress, IDTableSigner, adapter)
-=======
+}
+
 func DKGPubKeyFixture() string {
 	key := make([]byte, 96)
 	_, err := rand.Read(key)
@@ -1099,5 +1097,4 @@
 func GetDKGCanonicalFinalSubmission(t *testing.T, b emulator.Emulator, env templates.Environment) ResultSubmission {
 	result := executeScriptAndCheck(t, b, templates.GenerateGetDKGCanonicalFinalSubmissionScript(env), nil)
 	return ResultSubmissionFromCadence(UnwrapOptional[cadence.Struct](result))
->>>>>>> 07090b8f
 }