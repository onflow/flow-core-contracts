--- conflicted
+++ resolved
@@ -201,6 +201,18 @@
 		result = executeScriptAndCheck(t, b, templates.GenerateGetWeeklyPayoutScript(env), nil)
 		assertEqual(t, CadenceUFix64("1250000.0"), result)
 	})
+
+	t.Run("Should be able to test scaling rewards properly", func(t *testing.T) {
+
+		tx := createTxWithTemplateAndAuthorizer(b, templates.GenerateScaleRewardsTestScript(env), idTableAddress)
+
+		signAndSubmit(
+			t, b, tx,
+			[]flow.Address{b.ServiceKey().Address, idTableAddress},
+			[]crypto.Signer{b.ServiceKey().Signer(), IDTableSigner},
+			false,
+		)
+	})
 }
 
 func TestStakingTransferAdmin(t *testing.T) {
@@ -222,11 +234,6 @@
 
 	env.IDTableAddress = idTableAddress.Hex()
 
-<<<<<<< HEAD
-	t.Run("Should be able to test scaling rewards properly", func(t *testing.T) {
-
-		tx := createTxWithTemplateAndAuthorizer(b, templates.GenerateScaleRewardsTestScript(env), idTableAddress)
-=======
 	t.Run("Should be able to transfer the admin capability to another account", func(t *testing.T) {
 
 		tx := flow.NewTransaction().
@@ -236,17 +243,14 @@
 			SetPayer(b.ServiceKey().Address).
 			AddAuthorizer(idTableAddress).
 			AddAuthorizer(b.ServiceKey().Address)
->>>>>>> 72f1ebac
-
-		signAndSubmit(
-			t, b, tx,
-			[]flow.Address{b.ServiceKey().Address, idTableAddress},
-			[]crypto.Signer{b.ServiceKey().Signer(), IDTableSigner},
-			false,
-		)
-	})
-<<<<<<< HEAD
-=======
+
+		signAndSubmit(
+			t, b, tx,
+			[]flow.Address{b.ServiceKey().Address, idTableAddress},
+			[]crypto.Signer{b.ServiceKey().Signer(), IDTableSigner},
+			false,
+		)
+	})
 
 	t.Run("Should be able to end epoch with the admin capability", func(t *testing.T) {
 
@@ -269,7 +273,6 @@
 		)
 	})
 
->>>>>>> 72f1ebac
 }
 
 func TestIDTableStakingUpgrade(t *testing.T) {
@@ -295,13 +298,8 @@
 	joshAccountKey, joshSigner := accountKeys.NewWithSigner()
 	joshAddress, _ := b.CreateAccount([]*flow.AccountKey{joshAccountKey}, nil)
 
-<<<<<<< HEAD
-	mintTokensForAccount(t, b, idTableAddress)
-	mintTokensForAccount(t, b, joshAddress)
-=======
 	mintTokensForAccount(t, b, idTableAddress, "1000000000.0")
 	mintTokensForAccount(t, b, joshAddress, "1000000000.0")
->>>>>>> 72f1ebac
 
 	var amountToCommit interpreter.UFix64Value = 25000000000000
 
@@ -483,35 +481,6 @@
 
 	})
 
-	t.Run("Shouldn't be able to create a Node struct when staking isn't enabled", func(t *testing.T) {
-
-		var amountToCommit interpreter.UFix64Value = 25000000000000
-
-		registerNode(t, b, env,
-			idTableAddress,
-			IDTableSigner,
-			adminID,
-			fmt.Sprintf("%0128d", admin),
-			fmt.Sprintf("%0128d", admin),
-			fmt.Sprintf("%0192d", admin),
-			amountToCommit,
-			committed[adminID],
-			1,
-			true)
-	})
-
-	t.Run("Should be able to enable the staking auction", func(t *testing.T) {
-
-		tx := createTxWithTemplateAndAuthorizer(b, templates.GenerateStartStakingScript(env), idTableAddress)
-
-		signAndSubmit(
-			t, b, tx,
-			[]flow.Address{b.ServiceKey().Address, idTableAddress},
-			[]crypto.Signer{b.ServiceKey().Signer(), IDTableSigner},
-			false,
-		)
-	})
-
 	t.Run("Shouldn't be able to create invalid Node structs", func(t *testing.T) {
 
 		var amountToCommit interpreter.UFix64Value = 25000000000000
