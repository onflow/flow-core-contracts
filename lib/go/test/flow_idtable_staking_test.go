--- conflicted
+++ resolved
@@ -296,7 +296,7 @@
 	// Create new keys for the ID table account
 	IDTableAccountKey, IDTableSigner := accountKeys.NewWithSigner()
 	idTableAddress, feesAddr := deployStakingContract(t, b, IDTableAccountKey, IDTableSigner, &env, true, []uint64{1, 1, 1, 1, 1})
-	_, adminStakingKey, _, adminNetworkingKey := generateKeysForNodeRegistration(t)
+	_, adminStakingKey, adminStakingPOP, _, adminNetworkingKey := generateKeysForNodeRegistration(t)
 	mintTokensForAccount(t, b, env, idTableAddress, "1000000000.0")
 
 	setNodeRoleSlotLimits(t, b, env, idTableAddress, IDTableSigner, [5]uint16{1, 1, 1, 1, 1})
@@ -305,85 +305,26 @@
 	env.FlowFeesAddress = feesAddr.Hex()
 
 	// Create new user accounts
-<<<<<<< HEAD
-	joshAccountKey, joshSigner := accountKeys.NewWithSigner()
-	joshAddress, _ := b.CreateAccount([]*flow.AccountKey{joshAccountKey}, nil)
-	joshSK, joshStakingKey, _, joshNetworkingKey := generateKeysForNodeRegistration(t)
-	joshStakingPOP := generateKeyPOP(t, joshSK)
+	joshAddress, _, joshSigner := newAccountWithAddress(b, accountKeys)
+	_, joshStakingKey, joshStakingPOP, _, joshNetworkingKey := generateKeysForNodeRegistration(t)
+	mintTokensForAccount(t, b, env, joshAddress, "1000000000.0")
 
 	// Create a new user account
-	maxAccountKey, maxSigner := accountKeys.NewWithSigner()
-	maxAddress, _ := b.CreateAccount([]*flow.AccountKey{maxAccountKey}, nil)
-	maxSK, maxStakingKey, _, maxNetworkingKey := generateKeysForNodeRegistration(t)
-	maxStakingPOP := generateKeyPOP(t, maxSK)
+	maxAddress, _, maxSigner := newAccountWithAddress(b, accountKeys)
+	_, maxStakingKey, maxStakingPOP, _, maxNetworkingKey := generateKeysForNodeRegistration(t)
+	mintTokensForAccount(t, b, env, maxAddress, "1000000000.0")
 
 	// Create a new user account
-	bastianAccountKey, bastianSigner := accountKeys.NewWithSigner()
-	bastianAddress, _ := b.CreateAccount([]*flow.AccountKey{bastianAccountKey}, nil)
-	bastianSK, bastianStakingKey, _, bastianNetworkingKey := generateKeysForNodeRegistration(t)
-	bastianStakingPOP := generateKeyPOP(t, bastianSK)
+	bastianAddress, _, bastianSigner := newAccountWithAddress(b, accountKeys)
+	_, bastianStakingKey, bastianStakingPOP, _, bastianNetworkingKey := generateKeysForNodeRegistration(t)
+	mintTokensForAccount(t, b, env, bastianAddress, "1000000000.0")
 
 	// Create a new user account for access node
-	accessAccountKey, accessSigner := accountKeys.NewWithSigner()
-	accessAddress, _ := b.CreateAccount([]*flow.AccountKey{accessAccountKey}, nil)
-	acessSK, accessStakingKey, _, accessNetworkingKey := generateKeysForNodeRegistration(t)
-	accessStakingPOP := generateKeyPOP(t, acessSK)
-
-	// Create new delegator user accounts
-	adminDelegatorAccountKey, adminDelegatorSigner := accountKeys.NewWithSigner()
-	adminDelegatorAddress, _ := b.CreateAccount([]*flow.AccountKey{adminDelegatorAccountKey}, nil)
-	adminSK, adminStakingKey, _, adminNetworkingKey := generateKeysForNodeRegistration(t)
-	adminStakingPOP := generateKeyPOP(t, adminSK)
-
-	joshDelegatorOneAccountKey, joshDelegatorOneSigner := accountKeys.NewWithSigner()
-	joshDelegatorOneAddress, _ := b.CreateAccount([]*flow.AccountKey{joshDelegatorOneAccountKey}, nil)
-
-	maxDelegatorOneAccountKey, maxDelegatorOneSigner := accountKeys.NewWithSigner()
-	maxDelegatorOneAddress, _ := b.CreateAccount([]*flow.AccountKey{maxDelegatorOneAccountKey}, nil)
-
-	maxDelegatorTwoAccountKey, maxDelegatorTwoSigner := accountKeys.NewWithSigner()
-	maxDelegatorTwoAddress, _ := b.CreateAccount([]*flow.AccountKey{maxDelegatorTwoAccountKey}, nil)
-
-	t.Run("Should be able to mint tokens for new accounts", func(t *testing.T) {
-
-		mintTokensForAccount(t, b, idTableAddress, "1000000000.0")
-
-		mintTokensForAccount(t, b, joshAddress, "1000000000.0")
-
-		mintTokensForAccount(t, b, maxAddress, "1000000000.0")
-
-		mintTokensForAccount(t, b, accessAddress, "1000000000.0")
-
-		mintTokensForAccount(t, b, bastianAddress, "1000000000.0")
-
-		mintTokensForAccount(t, b, maxDelegatorOneAddress, "1000000000.0")
-
-		mintTokensForAccount(t, b, maxDelegatorTwoAddress, "1000000000.0")
-
-		mintTokensForAccount(t, b, joshDelegatorOneAddress, "1000000000.0")
-
-		mintTokensForAccount(t, b, adminDelegatorAddress, "1000000000.0")
-
-	})
-=======
-	joshAddress, _, joshSigner := newAccountWithAddress(b, accountKeys)
-	_, joshStakingKey, _, joshNetworkingKey := generateKeysForNodeRegistration(t)
-	mintTokensForAccount(t, b, env, joshAddress, "1000000000.0")
-
-	maxAddress, _, maxSigner := newAccountWithAddress(b, accountKeys)
-	_, maxStakingKey, _, maxNetworkingKey := generateKeysForNodeRegistration(t)
-	mintTokensForAccount(t, b, env, maxAddress, "1000000000.0")
-
-	bastianAddress, _, bastianSigner := newAccountWithAddress(b, accountKeys)
-	_, bastianStakingKey, _, bastianNetworkingKey := generateKeysForNodeRegistration(t)
-	mintTokensForAccount(t, b, env, bastianAddress, "1000000000.0")
-
 	accessAddress, _, accessSigner := newAccountWithAddress(b, accountKeys)
-	_, accessStakingKey, _, accessNetworkingKey := generateKeysForNodeRegistration(t)
+	_, accessStakingKey, accessStakingPOP, _, accessNetworkingKey := generateKeysForNodeRegistration(t)
 	mintTokensForAccount(t, b, env, accessAddress, "1000000000.0")
 
 	committed := make(map[string]interpreter.UFix64Value)
->>>>>>> 272df6c0
 
 	t.Run("Shouldn't be able to create invalid Node structs", func(t *testing.T) {
 
@@ -738,6 +679,7 @@
 			fmt.Sprintf("%0128d", bastian),
 			bastianNetworkingKey,
 			bastianStakingKey,
+			bastianStakingPOP,
 			amountToCommit,
 			committed[bastianID],
 			5,
@@ -769,22 +711,13 @@
 		// Try to register the node again
 		// it should succeed this time
 		registerNode(t, b, env,
-<<<<<<< HEAD
-			idTableAddress,
-			IDTableSigner,
-			joshID,
-			fmt.Sprintf("%0128d", josh),
-			joshNetworkingKey,
-			joshStakingKey,
-			joshStakingPOP,
-=======
 			bastianAddress,
 			bastianSigner,
 			bastianID,
 			fmt.Sprintf("%0128d", bastian),
 			bastianNetworkingKey,
 			bastianStakingKey,
->>>>>>> 272df6c0
+			bastianStakingPOP,
 			amountToCommit,
 			committed[bastianID],
 			5,
@@ -857,16 +790,16 @@
 
 	// Create new keys for the ID table account
 	IDTableAccountKey, IDTableSigner := accountKeys.NewWithSigner()
-	_, adminStakingKey, _, adminNetworkingKey := generateKeysForNodeRegistration(t)
+	_, adminStakingKey, adminStakingPoP, _, adminNetworkingKey := generateKeysForNodeRegistration(t)
 	idTableAddress, feesAddr := deployStakingContract(t, b, IDTableAccountKey, IDTableSigner, &env, true, []uint64{3, 3, 3, 3, 3})
 	mintTokensForAccount(t, b, env, idTableAddress, "1000000000.0")
 
 	accessAddress, _, accessSigner := newAccountWithAddress(b, accountKeys)
-	_, accessStakingKey, _, accessNetworkingKey := generateKeysForNodeRegistration(t)
+	_, accessStakingKey, accessStakingPOP, _, accessNetworkingKey := generateKeysForNodeRegistration(t)
 	mintTokensForAccount(t, b, env, accessAddress, "1000000000.0")
 
 	joshAddress, _, joshSigner := newAccountWithAddress(b, accountKeys)
-	_, joshStakingKey, _, joshNetworkingKey := generateKeysForNodeRegistration(t)
+	_, joshStakingKey, joshStakingPOP, _, joshNetworkingKey := generateKeysForNodeRegistration(t)
 	mintTokensForAccount(t, b, env, joshAddress, "1000000000.0")
 
 	env.IDTableAddress = idTableAddress.Hex()
@@ -882,6 +815,7 @@
 		fmt.Sprintf("%0128d", admin),
 		adminNetworkingKey,
 		adminStakingKey,
+		adminStakingPoP,
 		amountToCommit,
 		committed[adminID],
 		1,
@@ -914,6 +848,7 @@
 		fmt.Sprintf("%0128d", access),
 		accessNetworkingKey,
 		accessStakingKey,
+		accessStakingPOP,
 		amountToCommit,
 		committed[accessID],
 		5,
@@ -927,6 +862,7 @@
 		fmt.Sprintf("%0128d", josh),
 		joshNetworkingKey,
 		joshStakingKey,
+		joshStakingPOP,
 		amountToCommit,
 		committed[joshID],
 		5,
@@ -1149,7 +1085,7 @@
 
 	// Create new keys for the ID table account
 	IDTableAccountKey, IDTableSigner := accountKeys.NewWithSigner()
-	_, adminStakingKey, _, adminNetworkingKey := generateKeysForNodeRegistration(t)
+	_, adminStakingKey, adminStakingPOP, _, adminNetworkingKey := generateKeysForNodeRegistration(t)
 	idTableAddress, feesAddr := deployStakingContract(t, b, IDTableAccountKey, IDTableSigner, &env, true, []uint64{3, 3, 3, 3, 3})
 	mintTokensForAccount(t, b, env, idTableAddress, "1000000000.0")
 
@@ -1167,19 +1103,19 @@
 
 	// Create new user accounts
 	joshAddress, _, joshSigner := newAccountWithAddress(b, accountKeys)
-	_, joshStakingKey, _, joshNetworkingKey := generateKeysForNodeRegistration(t)
+	_, joshStakingKey, joshStakingPOP, _, joshNetworkingKey := generateKeysForNodeRegistration(t)
 	mintTokensForAccount(t, b, env, joshAddress, "1000000000.0")
 
 	maxAddress, _, maxSigner := newAccountWithAddress(b, accountKeys)
-	_, maxStakingKey, _, maxNetworkingKey := generateKeysForNodeRegistration(t)
+	_, maxStakingKey, maxStakingPOP, _, maxNetworkingKey := generateKeysForNodeRegistration(t)
 	mintTokensForAccount(t, b, env, maxAddress, "1000000000.0")
 
 	bastianAddress, _, bastianSigner := newAccountWithAddress(b, accountKeys)
-	_, bastianStakingKey, _, bastianNetworkingKey := generateKeysForNodeRegistration(t)
+	_, bastianStakingKey, bastianStakingPOP, _, bastianNetworkingKey := generateKeysForNodeRegistration(t)
 	mintTokensForAccount(t, b, env, bastianAddress, "1000000000.0")
 
 	accessAddress, _, accessSigner := newAccountWithAddress(b, accountKeys)
-	_, accessStakingKey, _, accessNetworkingKey := generateKeysForNodeRegistration(t)
+	_, accessStakingKey, accessStakingPOP, _, accessNetworkingKey := generateKeysForNodeRegistration(t)
 	mintTokensForAccount(t, b, env, accessAddress, "1000000000.0")
 
 	// Create new delegator user accounts
@@ -1204,6 +1140,7 @@
 		fmt.Sprintf("%0128d", admin),
 		adminNetworkingKey,
 		adminStakingKey,
+		adminStakingPOP,
 		amountToCommit,
 		committed[adminID],
 		1,
@@ -1230,6 +1167,7 @@
 		fmt.Sprintf("%0128d", josh),
 		joshNetworkingKey,
 		joshStakingKey,
+		joshStakingPOP,
 		amountToCommit,
 		committed[joshID],
 		2,
@@ -1244,6 +1182,7 @@
 		fmt.Sprintf("%0128d", max),
 		maxNetworkingKey,
 		maxStakingKey,
+		maxStakingPOP,
 		amountToCommit,
 		committed[maxID],
 		3,
@@ -1258,6 +1197,7 @@
 		fmt.Sprintf("%0128d", access),
 		accessNetworkingKey,
 		accessStakingKey,
+		accessStakingPOP,
 		amountToCommit,
 		committed[accessID],
 		5,
@@ -2980,7 +2920,7 @@
 	// Create new keys for the ID table account
 	IDTableAccountKey, IDTableSigner := accountKeys.NewWithSigner()
 	idTableAddress, _ := deployStakingContract(t, b, IDTableAccountKey, IDTableSigner, &env, true, []uint64{10, 10, 10, 10, 3})
-	_, adminStakingKey, _, adminNetworkingKey := generateKeysForNodeRegistration(t)
+	_, adminStakingKey, adminStakingPOP, _, adminNetworkingKey := generateKeysForNodeRegistration(t)
 	mintTokensForAccount(t, b, env, idTableAddress, "1000000.0")
 
 	// Create new user accounts and generate staking info
@@ -2999,6 +2939,7 @@
 		fmt.Sprintf("%0128d", admin),
 		adminNetworkingKey,
 		adminStakingKey,
+		adminStakingPOP,
 		amountToCommit,
 		amountToCommit,
 		1,
@@ -3155,19 +3096,19 @@
 	// Create new user accounts and generate staking info
 	access1Address, _, access1Signer := newAccountWithAddress(b, accountKeys)
 	mintTokensForAccount(t, b, env, access1Address, "1000000.0")
-	_, access1StakingKey, _, access1NetworkingKey := generateKeysForNodeRegistration(t)
+	_, access1StakingKey, access1StakingPOP, _, access1NetworkingKey := generateKeysForNodeRegistration(t)
 
 	access2Address, _, access2Signer := newAccountWithAddress(b, accountKeys)
 	mintTokensForAccount(t, b, env, access2Address, "1000000.0")
-	_, access2StakingKey, _, access2NetworkingKey := generateKeysForNodeRegistration(t)
+	_, access2StakingKey, access2StakingPOP, _, access2NetworkingKey := generateKeysForNodeRegistration(t)
 
 	access3Address, _, access3Signer := newAccountWithAddress(b, accountKeys)
 	mintTokensForAccount(t, b, env, access3Address, "1000000.0")
-	_, access3StakingKey, _, access3NetworkingKey := generateKeysForNodeRegistration(t)
+	_, access3StakingKey, access3StakingPOP, _, access3NetworkingKey := generateKeysForNodeRegistration(t)
 
 	access4Address, _, access4Signer := newAccountWithAddress(b, accountKeys)
 	mintTokensForAccount(t, b, env, access4Address, "1000000.0")
-	_, access4StakingKey, _, access4NetworkingKey := generateKeysForNodeRegistration(t)
+	_, access4StakingKey, access4StakingPOP, _, access4NetworkingKey := generateKeysForNodeRegistration(t)
 
 	t.Run("Should be able to set new slot limits", func(t *testing.T) {
 		// Set the Slot Limits to 2 for access nodes
@@ -3195,6 +3136,7 @@
 		fmt.Sprintf("%0128d", admin),
 		access1NetworkingKey,
 		access1StakingKey,
+		access1StakingPOP,
 		amountToCommit,
 		amountToCommit,
 		5,
@@ -3208,6 +3150,7 @@
 		fmt.Sprintf("%0128d", josh),
 		access2NetworkingKey,
 		access2StakingKey,
+		access2StakingPOP,
 		amountToCommit,
 		amountToCommit,
 		5,
@@ -3221,6 +3164,7 @@
 		fmt.Sprintf("%0128d", max),
 		access3NetworkingKey,
 		access3StakingKey,
+		access3StakingPOP,
 		amountToCommit,
 		amountToCommit,
 		5,
@@ -3280,6 +3224,7 @@
 		fmt.Sprintf("%0128d", bastian),
 		access4NetworkingKey,
 		access4StakingKey,
+		access4StakingPOP,
 		amountToCommit,
 		amountToCommit,
 		5,
@@ -3471,18 +3416,11 @@
 	nodeNetworkingKeys := make([]string, numNodes)
 	ids, _, _ := generateNodeIDs(numNodes)
 
-	var sk crypto.PrivateKey
 	// Create all the node accounts
 	for i := 0; i < numNodes; i++ {
 		nodeKeys[i], nodeSigners[i] = accountKeys.NewWithSigner()
-<<<<<<< HEAD
-		nodeAddresses[i], _ = b.CreateAccount([]*flow.AccountKey{nodeKeys[i]}, nil)
-		sk, nodeStakingKeys[i], _, nodeNetworkingKeys[i] = generateKeysForNodeRegistration(t)
-		nodeStakingKeyPOPs[i] = generateKeyPOP(t, sk)
-=======
 		nodeAddresses[i], _ = adapter.CreateAccount(context.Background(), []*flow.AccountKey{nodeKeys[i]}, nil)
-		_, nodeStakingKeys[i], _, nodeNetworkingKeys[i] = generateKeysForNodeRegistration(t)
->>>>>>> 272df6c0
+		_, nodeStakingKeys[i], nodeStakingKeyPOPs[i], _, nodeNetworkingKeys[i] = generateKeysForNodeRegistration(t)
 	}
 
 	// Create arrays for the delegator account information
