--- conflicted
+++ resolved
@@ -204,12 +204,7 @@
 
 	t.Run("Cannot end the staking auction if it isn't currently in progress", func(t *testing.T) {
 
-		tx := flow.NewTransaction().
-			SetScript(templates.GenerateEndStakingScript(env)).
-			SetGasLimit(9999).
-			SetProposalKey(b.ServiceKey().Address, b.ServiceKey().Index, b.ServiceKey().SequenceNumber).
-			SetPayer(b.ServiceKey().Address).
-			AddAuthorizer(idTableAddress)
+		tx := createTxWithTemplateAndAuthorizer(b, templates.GenerateEndStakingScript(env), idTableAddress)
 
 		err := tx.AddArgument(cadence.NewArray([]cadence.Value{cadence.NewString(adminID), cadence.NewString(joshID), cadence.NewString(maxID), cadence.NewString(accessID)}))
 		require.NoError(t, err)
@@ -324,12 +319,7 @@
 
 	t.Run("Should be able to enable the staking auction", func(t *testing.T) {
 
-		tx := flow.NewTransaction().
-			SetScript(templates.GenerateStartStakingScript(env)).
-			SetGasLimit(9999).
-			SetProposalKey(b.ServiceKey().Address, b.ServiceKey().Index, b.ServiceKey().SequenceNumber).
-			SetPayer(b.ServiceKey().Address).
-			AddAuthorizer(idTableAddress)
+		tx := createTxWithTemplateAndAuthorizer(b, templates.GenerateStartStakingScript(env), idTableAddress)
 
 		signAndSubmit(
 			t, b, tx,
@@ -831,12 +821,7 @@
 
 	t.Run("Should not be able to register accounts to delegate if staking isn't enabled", func(t *testing.T) {
 
-		tx := flow.NewTransaction().
-			SetScript(templates.GenerateRegisterDelegatorScript(env)).
-			SetGasLimit(100).
-			SetProposalKey(b.ServiceKey().Address, b.ServiceKey().Index, b.ServiceKey().SequenceNumber).
-			SetPayer(b.ServiceKey().Address).
-			AddAuthorizer(maxDelegatorOneAddress)
+		tx := createTxWithTemplateAndAuthorizer(b, templates.GenerateRegisterDelegatorScript(env), maxDelegatorOneAddress)
 
 		err := tx.AddArgument(cadence.String(maxID))
 		require.NoError(t, err)
@@ -995,16 +980,7 @@
 
 	t.Run("Should be able to register second account to delegate to max", func(t *testing.T) {
 
-<<<<<<< HEAD
-		tx := flow.NewTransaction().
-			SetScript(templates.GenerateRegisterDelegatorScript(env)).
-			SetGasLimit(1000).
-			SetProposalKey(b.ServiceKey().Address, b.ServiceKey().Index, b.ServiceKey().SequenceNumber).
-			SetPayer(b.ServiceKey().Address).
-			AddAuthorizer(maxDelegatorTwoAddress)
-=======
 		tx := createTxWithTemplateAndAuthorizer(b, templates.GenerateRegisterDelegatorScript(env), maxDelegatorTwoAddress)
->>>>>>> c2a35ebb
 
 		err := tx.AddArgument(cadence.String(maxID))
 		require.NoError(t, err)
@@ -1232,12 +1208,7 @@
 
 		var amount interpreter.UFix64Value = 200000000
 
-		tx := flow.NewTransaction().
-			SetScript(templates.GenerateDelegatorStakeUnstakedScript(env)).
-			SetGasLimit(100).
-			SetProposalKey(b.ServiceKey().Address, b.ServiceKey().Index, b.ServiceKey().SequenceNumber).
-			SetPayer(b.ServiceKey().Address).
-			AddAuthorizer(joshDelegatorOneAddress)
+		tx := createTxWithTemplateAndAuthorizer(b, templates.GenerateDelegatorStakeUnstakedScript(env), joshDelegatorOneAddress)
 
 		tokenAmount, err := cadence.NewUFix64(amount.String())
 		require.NoError(t, err)
@@ -1250,12 +1221,7 @@
 			true,
 		)
 
-		tx = flow.NewTransaction().
-			SetScript(templates.GenerateDelegatorStakeNewScript(env)).
-			SetGasLimit(100).
-			SetProposalKey(b.ServiceKey().Address, b.ServiceKey().Index, b.ServiceKey().SequenceNumber).
-			SetPayer(b.ServiceKey().Address).
-			AddAuthorizer(joshDelegatorOneAddress)
+		tx = createTxWithTemplateAndAuthorizer(b, templates.GenerateDelegatorStakeNewScript(env), joshDelegatorOneAddress)
 
 		tokenAmount, err = cadence.NewUFix64("100.0")
 		require.NoError(t, err)
@@ -1268,12 +1234,7 @@
 			true,
 		)
 
-		tx = flow.NewTransaction().
-			SetScript(templates.GenerateDelegatorRequestUnstakeScript(env)).
-			SetGasLimit(100).
-			SetProposalKey(b.ServiceKey().Address, b.ServiceKey().Index, b.ServiceKey().SequenceNumber).
-			SetPayer(b.ServiceKey().Address).
-			AddAuthorizer(joshDelegatorOneAddress)
+		tx = createTxWithTemplateAndAuthorizer(b, templates.GenerateDelegatorRequestUnstakeScript(env), joshDelegatorOneAddress)
 
 		tokenAmount, err = cadence.NewUFix64(amount.String())
 		require.NoError(t, err)
@@ -1746,35 +1707,20 @@
 	// Pay rewards and make sure josh and josh delegator got paid the right amounts based on the cut
 	t.Run("Should pay correct rewards, rewards are split up properly between stakers and delegators", func(t *testing.T) {
 
-<<<<<<< HEAD
-		tx := flow.NewTransaction().
-			SetScript(templates.GenerateEndStakingScript(env)).
-			SetGasLimit(9999).
-			SetProposalKey(b.ServiceKey().Address, b.ServiceKey().Index, b.ServiceKey().SequenceNumber).
-			SetPayer(b.ServiceKey().Address).
-			AddAuthorizer(idTableAddress)
-
-		err := tx.AddArgument(cadence.NewArray([]cadence.Value{cadence.NewString(adminID), cadence.NewString(joshID), cadence.NewString(maxID), cadence.NewString(bastianID), cadence.NewString(accessID)}))
-		require.NoError(t, err)
-
-		signAndSubmit(
-			t, b, tx,
-			[]flow.Address{b.ServiceKey().Address, idTableAddress},
-			[]crypto.Signer{b.ServiceKey().Signer(), IDTableSigner},
-			false,
-		)
-
-		result, err := b.ExecuteScript(templates.GenerateGetRewardBalanceScript(env), [][]byte{jsoncdc.MustEncode(cadence.String(adminID))})
-		require.NoError(t, err)
-		if !assert.True(t, result.Succeeded()) {
-			t.Log(result.Error.Error())
-		}
-		balance := result.Value
-		assertEqual(t, CadenceUFix64(rewards[adminID].String()), balance)
-=======
+		tx := createTxWithTemplateAndAuthorizer(b, templates.GenerateEndStakingScript(env), idTableAddress)
+
+		err := tx.AddArgument(cadence.NewArray([]cadence.Value{cadence.NewString(adminID), cadence.NewString(joshID), cadence.NewString(maxID), cadence.NewString(bastianID)}))
+		require.NoError(t, err)
+
+		signAndSubmit(
+			t, b, tx,
+			[]flow.Address{b.ServiceKey().Address, idTableAddress},
+			[]crypto.Signer{b.ServiceKey().Signer(), IDTableSigner},
+			false,
+		)
+
 		result := executeScriptAndCheck(t, b, templates.GenerateGetRewardBalanceScript(env), [][]byte{jsoncdc.MustEncode(cadence.String(adminID))})
 		assertEqual(t, CadenceUFix64(rewards[adminID].String()), result)
->>>>>>> c2a35ebb
 
 		result = executeScriptAndCheck(t, b, templates.GenerateGetRewardBalanceScript(env), [][]byte{jsoncdc.MustEncode(cadence.String(joshID))})
 		assertEqual(t, CadenceUFix64("0.0"), result)
@@ -1784,16 +1730,7 @@
 
 		totalStaked = 372000000000000
 
-<<<<<<< HEAD
-		tx = flow.NewTransaction().
-			SetScript(templates.GeneratePayRewardsScript(env)).
-			SetGasLimit(9999).
-			SetProposalKey(b.ServiceKey().Address, b.ServiceKey().Index, b.ServiceKey().SequenceNumber).
-			SetPayer(b.ServiceKey().Address).
-			AddAuthorizer(idTableAddress)
-=======
-		tx := createTxWithTemplateAndAuthorizer(b, templates.GeneratePayRewardsScript(env), idTableAddress)
->>>>>>> c2a35ebb
+		tx = createTxWithTemplateAndAuthorizer(b, templates.GeneratePayRewardsScript(env), idTableAddress)
 
 		signAndSubmit(
 			t, b, tx,
@@ -1887,7 +1824,7 @@
 
 	})
 
-	t.Run("Should not be able request unstaking for less than the minimum, even if delegators make more than the minimum", func(t *testing.T) {
+	t.Run("Should not be able to request unstaking for less than the minimum, even if delegators make more than the minimum", func(t *testing.T) {
 
 		result := executeScriptAndCheck(t, b, templates.GenerateGetStakedBalanceScript(env), [][]byte{jsoncdc.MustEncode(cadence.String(maxID))})
 		assertEqual(t, CadenceUFix64("1400000.0"), result)
@@ -1938,16 +1875,7 @@
 	// End the staking auction, saying that Max is not on the approved node list
 	t.Run("Should refund delegators when their node is not included in the auction", func(t *testing.T) {
 
-<<<<<<< HEAD
-		tx := flow.NewTransaction().
-			SetScript(templates.GenerateEndEpochScript(env)).
-			SetGasLimit(9999).
-			SetProposalKey(b.ServiceKey().Address, b.ServiceKey().Index, b.ServiceKey().SequenceNumber).
-			SetPayer(b.ServiceKey().Address).
-			AddAuthorizer(idTableAddress)
-=======
-		tx := createTxWithTemplateAndAuthorizer(b, templates.GenerateEndStakingScript(env), idTableAddress)
->>>>>>> c2a35ebb
+		tx := createTxWithTemplateAndAuthorizer(b, templates.GenerateEndEpochScript(env), idTableAddress)
 
 		err := tx.AddArgument(cadence.NewArray([]cadence.Value{cadence.NewString(adminID), cadence.NewString(joshID)}))
 		require.NoError(t, err)
@@ -1959,45 +1887,15 @@
 			false,
 		)
 
-<<<<<<< HEAD
-		result, err := b.ExecuteScript(templates.GenerateGetDelegatorUnstakingScript(env), [][]byte{jsoncdc.MustEncode(cadence.String(maxID)), jsoncdc.MustEncode(cadence.UInt32(firstDelegatorID))})
-		require.NoError(t, err)
-		if !assert.True(t, result.Succeeded()) {
-			t.Log(result.Error.Error())
-		}
-		balance := result.Value
-		assertEqual(t, CadenceUFix64("100000.0"), balance)
-=======
-		result := executeScriptAndCheck(t, b, templates.GenerateGetDelegatorUnstakingRequestScript(env), [][]byte{jsoncdc.MustEncode(cadence.String(maxID)), jsoncdc.MustEncode(cadence.UInt32(firstDelegatorID))})
+		result := executeScriptAndCheck(t, b, templates.GenerateGetDelegatorUnstakingScript(env), [][]byte{jsoncdc.MustEncode(cadence.String(maxID)), jsoncdc.MustEncode(cadence.UInt32(firstDelegatorID))})
 		assertEqual(t, CadenceUFix64("100000.0"), result)
->>>>>>> c2a35ebb
 
 		result = executeScriptAndCheck(t, b, templates.GenerateGetDelegatorUnstakedScript(env), [][]byte{jsoncdc.MustEncode(cadence.String(maxID)), jsoncdc.MustEncode(cadence.UInt32(firstDelegatorID))})
 		assertEqual(t, CadenceUFix64("2000.0"), result)
 
 	})
 
-<<<<<<< HEAD
-=======
-	// End staking auction and move tokens in the same transaction
-	t.Run("Should end staking auction and move tokens in the same transaction", func(t *testing.T) {
-
-		tx := createTxWithTemplateAndAuthorizer(b, templates.GenerateEndEpochScript(env), idTableAddress)
-
-		err := tx.AddArgument(cadence.NewArray([]cadence.Value{cadence.NewString(adminID), cadence.NewString(joshID)}))
-		require.NoError(t, err)
-
-		signAndSubmit(
-			t, b, tx,
-			[]flow.Address{b.ServiceKey().Address, idTableAddress},
-			[]crypto.Signer{b.ServiceKey().Signer(), IDTableSigner},
-			false,
-		)
-
-	})
-
->>>>>>> c2a35ebb
-	t.Run("Should be able request unstake all which also requests to unstake all the delegator's tokens", func(t *testing.T) {
+	t.Run("Should be able to request unstake all which also requests to unstake all the delegator's tokens", func(t *testing.T) {
 
 		result := executeScriptAndCheck(t, b, templates.GenerateGetCommittedBalanceScript(env), [][]byte{jsoncdc.MustEncode(cadence.String(joshID))})
 		assertEqual(t, CadenceUFix64("0.0"), result)
@@ -2019,10 +1917,10 @@
 
 	})
 
-	t.Run("Should be able cancel unstake request for node operator", func(t *testing.T) {
+	t.Run("Should be able to cancel unstake request for node operator", func(t *testing.T) {
 
 		tx := createTxWithTemplateAndAuthorizer(b, templates.GenerateStakeUnstakedTokensScript(env), joshAddress)
-		err := tx.AddArgument(CadenceUFix64("180000.0"))
+		err := tx.AddArgument(CadenceUFix64("510000.0"))
 		require.NoError(t, err)
 
 		signAndSubmit(
@@ -2033,7 +1931,34 @@
 		)
 
 		result := executeScriptAndCheck(t, b, templates.GenerateGetUnstakingRequestScript(env), [][]byte{jsoncdc.MustEncode(cadence.String(joshID))})
-		assertEqual(t, CadenceUFix64("400000.0"), result)
+		assertEqual(t, CadenceUFix64("70000.0"), result)
+
+		result = executeScriptAndCheck(t, b, templates.GenerateGetDelegatorRequestScript(env), [][]byte{jsoncdc.MustEncode(cadence.String(joshID)), jsoncdc.MustEncode(cadence.UInt32(firstDelegatorID))})
+		assertEqual(t, CadenceUFix64("0.0"), result)
+
+	})
+
+	t.Run("Should be able to request a small unstake even if there are delegators", func(t *testing.T) {
+
+		result := executeScriptAndCheck(t, b, templates.GenerateGetStakeRequirementsScript(env), [][]byte{jsoncdc.MustEncode(cadence.UInt8(2))})
+		assertEqual(t, CadenceUFix64("500000.0"), result)
+
+		result = executeScriptAndCheck(t, b, templates.GenerateGetTotalCommitmentBalanceWithoutDelegatorsScript(env), [][]byte{jsoncdc.MustEncode(cadence.String(joshID))})
+		assertEqual(t, CadenceUFix64("510000.0"), result)
+
+		tx := createTxWithTemplateAndAuthorizer(b, templates.GenerateUnstakeTokensScript(env), joshAddress)
+		err := tx.AddArgument(CadenceUFix64("5.0"))
+		require.NoError(t, err)
+
+		signAndSubmit(
+			t, b, tx,
+			[]flow.Address{b.ServiceKey().Address, joshAddress},
+			[]crypto.Signer{b.ServiceKey().Signer(), joshSigner},
+			false,
+		)
+
+		result = executeScriptAndCheck(t, b, templates.GenerateGetUnstakingRequestScript(env), [][]byte{jsoncdc.MustEncode(cadence.String(joshID))})
+		assertEqual(t, CadenceUFix64("70005.0"), result)
 
 		result = executeScriptAndCheck(t, b, templates.GenerateGetDelegatorRequestScript(env), [][]byte{jsoncdc.MustEncode(cadence.String(joshID)), jsoncdc.MustEncode(cadence.UInt32(firstDelegatorID))})
 		assertEqual(t, CadenceUFix64("0.0"), result)
