package test

import (
	"context"
	"fmt"
	"testing"

	"github.com/stretchr/testify/require"

	"github.com/onflow/cadence"
	jsoncdc "github.com/onflow/cadence/encoding/json"
	"github.com/onflow/flow-core-contracts/lib/go/contracts"
	"github.com/onflow/flow-core-contracts/lib/go/templates"
	"github.com/onflow/flow-go-sdk"
	"github.com/onflow/flow-go-sdk/crypto"
	sdktemplates "github.com/onflow/flow-go-sdk/templates"
	"github.com/onflow/flow-go-sdk/test"
	"github.com/stretchr/testify/assert"
)

func TestLockedTokensStaker(t *testing.T) {
	t.Parallel()
	b, adapter := newBlockchain()

	env := templates.Environment{
		FungibleTokenAddress: emulatorFTAddress,
		FlowTokenAddress:     emulatorFlowTokenAddress,
	}

	accountKeys := test.AccountKeyGenerator()

	// Create new keys for the ID table account
	IDTableAccountKey, _ := accountKeys.NewWithSigner()
	IDTableCode, _ := cadence.NewString(string(contracts.TESTFlowIDTableStaking(emulatorFTAddress, emulatorFlowTokenAddress))[:])

	publicKeys := make([]cadence.Value, 1)

	publicKey, err := sdktemplates.AccountKeyToCadenceCryptoKey(IDTableAccountKey)
	require.NoError(t, err)
	publicKeys[0] = publicKey

	cadencePublicKeys := cadence.NewArray(publicKeys)

	// Deploy the IDTableStaking contract
	tx := createTxWithTemplateAndAuthorizer(b, templates.GenerateTransferMinterAndDeployScript(env), b.ServiceKey().Address).
		AddRawArgument(jsoncdc.MustEncode(cadencePublicKeys)).
		AddRawArgument(jsoncdc.MustEncode(CadenceString("FlowIDTableStaking")))

	_ = tx.AddArgument(IDTableCode)
	_ = tx.AddArgument(CadenceUFix64("1250000.0"))
	_ = tx.AddArgument(CadenceUFix64("0.03"))
	var candidateNodeLimits []uint64 = []uint64{10, 10, 10, 10, 10}
	candidateLimitsArrayValues := make([]cadence.Value, 5)
	for i, limit := range candidateNodeLimits {
		candidateLimitsArrayValues[i] = cadence.NewUInt64(limit)
	}
	cadenceLimitArray := cadence.NewArray(candidateLimitsArrayValues).WithType(cadence.NewVariableSizedArrayType(cadence.NewUInt64Type()))

	_ = tx.AddArgument(cadenceLimitArray)

	signAndSubmit(
		t, b, tx,
		[]flow.Address{},
		[]crypto.Signer{},
		false,
	)

	var idTableAddress flow.Address

	var i uint64
	i = 0
	for i < 1000 {
		results, _ := adapter.GetEventsForHeightRange(context.Background(), "flow.AccountCreated", i, i)
		for _, result := range results {
			for _, event := range result.Events {
				if event.Type == flow.EventAccountCreated {
					idTableAddress = flow.Address(event.Value.Fields[0].(cadence.Address))
				}
			}
		}

		i = i + 1
	}

	env.IDTableAddress = idTableAddress.Hex()

	// Deploy the StakingProxy contract
	stakingProxyCode := contracts.FlowStakingProxy()
	stakingProxyAddress, err := adapter.CreateAccount(context.Background(), nil, []sdktemplates.Contract{
		{
			Name:   "StakingProxy",
			Source: string(stakingProxyCode),
		},
	})
	if !assert.NoError(t, err) {
		t.Log(err.Error())
	}
	_, err = b.CommitBlock()
	assert.NoError(t, err)

	adminAccountKey, adminSigner := accountKeys.NewWithSigner()
	adminAddress, _ := adapter.CreateAccount(context.Background(), []*flow.AccountKey{adminAccountKey}, nil)

	lockedTokensAccountKey, _ := accountKeys.NewWithSigner()
	lockedTokensAddress := deployLockedTokensContract(t, b, env, idTableAddress, stakingProxyAddress, lockedTokensAccountKey, adminAddress, adminSigner)
	env.StakingProxyAddress = stakingProxyAddress.Hex()
	env.LockedTokensAddress = lockedTokensAddress.Hex()

	// Create new keys for the user account
	joshKey, joshSigner := accountKeys.NewWithSigner()

	adminPublicKey, err := sdktemplates.AccountKeyToCadenceCryptoKey(adminAccountKey)
	require.NoError(t, err)
	joshPublicKey, err := sdktemplates.AccountKeyToCadenceCryptoKey(joshKey)
	require.NoError(t, err)

	var joshSharedAddress flow.Address
	var joshAddress flow.Address

	tx = createTxWithTemplateAndAuthorizer(b, templates.GenerateMintFlowScript(env), b.ServiceKey().Address)
	_ = tx.AddArgument(cadence.NewAddress(adminAddress))
	_ = tx.AddArgument(CadenceUFix64("1000000000.0"))

	signAndSubmit(
		t, b, tx,
		[]flow.Address{},
		[]crypto.Signer{},
		false,
	)

	t.Run("Should be able to create new shared accounts", func(t *testing.T) {

		tx := createTxWithTemplateAndAuthorizer(b, templates.GenerateCreateSharedAccountScript(env), adminAddress).
			AddRawArgument(jsoncdc.MustEncode(adminPublicKey)).
			AddRawArgument(jsoncdc.MustEncode(joshPublicKey)).
			AddRawArgument(jsoncdc.MustEncode(joshPublicKey))

		signAndSubmit(
			t, b, tx,
			[]flow.Address{adminAddress},
			[]crypto.Signer{adminSigner},
			false,
		)

		createAccountsTxResult, err := adapter.GetTransactionResult(context.Background(), tx.ID())
		assert.NoError(t, err)
		assertEqual(t, flow.TransactionStatusSealed, createAccountsTxResult.Status)

		for _, event := range createAccountsTxResult.Events {
			if event.Type == fmt.Sprintf("A.%s.LockedTokens.SharedAccountRegistered", lockedTokensAddress.Hex()) {
				// needs work
				sharedAccountCreatedEvent := sharedAccountRegisteredEvent(event)
				joshSharedAddress = sharedAccountCreatedEvent.Address()
				break
			}
		}

		for _, event := range createAccountsTxResult.Events {
			if event.Type == fmt.Sprintf("A.%s.LockedTokens.UnlockedAccountRegistered", lockedTokensAddress.Hex()) {
				// needs work
				unlockedAccountCreatedEvent := unlockedAccountRegisteredEvent(event)
				joshAddress = unlockedAccountCreatedEvent.Address()
				break
			}
		}
	})

	t.Run("Should be able to confirm that the account is registered", func(t *testing.T) {

		tx := createTxWithTemplateAndAuthorizer(b, templates.GenerateCheckSharedRegistrationScript(env), adminAddress)
		_ = tx.AddArgument(cadence.NewAddress(joshSharedAddress))

		signAndSubmit(
			t, b, tx,
			[]flow.Address{adminAddress},
			[]crypto.Signer{adminSigner},
			false,
		)

		tx = createTxWithTemplateAndAuthorizer(b, templates.GenerateCheckMainRegistrationScript(env), adminAddress)
		_ = tx.AddArgument(cadence.NewAddress(joshAddress))

		signAndSubmit(
			t, b, tx,
			[]flow.Address{adminAddress},
			[]crypto.Signer{adminSigner},
			false,
		)
	})

	// Create a new user account that is not registered
	maxAccountKey, _ := accountKeys.NewWithSigner()
	maxAddress, _ := adapter.CreateAccount(context.Background(), []*flow.AccountKey{maxAccountKey}, nil)

	t.Run("Should fail because the accounts are not registered", func(t *testing.T) {

		tx := createTxWithTemplateAndAuthorizer(b, templates.GenerateCheckSharedRegistrationScript(env), adminAddress)
		_ = tx.AddArgument(cadence.NewAddress(maxAddress))

		signAndSubmit(
			t, b, tx,
			[]flow.Address{adminAddress},
			[]crypto.Signer{adminSigner},
			true,
		)

		tx = createTxWithTemplateAndAuthorizer(b, templates.GenerateCheckSharedRegistrationScript(env), adminAddress)
		_ = tx.AddArgument(cadence.NewAddress(joshAddress))

		signAndSubmit(
			t, b, tx,
			[]flow.Address{adminAddress},
			[]crypto.Signer{adminSigner},
			true,
		)

		tx = createTxWithTemplateAndAuthorizer(b, templates.GenerateCheckMainRegistrationScript(env), adminAddress)
		_ = tx.AddArgument(cadence.NewAddress(maxAddress))

		signAndSubmit(
			t, b, tx,
			[]flow.Address{adminAddress},
			[]crypto.Signer{adminSigner},
			true,
		)
	})

	t.Run("Should be able to deposit locked tokens to the shared account", func(t *testing.T) {

		tx := createTxWithTemplateAndAuthorizer(b, templates.GenerateDepositLockedTokensScript(env), adminAddress)
		_ = tx.AddArgument(cadence.NewAddress(joshSharedAddress))
		_ = tx.AddArgument(CadenceUFix64("1000000.0"))

		signAndSubmit(
			t, b, tx,
			[]flow.Address{adminAddress},
			[]crypto.Signer{adminSigner},
			false,
		)

		script := templates.GenerateGetLockedAccountBalanceScript(env)

		// check balance of locked account
		result := executeScriptAndCheck(t, b, script, [][]byte{jsoncdc.MustEncode(cadence.Address(joshAddress))})
		assertEqual(t, CadenceUFix64("1000000.0"), result)
	})

	t.Run("Should fail to deposit locked tokens to the user account", func(t *testing.T) {

		tx := createTxWithTemplateAndAuthorizer(b, templates.GenerateDepositLockedTokensScript(env), adminAddress)
		_ = tx.AddArgument(cadence.NewAddress(joshAddress))
		_ = tx.AddArgument(CadenceUFix64("1000000.0"))

		signAndSubmit(
			t, b, tx,
			[]flow.Address{adminAddress},
			[]crypto.Signer{adminSigner},
			true,
		)
	})

	t.Run("Should not be able to withdraw any locked tokens", func(t *testing.T) {

		tx := createTxWithTemplateAndAuthorizer(b, templates.GenerateWithdrawTokensScript(env), joshAddress)
		_ = tx.AddArgument(CadenceUFix64("10000.0"))

		signAndSubmit(
			t, b, tx,
			[]flow.Address{joshAddress},
			[]crypto.Signer{joshSigner},
			true,
		)

		script := templates.GenerateGetLockedAccountBalanceScript(env)

		// make sure balance of locked account hasn't changed
		result := executeScriptAndCheck(t, b, script, [][]byte{jsoncdc.MustEncode(cadence.Address(joshAddress))})
		assertEqual(t, CadenceUFix64("1000000.0"), result)

		// make sure balance of unlocked account hasn't changed
		result = executeScriptAndCheck(t, b, templates.GenerateGetFlowBalanceScript(env), [][]byte{jsoncdc.MustEncode(cadence.Address(joshAddress))})
		assertEqual(t, CadenceUFix64("0.0"), result)
	})

	t.Run("Should be able to unlock tokens from the shared account", func(t *testing.T) {

		tx := createTxWithTemplateAndAuthorizer(b, templates.GenerateIncreaseUnlockLimitScript(env), adminAddress)
		_ = tx.AddArgument(cadence.NewAddress(joshSharedAddress))
		_ = tx.AddArgument(CadenceUFix64("10000.0"))

		signAndSubmit(
			t, b, tx,
			[]flow.Address{adminAddress},
			[]crypto.Signer{adminSigner},
			false,
		)

		// Check unlock limit of the shared account
		result := executeScriptAndCheck(t, b,
			templates.GenerateGetUnlockLimitScript(env),
			[][]byte{
				jsoncdc.MustEncode(cadence.Address(joshAddress)),
			},
		)
		assertEqual(t, CadenceUFix64("10000.0"), result)
	})

	t.Run("Should be able to withdraw free tokens", func(t *testing.T) {

		tx := createTxWithTemplateAndAuthorizer(b, templates.GenerateWithdrawTokensScript(env), joshAddress)
		_ = tx.AddArgument(CadenceUFix64("10000.0"))

		signAndSubmit(
			t, b, tx,
			[]flow.Address{joshAddress},
			[]crypto.Signer{joshSigner},
			false,
		)

		script := templates.GenerateGetLockedAccountBalanceScript(env)

		// Check balance of locked account
		result := executeScriptAndCheck(t, b, script, [][]byte{jsoncdc.MustEncode(cadence.Address(joshAddress))})
		assertEqual(t, CadenceUFix64("990000.0"), result)

		// check balance of unlocked account
		result = executeScriptAndCheck(t, b, templates.GenerateGetFlowBalanceScript(env), [][]byte{jsoncdc.MustEncode(cadence.Address(joshAddress))})
		assertEqual(t, CadenceUFix64("10000.0"), result)

		// withdraw limit should have decreased to zero
		result = executeScriptAndCheck(t, b, templates.GenerateGetUnlockLimitScript(env), [][]byte{jsoncdc.MustEncode(cadence.Address(joshAddress))})
		assertEqual(t, CadenceUFix64("0.0"), result)
	})

	t.Run("Should be able to deposit tokens from the unlocked account and increase withdraw limit", func(t *testing.T) {

		tx := createTxWithTemplateAndAuthorizer(b, templates.GenerateDepositTokensScript(env), joshAddress)
		_ = tx.AddArgument(CadenceUFix64("5000.0"))

		signAndSubmit(
			t, b, tx,
			[]flow.Address{joshAddress},
			[]crypto.Signer{joshSigner},
			false,
		)

		script := templates.GenerateGetLockedAccountBalanceScript(env)

		// Check balance of locked account
		result := executeScriptAndCheck(t, b, script, [][]byte{jsoncdc.MustEncode(cadence.Address(joshAddress))})
		assertEqual(t, CadenceUFix64("995000.0"), result)

		// check balance of unlocked account
		result = executeScriptAndCheck(t, b, templates.GenerateGetFlowBalanceScript(env), [][]byte{jsoncdc.MustEncode(cadence.Address(joshAddress))})
		assertEqual(t, CadenceUFix64("5000.0"), result)

		// make sure unlock limit has increased by 5000
		result = executeScriptAndCheck(t, b, templates.GenerateGetUnlockLimitScript(env), [][]byte{jsoncdc.MustEncode(cadence.Address(joshAddress))})
		assertEqual(t, CadenceUFix64("5000.0"), result)
	})

	t.Run("Should be able to register josh as a node operator", func(t *testing.T) {

		tx := createTxWithTemplateAndAuthorizer(b, templates.GenerateRegisterLockedNodeScript(env), joshAddress)
		_ = tx.AddArgument(CadenceString(joshID))
		_ = tx.AddArgument(cadence.NewUInt8(1))
		_ = tx.AddArgument(CadenceString(fmt.Sprintf("%0128d", josh)))
		_ = tx.AddArgument(CadenceString(fmt.Sprintf("%0128d", josh)))
		_ = tx.AddArgument(CadenceString(fmt.Sprintf("%0192d", josh)))
		_ = tx.AddArgument(CadenceString(fmt.Sprintf("%096d", josh)))
		_ = tx.AddArgument(CadenceUFix64("250000.0"))

		signAndSubmit(
			t, b, tx,
			[]flow.Address{joshAddress},
			[]crypto.Signer{joshSigner},
			false,
		)

		// Check the node ID
		result := executeScriptAndCheck(t, b, templates.GenerateGetNodeIDScript(env), [][]byte{jsoncdc.MustEncode(cadence.Address(joshAddress))})
		assertEqual(t, CadenceString(joshID), result)

		// unlock limit should not have changed
		result = executeScriptAndCheck(t, b, templates.GenerateGetUnlockLimitScript(env), [][]byte{jsoncdc.MustEncode(cadence.Address(joshAddress))})
		assertEqual(t, CadenceUFix64("5000.0"), result)
	})

	t.Run("Should be able to stake locked tokens", func(t *testing.T) {

		script := templates.GenerateStakeNewLockedTokensScript(env)

		tx := createTxWithTemplateAndAuthorizer(b, script, joshAddress)
		_ = tx.AddArgument(CadenceUFix64("2000.0"))

		signAndSubmit(
			t, b, tx,
			[]flow.Address{joshAddress},
			[]crypto.Signer{joshSigner},
			false,
		)

		script = templates.GenerateGetLockedAccountBalanceScript(env)

		// Check balance of locked account
		result := executeScriptAndCheck(t, b, script, [][]byte{jsoncdc.MustEncode(cadence.Address(joshAddress))})
		assertEqual(t, CadenceUFix64("743000.0"), result)

		// unlock limit should not have changed
		result = executeScriptAndCheck(t, b, templates.GenerateGetUnlockLimitScript(env), [][]byte{jsoncdc.MustEncode(cadence.Address(joshAddress))})
		assertEqual(t, CadenceUFix64("5000.0"), result)

	})

	t.Run("Should be able to stake unstaked tokens", func(t *testing.T) {

		tx := createTxWithTemplateAndAuthorizer(b, templates.GenerateStakeLockedUnstakedTokensScript(env), joshAddress)
		_ = tx.AddArgument(CadenceUFix64("1000.0"))

		signAndSubmit(
			t, b, tx,
			[]flow.Address{joshAddress},
			[]crypto.Signer{joshSigner},
			false,
		)

		// unlock limit should not have changed
		result := executeScriptAndCheck(t, b, templates.GenerateGetUnlockLimitScript(env), [][]byte{jsoncdc.MustEncode(cadence.Address(joshAddress))})
		assertEqual(t, CadenceUFix64("5000.0"), result)

	})

	t.Run("Should be able to stake rewarded tokens", func(t *testing.T) {

		tx := createTxWithTemplateAndAuthorizer(b, templates.GenerateStakeLockedRewardedTokensScript(env), joshAddress)
		_ = tx.AddArgument(CadenceUFix64("1000.0"))

		signAndSubmit(
			t, b, tx,
			[]flow.Address{joshAddress},
			[]crypto.Signer{joshSigner},
			false,
		)

		// Make sure that the unlock limit has increased by 1000.0
		result := executeScriptAndCheck(t, b, templates.GenerateGetUnlockLimitScript(env), [][]byte{jsoncdc.MustEncode(cadence.Address(joshAddress))})
		assertEqual(t, CadenceUFix64("6000.0"), result)

	})

	t.Run("Should be able to request unstaking", func(t *testing.T) {

		tx := createTxWithTemplateAndAuthorizer(b, templates.GenerateUnstakeLockedTokensScript(env), joshAddress)
		_ = tx.AddArgument(CadenceUFix64("500.0"))

		signAndSubmit(
			t, b, tx,
			[]flow.Address{joshAddress},
			[]crypto.Signer{joshSigner},
			false,
		)

	})

	t.Run("Should be able to request unstaking all tokens", func(t *testing.T) {

		tx := createTxWithTemplateAndAuthorizer(b, templates.GenerateUnstakeAllLockedTokensScript(env), joshAddress)

		signAndSubmit(
			t, b, tx,
			[]flow.Address{joshAddress},
			[]crypto.Signer{joshSigner},
			false,
		)
	})

	t.Run("Should be able to withdraw unstaked tokens which are deposited to the locked vault (still locked)", func(t *testing.T) {

		tx := createTxWithTemplateAndAuthorizer(b, templates.GenerateWithdrawLockedUnstakedTokensScript(env), joshAddress)
		_ = tx.AddArgument(CadenceUFix64("500.0"))

		signAndSubmit(
			t, b, tx,
			[]flow.Address{joshAddress},
			[]crypto.Signer{joshSigner},
			false,
		)

		script := templates.GenerateGetLockedAccountBalanceScript(env)

		// locked tokens balance should increase by 500
		result := executeScriptAndCheck(t, b, script, [][]byte{jsoncdc.MustEncode(cadence.Address(joshAddress))})
		assertEqual(t, CadenceUFix64("743500.0"), result)

		// make sure the unlock limit hasn't changed
		result = executeScriptAndCheck(t, b, templates.GenerateGetUnlockLimitScript(env), [][]byte{jsoncdc.MustEncode(cadence.Address(joshAddress))})
		assertEqual(t, CadenceUFix64("6000.0"), result)

	})

	t.Run("Should be able to withdraw rewards to the unlocked account", func(t *testing.T) {

		tx := createTxWithTemplateAndAuthorizer(b, templates.GenerateWithdrawLockedRewardedTokensScript(env), joshAddress)
		_ = tx.AddArgument(CadenceUFix64("500.0"))

		signAndSubmit(
			t, b, tx,
			[]flow.Address{joshAddress},
			[]crypto.Signer{joshSigner},
			false,
		)

		// Unlocked account balance should increase by 500
		result := executeScriptAndCheck(t, b, templates.GenerateGetFlowBalanceScript(env), [][]byte{jsoncdc.MustEncode(cadence.Address(joshAddress))})
		assertEqual(t, CadenceUFix64("5500.0"), result)

		// Unlock limit should be unchanged
		result = executeScriptAndCheck(t, b, templates.GenerateGetUnlockLimitScript(env), [][]byte{jsoncdc.MustEncode(cadence.Address(joshAddress))})
		assertEqual(t, CadenceUFix64("6000.0"), result)
	})

	t.Run("Should be able to withdraw rewards to the locked account (increase limit)", func(t *testing.T) {

		tx := createTxWithTemplateAndAuthorizer(b, templates.GenerateWithdrawLockedRewardedTokensToLockedAccountScript(env), joshAddress)
		_ = tx.AddArgument(CadenceUFix64("500.0"))

		signAndSubmit(
			t, b, tx,
			[]flow.Address{joshAddress},
			[]crypto.Signer{joshSigner},
			false,
		)

		// Unlocked account balance should remain the same
		result := executeScriptAndCheck(t, b, templates.GenerateGetFlowBalanceScript(env), [][]byte{jsoncdc.MustEncode(cadence.Address(joshAddress))})
		assertEqual(t, CadenceUFix64("5500.0"), result)

		// Unlock limit should increase by 500
		result = executeScriptAndCheck(t, b, templates.GenerateGetUnlockLimitScript(env), [][]byte{jsoncdc.MustEncode(cadence.Address(joshAddress))})
		assertEqual(t, CadenceUFix64("6500.0"), result)
	})

	t.Run("Should be able to register a node with tokens from the locked vault first and then the unlocked vault", func(t *testing.T) {

		result := executeScriptAndCheck(t, b, templates.GenerateGetFlowBalanceScript(env), [][]byte{jsoncdc.MustEncode(cadence.Address(joshAddress))})

		// locked tokens balance should increase by 500
		result = executeScriptAndCheck(t, b,
			templates.GenerateGetLockedAccountBalanceScript(env),
			[][]byte{jsoncdc.MustEncode(cadence.Address(joshAddress))},
		)

		tx := createTxWithTemplateAndAuthorizer(b, templates.GenerateRegisterLockedNodeScript(env), joshAddress)
		_ = tx.AddArgument(CadenceString(joshID))
		_ = tx.AddArgument(cadence.NewUInt8(1))
		_ = tx.AddArgument(CadenceString(fmt.Sprintf("%0128d", josh)))
		_ = tx.AddArgument(CadenceString(fmt.Sprintf("%0128d", josh)))
		_ = tx.AddArgument(CadenceString(fmt.Sprintf("%0192d", josh)))
		_ = tx.AddArgument(CadenceString(fmt.Sprintf("%096d", josh)))
		_ = tx.AddArgument(CadenceUFix64("745000.0"))

		signAndSubmit(
			t, b, tx,
			[]flow.Address{joshAddress},
			[]crypto.Signer{joshSigner},
			false,
		)

		// Check the node ID
		result = executeScriptAndCheck(t, b, templates.GenerateGetNodeIDScript(env), [][]byte{jsoncdc.MustEncode(cadence.Address(joshAddress))})
		assertEqual(t, CadenceString(joshID), result)

		// Check unlocked balance
		result = executeScriptAndCheck(t, b, templates.GenerateGetFlowBalanceScript(env), [][]byte{jsoncdc.MustEncode(cadence.Address(joshAddress))})
		assertEqual(t, CadenceUFix64("4500.0"), result)

		// Unlock limit should not have changed
		result = executeScriptAndCheck(t, b, templates.GenerateGetUnlockLimitScript(env), [][]byte{jsoncdc.MustEncode(cadence.Address(joshAddress))})
		assertEqual(t, CadenceUFix64("7500.0"), result)
	})

	t.Run("Should be able to deposit additional locked tokens to the shared account", func(t *testing.T) {

		tx := createTxWithTemplateAndAuthorizer(b, templates.GenerateDepositLockedTokensScript(env), adminAddress)
		_ = tx.AddArgument(cadence.NewAddress(joshSharedAddress))
		_ = tx.AddArgument(CadenceUFix64("1000.0"))

		signAndSubmit(
			t, b, tx,
			[]flow.Address{adminAddress},
			[]crypto.Signer{adminSigner},
			false,
		)

		script := templates.GenerateGetLockedAccountBalanceScript(env)

		// Check balance of locked account
		result := executeScriptAndCheck(t, b, script, [][]byte{jsoncdc.MustEncode(cadence.Address(joshAddress))})
		assertEqual(t, CadenceUFix64("1000.0"), result)
	})

	t.Run("Should be able to stake tokens that come from the locked vault first and then the unlocked vault", func(t *testing.T) {

		script := templates.GenerateStakeNewLockedTokensScript(env)

		tx := createTxWithTemplateAndAuthorizer(b, script, joshAddress)

		_ = tx.AddArgument(CadenceUFix64("2000.0"))

		signAndSubmit(
			t, b, tx,
			[]flow.Address{joshAddress},
			[]crypto.Signer{joshSigner},
			false,
		)

		// Check balance of locked account
		result := executeScriptAndCheck(t, b, templates.GenerateGetFlowBalanceScript(env), [][]byte{jsoncdc.MustEncode(cadence.Address(joshSharedAddress))})
		assertEqual(t, CadenceUFix64("0.0"), result)

		// Check unlocked balance
		result = executeScriptAndCheck(t, b, templates.GenerateGetFlowBalanceScript(env), [][]byte{jsoncdc.MustEncode(cadence.Address(joshAddress))})
		assertEqual(t, CadenceUFix64("3500.0"), result)

		// unlock limit should not have changed
		result = executeScriptAndCheck(t, b, templates.GenerateGetUnlockLimitScript(env), [][]byte{jsoncdc.MustEncode(cadence.Address(joshAddress))})
		assertEqual(t, CadenceUFix64("8500.0"), result)
	})
}

func TestLockedTokensDelegator(t *testing.T) {

	t.Parallel()

	b, adapter := newBlockchain()

	env := templates.Environment{
		FungibleTokenAddress: emulatorFTAddress,
		FlowTokenAddress:     emulatorFlowTokenAddress,
	}

	accountKeys := test.AccountKeyGenerator()

	// Create new keys for the ID table account
	IDTableAccountKey, _ := accountKeys.NewWithSigner()
	IDTableCode, _ := cadence.NewString(string(contracts.TESTFlowIDTableStaking(emulatorFTAddress, emulatorFlowTokenAddress))[:])

	publicKeys := make([]cadence.Value, 1)

	publicKey, err := sdktemplates.AccountKeyToCadenceCryptoKey(IDTableAccountKey)
	require.NoError(t, err)
	publicKeys[0] = publicKey

	cadencePublicKeys := cadence.NewArray(publicKeys)

	// Deploy the IDTableStaking contract
	tx := createTxWithTemplateAndAuthorizer(b, templates.GenerateTransferMinterAndDeployScript(env), b.ServiceKey().Address).
		AddRawArgument(jsoncdc.MustEncode(cadencePublicKeys)).
		AddRawArgument(jsoncdc.MustEncode(CadenceString("FlowIDTableStaking")))

	_ = tx.AddArgument(IDTableCode)
	_ = tx.AddArgument(CadenceUFix64("1250000.0"))
	_ = tx.AddArgument(CadenceUFix64("0.03"))
	var candidateNodeLimits []uint64 = []uint64{10, 10, 10, 10, 10}
	candidateLimitsArrayValues := make([]cadence.Value, 5)
	for i, limit := range candidateNodeLimits {
		candidateLimitsArrayValues[i] = cadence.NewUInt64(limit)
	}
	cadenceLimitArray := cadence.NewArray(candidateLimitsArrayValues).WithType(cadence.NewVariableSizedArrayType(cadence.NewUInt64Type()))

	_ = tx.AddArgument(cadenceLimitArray)

	signAndSubmit(
		t, b, tx,
		[]flow.Address{},
		[]crypto.Signer{},
		false,
	)

	var idTableAddress flow.Address

	var i uint64
	i = 0
	for i < 1000 {
		results, _ := adapter.GetEventsForHeightRange(context.Background(), "flow.AccountCreated", i, i)

		for _, result := range results {
			for _, event := range result.Events {
				if event.Type == flow.EventAccountCreated {
					idTableAddress = flow.Address(event.Value.Fields[0].(cadence.Address))
				}
			}
		}

		i = i + 1
	}

	env.IDTableAddress = idTableAddress.Hex()

	// Deploy the StakingProxy contract
	stakingProxyCode := contracts.FlowStakingProxy()
	stakingProxyAddress, err := adapter.CreateAccount(context.Background(), nil, []sdktemplates.Contract{
		{
			Name:   "StakingProxy",
			Source: string(stakingProxyCode),
		},
	})
	if !assert.NoError(t, err) {
		t.Log(err.Error())
	}

	_, err = b.CommitBlock()
	assert.NoError(t, err)

	env.StakingProxyAddress = stakingProxyAddress.Hex()

	adminAccountKey, adminSigner := accountKeys.NewWithSigner()
	adminAddress, _ := adapter.CreateAccount(context.Background(), []*flow.AccountKey{adminAccountKey}, nil)

	lockedTokensAccountKey, _ := accountKeys.NewWithSigner()
	lockedTokensAddress := deployLockedTokensContract(t, b, env, idTableAddress, stakingProxyAddress, lockedTokensAccountKey, adminAddress, adminSigner)

	env.LockedTokensAddress = lockedTokensAddress.Hex()

	// Create new keys for the user account
	joshKey, joshSigner := accountKeys.NewWithSigner()

	adminPublicKey, err := sdktemplates.AccountKeyToCadenceCryptoKey(adminAccountKey)
	require.NoError(t, err)
	joshPublicKey, err := sdktemplates.AccountKeyToCadenceCryptoKey(joshKey)
	require.NoError(t, err)

	var joshSharedAddress flow.Address
	var joshAddress flow.Address

	tx = createTxWithTemplateAndAuthorizer(b, templates.GenerateMintFlowScript(env), b.ServiceKey().Address)
	_ = tx.AddArgument(cadence.NewAddress(adminAddress))
	_ = tx.AddArgument(CadenceUFix64("1000000000.0"))

	signAndSubmit(
		t, b, tx,
		[]flow.Address{},
		[]crypto.Signer{},
		false,
	)

	t.Run("Should be able to create new shared accounts", func(t *testing.T) {

		tx := createTxWithTemplateAndAuthorizer(b, templates.GenerateCreateSharedAccountScript(env), adminAddress).
			AddRawArgument(jsoncdc.MustEncode(adminPublicKey)).
			AddRawArgument(jsoncdc.MustEncode(joshPublicKey)).
			AddRawArgument(jsoncdc.MustEncode(joshPublicKey))

		signAndSubmit(
			t, b, tx,
			[]flow.Address{adminAddress},
			[]crypto.Signer{adminSigner},
			false,
		)

		createAccountsTxResult, err := adapter.GetTransactionResult(context.Background(), tx.ID())
		assert.NoError(t, err)
		assertEqual(t, flow.TransactionStatusSealed, createAccountsTxResult.Status)

		for _, event := range createAccountsTxResult.Events {
			if event.Type == fmt.Sprintf("A.%s.LockedTokens.SharedAccountRegistered", lockedTokensAddress.Hex()) {
				// needs work
				sharedAccountCreatedEvent := sharedAccountRegisteredEvent(event)
				joshSharedAddress = sharedAccountCreatedEvent.Address()
				break
			}
		}

		for _, event := range createAccountsTxResult.Events {
			if event.Type == fmt.Sprintf("A.%s.LockedTokens.UnlockedAccountRegistered", lockedTokensAddress.Hex()) {
				// needs work
				unlockedAccountCreatedEvent := unlockedAccountRegisteredEvent(event)
				joshAddress = unlockedAccountCreatedEvent.Address()
				break
			}
		}
	})

	t.Run("Should be able to deposit locked tokens to the shared account", func(t *testing.T) {

		tx := createTxWithTemplateAndAuthorizer(b, templates.GenerateDepositLockedTokensScript(env), adminAddress)
		_ = tx.AddArgument(cadence.NewAddress(joshSharedAddress))
		_ = tx.AddArgument(CadenceUFix64("1000000.0"))

		signAndSubmit(
			t, b, tx,
			[]flow.Address{adminAddress},
			[]crypto.Signer{adminSigner},
			false,
		)

		// check balance of locked account
	})

	t.Run("Should be able to register josh as a delegator", func(t *testing.T) {

		tx := createTxWithTemplateAndAuthorizer(b, templates.GenerateCreateLockedDelegatorScript(env), joshAddress)
		_ = tx.AddArgument(CadenceString(joshID))
		_ = tx.AddArgument(CadenceUFix64("50000.0"))

		signAndSubmit(
			t, b, tx,
			[]flow.Address{joshAddress},
			[]crypto.Signer{joshSigner},
			false,
		)

		// Check the delegator ID
		result := executeScriptAndCheck(t, b, templates.GenerateGetDelegatorIDScript(env), [][]byte{jsoncdc.MustEncode(cadence.Address(joshAddress))})
		assertEqual(t, cadence.NewUInt32(1), result)

		// Check the delegator node ID
		result = executeScriptAndCheck(t, b, templates.GenerateGetDelegatorNodeIDScript(env), [][]byte{jsoncdc.MustEncode(cadence.Address(joshAddress))})
		assertEqual(t, CadenceString(joshID), result)
	})

	t.Run("Should be able to delegate locked tokens", func(t *testing.T) {

		script := templates.GenerateDelegateNewLockedTokensScript(env)

		tx := createTxWithTemplateAndAuthorizer(b, script, joshAddress)

		_ = tx.AddArgument(CadenceUFix64("2000.0"))

		signAndSubmit(
			t, b, tx,
			[]flow.Address{joshAddress},
			[]crypto.Signer{joshSigner},
			false,
		)

		// Check balance of locked account
		result := executeScriptAndCheck(t, b, templates.GenerateGetFlowBalanceScript(env), [][]byte{jsoncdc.MustEncode(cadence.Address(joshSharedAddress))})
		assertEqual(t, CadenceUFix64("948000.0"), result)

		// make sure the unlock limit is zero
		result = executeScriptAndCheck(t, b, templates.GenerateGetUnlockLimitScript(env), [][]byte{jsoncdc.MustEncode(cadence.Address(joshAddress))})
		assertEqual(t, CadenceUFix64("0.0"), result)

	})

	t.Run("Should be able to delegate unstaked tokens", func(t *testing.T) {

		tx := createTxWithTemplateAndAuthorizer(b, templates.GenerateDelegateLockedUnstakedTokensScript(env), joshAddress)

		_ = tx.AddArgument(CadenceUFix64("1000.0"))

		signAndSubmit(
			t, b, tx,
			[]flow.Address{joshAddress},
			[]crypto.Signer{joshSigner},
			false,
		)

		script := templates.GenerateGetLockedAccountBalanceScript(env)

		// Check balance of locked account
		result := executeScriptAndCheck(t, b, script, [][]byte{jsoncdc.MustEncode(cadence.Address(joshAddress))})
		assertEqual(t, CadenceUFix64("948000.0"), result)

		// make sure the unlock limit is zero
		result = executeScriptAndCheck(t, b, templates.GenerateGetUnlockLimitScript(env), [][]byte{jsoncdc.MustEncode(cadence.Address(joshAddress))})
		assertEqual(t, CadenceUFix64("0.0"), result)

	})

	t.Run("Should be able to delegate rewarded tokens", func(t *testing.T) {

		tx := createTxWithTemplateAndAuthorizer(b, templates.GenerateDelegateLockedRewardedTokensScript(env), joshAddress)

		_ = tx.AddArgument(CadenceUFix64("1000.0"))

		signAndSubmit(
			t, b, tx,
			[]flow.Address{joshAddress},
			[]crypto.Signer{joshSigner},
			false,
		)

		script := templates.GenerateGetLockedAccountBalanceScript(env)

		// Check balance of locked account. should not have changed
		result := executeScriptAndCheck(t, b, script, [][]byte{jsoncdc.MustEncode(cadence.Address(joshAddress))})
		assertEqual(t, CadenceUFix64("948000.0"), result)

		// Make sure that the unlock limit has increased by 1000.0
		result = executeScriptAndCheck(t, b, templates.GenerateGetUnlockLimitScript(env), [][]byte{jsoncdc.MustEncode(cadence.Address(joshAddress))})
		assertEqual(t, CadenceUFix64("1000.0"), result)

	})

	t.Run("Should be able to request unstaking", func(t *testing.T) {

		tx := createTxWithTemplateAndAuthorizer(b, templates.GenerateUnDelegateLockedTokensScript(env), joshAddress)
		_ = tx.AddArgument(CadenceUFix64("500.0"))

		signAndSubmit(
			t, b, tx,
			[]flow.Address{joshAddress},
			[]crypto.Signer{joshSigner},
			false,
		)

	})

	t.Run("Should be able to withdraw unstaked tokens which are deposited to the locked vault (still locked)", func(t *testing.T) {

		tx := createTxWithTemplateAndAuthorizer(b, templates.GenerateWithdrawDelegatorLockedUnstakedTokensScript(env), joshAddress)
		_ = tx.AddArgument(CadenceUFix64("500.0"))

		signAndSubmit(
			t, b, tx,
			[]flow.Address{joshAddress},
			[]crypto.Signer{joshSigner},
			false,
		)

		script := templates.GenerateGetLockedAccountBalanceScript(env)

		// Check balance of locked account. should have increased by 500
		result := executeScriptAndCheck(t, b, script, [][]byte{jsoncdc.MustEncode(cadence.Address(joshAddress))})
		assertEqual(t, CadenceUFix64("948500.0"), result)

		// unlocked account balance should not increase
		result = executeScriptAndCheck(t, b, templates.GenerateGetFlowBalanceScript(env), [][]byte{jsoncdc.MustEncode(cadence.Address(joshAddress))})
		assertEqual(t, CadenceUFix64("0.0"), result)

		// make sure the unlock limit hasn't changed
		result = executeScriptAndCheck(t, b, templates.GenerateGetUnlockLimitScript(env), [][]byte{jsoncdc.MustEncode(cadence.Address(joshAddress))})
		assertEqual(t, CadenceUFix64("1000.0"), result)

	})

	t.Run("Should be able to withdraw rewards to the unlocked account", func(t *testing.T) {

		tx := createTxWithTemplateAndAuthorizer(b, templates.GenerateWithdrawDelegatorLockedRewardedTokensScript(env), joshAddress)

		_ = tx.AddArgument(CadenceUFix64("1000.0"))

		signAndSubmit(
			t, b, tx,
			[]flow.Address{joshAddress},
			[]crypto.Signer{joshSigner},
			false,
		)

		script := templates.GenerateGetLockedAccountBalanceScript(env)

		// Locked account balance should be unchanged
		result := executeScriptAndCheck(t, b, script, [][]byte{jsoncdc.MustEncode(cadence.Address(joshAddress))})
		assertEqual(t, CadenceUFix64("948500.0"), result)

		// Unlocked account balance should increase by 500
		result = executeScriptAndCheck(t, b, templates.GenerateGetFlowBalanceScript(env), [][]byte{jsoncdc.MustEncode(cadence.Address(joshAddress))})
		assertEqual(t, CadenceUFix64("1000.0"), result)

		// Unlock limit should be unchanged
		result = executeScriptAndCheck(t, b, templates.GenerateGetUnlockLimitScript(env), [][]byte{jsoncdc.MustEncode(cadence.Address(joshAddress))})
		assertEqual(t, CadenceUFix64("1000.0"), result)
	})

	t.Run("Should be able to withdraw rewards to the locked account (increase limit)", func(t *testing.T) {
		tx := createTxWithTemplateAndAuthorizer(b, templates.GenerateWithdrawDelegatorLockedRewardedTokensToLockedAccountScript(env), joshAddress)
		_ = tx.AddArgument(CadenceUFix64("500.0"))

		signAndSubmit(
			t, b, tx,
			[]flow.Address{joshAddress},
			[]crypto.Signer{joshSigner},
			false,
		)

		script := templates.GenerateGetLockedAccountBalanceScript(env)

		// Locked account balance should increase by 500
		result := executeScriptAndCheck(t, b, script, [][]byte{jsoncdc.MustEncode(cadence.Address(joshAddress))})
		assertEqual(t, CadenceUFix64("949000.0"), result)

		// Unlocked account balance should be unchanged
		result = executeScriptAndCheck(t, b, templates.GenerateGetFlowBalanceScript(env), [][]byte{jsoncdc.MustEncode(cadence.Address(joshAddress))})
		assertEqual(t, CadenceUFix64("1000.0"), result)

		// Unlock limit should increase by 500
		result = executeScriptAndCheck(t, b, templates.GenerateGetUnlockLimitScript(env), [][]byte{jsoncdc.MustEncode(cadence.Address(joshAddress))})
		assertEqual(t, CadenceUFix64("1500.0"), result)
	})

	t.Run("Should be able to register as a delegator using tokens from the locked vault first and then the unlocked vault", func(t *testing.T) {

		tx := createTxWithTemplateAndAuthorizer(b, templates.GenerateCreateLockedDelegatorScript(env), joshAddress)
		_ = tx.AddArgument(CadenceString(joshID))
		_ = tx.AddArgument(CadenceUFix64("949500.0"))

		signAndSubmit(
			t, b, tx,
			[]flow.Address{joshAddress},
			[]crypto.Signer{joshSigner},
			false,
		)

		// Check the delegator ID
		result := executeScriptAndCheck(t, b, templates.GenerateGetDelegatorIDScript(env), [][]byte{jsoncdc.MustEncode(cadence.Address(joshAddress))})
		assertEqual(t, cadence.NewUInt32(1), result)

		// Check the delegator node ID
		result = executeScriptAndCheck(t, b, templates.GenerateGetDelegatorNodeIDScript(env), [][]byte{jsoncdc.MustEncode(cadence.Address(joshAddress))})
		assertEqual(t, CadenceString(joshID), result)

		// Check that unlock limit increases by 500.0
		result = executeScriptAndCheck(t, b, templates.GenerateGetUnlockLimitScript(env), [][]byte{jsoncdc.MustEncode(cadence.Address(joshAddress))})
		assertEqual(t, CadenceUFix64("2000.0"), result)
	})

	t.Run("Should be able to deposit additional locked tokens to the locked account", func(t *testing.T) {

		tx := createTxWithTemplateAndAuthorizer(b, templates.GenerateDepositLockedTokensScript(env), adminAddress)
		_ = tx.AddArgument(cadence.NewAddress(joshSharedAddress))
		_ = tx.AddArgument(CadenceUFix64("1000.0"))

		signAndSubmit(
			t, b, tx,
			[]flow.Address{adminAddress},
			[]crypto.Signer{adminSigner},
			false,
		)

		script := templates.GenerateGetLockedAccountBalanceScript(env)

		// Check balance of locked account
		result := executeScriptAndCheck(t, b, script, [][]byte{jsoncdc.MustEncode(cadence.Address(joshAddress))})
		assertEqual(t, CadenceUFix64("1000.0"), result)
	})

	t.Run("Should be able to delegate tokens from the locked vault first and then the unlocked vault", func(t *testing.T) {

		script := templates.GenerateDelegateNewLockedTokensScript(env)

		tx := createTxWithTemplateAndAuthorizer(b, script, joshAddress)
		_ = tx.AddArgument(CadenceUFix64("1400.0"))

		signAndSubmit(
			t, b, tx,
			[]flow.Address{joshAddress},
			[]crypto.Signer{joshSigner},
			false,
		)

		// Check balance of locked account
		result := executeScriptAndCheck(t, b, templates.GenerateGetFlowBalanceScript(env), [][]byte{jsoncdc.MustEncode(cadence.Address(joshSharedAddress))})
		assertEqual(t, CadenceUFix64("0.0"), result)

		// Check balance of unlocked account
		result = executeScriptAndCheck(t, b, templates.GenerateGetFlowBalanceScript(env), [][]byte{jsoncdc.MustEncode(cadence.Address(joshAddress))})
		assertEqual(t, CadenceUFix64("100.0"), result)

		// Unlock limit should increase by 500
		result = executeScriptAndCheck(t, b, templates.GenerateGetUnlockLimitScript(env), [][]byte{jsoncdc.MustEncode(cadence.Address(joshAddress))})
		assertEqual(t, CadenceUFix64("2400.0"), result)
	})

	t.Run("Should be able to remove the delegator object from the locked account", func(t *testing.T) {

		script := templates.GenerateRemoveDelegatorScript(env)

		tx := createTxWithTemplateAndAuthorizer(b, script, joshSharedAddress)

		signAndSubmit(
			t, b, tx,
			[]flow.Address{joshAddress, joshSharedAddress},
			[]crypto.Signer{joshSigner, adminSigner},
			false,
		)

		// Should fail because the delegator does not exist any more
		script = templates.GenerateDelegateNewLockedTokensScript(env)

		tx = createTxWithTemplateAndAuthorizer(b, script, joshAddress)
		_ = tx.AddArgument(CadenceUFix64("10.0"))

		signAndSubmit(
			t, b, tx,
			[]flow.Address{joshAddress},
			[]crypto.Signer{joshSigner},
			true,
		)

	})

}

func TestCustodyProviderAccountCreation(t *testing.T) {

	t.Parallel()

	b, adapter := newBlockchain()

	env := templates.Environment{
		FungibleTokenAddress: emulatorFTAddress,
		FlowTokenAddress:     emulatorFlowTokenAddress,
	}

	accountKeys := test.AccountKeyGenerator()

	// Create new keys for the ID table account
	IDTableAccountKey, _ := accountKeys.NewWithSigner()
	IDTableCode, _ := cadence.NewString(string(contracts.TESTFlowIDTableStaking(emulatorFTAddress, emulatorFlowTokenAddress))[:])

	publicKeys := make([]cadence.Value, 1)

	publicKey, err := sdktemplates.AccountKeyToCadenceCryptoKey(IDTableAccountKey)
	require.NoError(t, err)
	publicKeys[0] = publicKey

	cadencePublicKeys := cadence.NewArray(publicKeys)

	// Deploy the IDTableStaking contract
	tx := createTxWithTemplateAndAuthorizer(b, templates.GenerateTransferMinterAndDeployScript(env), b.ServiceKey().Address).
		AddRawArgument(jsoncdc.MustEncode(cadencePublicKeys)).
		AddRawArgument(jsoncdc.MustEncode(CadenceString("FlowIDTableStaking")))

	_ = tx.AddArgument(IDTableCode)
	_ = tx.AddArgument(CadenceUFix64("1250000.0"))
	_ = tx.AddArgument(CadenceUFix64("0.03"))
	var candidateNodeLimits []uint64 = []uint64{10, 10, 10, 10, 10}
	candidateLimitsArrayValues := make([]cadence.Value, 5)
	for i, limit := range candidateNodeLimits {
		candidateLimitsArrayValues[i] = cadence.NewUInt64(limit)
	}
	cadenceLimitArray := cadence.NewArray(candidateLimitsArrayValues).WithType(cadence.NewVariableSizedArrayType(cadence.NewUInt64Type()))

	_ = tx.AddArgument(cadenceLimitArray)

	signAndSubmit(
		t, b, tx,
		[]flow.Address{},
		[]crypto.Signer{},
		false,
	)

	var idTableAddress flow.Address

	var i uint64
	i = 0
	for i < 1000 {
		results, _ := adapter.GetEventsForHeightRange(context.Background(), "flow.AccountCreated", i, i)

		for _, result := range results {
			for _, event := range result.Events {
				if event.Type == flow.EventAccountCreated {
					idTableAddress = flow.Address(event.Value.Fields[0].(cadence.Address))
				}
			}
		}

		i = i + 1
	}

	env.IDTableAddress = idTableAddress.Hex()

	// Deploy the StakingProxy contract
	stakingProxyCode := contracts.FlowStakingProxy()
	stakingProxyAddress, err := adapter.CreateAccount(context.Background(), nil, []sdktemplates.Contract{
		{
			Name:   "StakingProxy",
			Source: string(stakingProxyCode),
		},
	})
	if !assert.NoError(t, err) {
		t.Log(err.Error())
	}

	env.StakingProxyAddress = stakingProxyAddress.Hex()

	_, err = b.CommitBlock()
	assert.NoError(t, err)

	adminAccountKey, adminSigner := accountKeys.NewWithSigner()
	adminAddress, _ := adapter.CreateAccount(context.Background(), []*flow.AccountKey{adminAccountKey}, nil)

	lockedTokensAccountKey, _ := accountKeys.NewWithSigner()
	lockedTokensAddress := deployLockedTokensContract(t, b, env, idTableAddress, stakingProxyAddress, lockedTokensAccountKey, adminAddress, adminSigner)

	env.LockedTokensAddress = lockedTokensAddress.Hex()

	// Create new custody provider account
	custodyAccountKey, custodySigner := accountKeys.NewWithSigner()
	custodyAddress, _ := adapter.CreateAccount(context.Background(), []*flow.AccountKey{custodyAccountKey}, nil)

	tx = createTxWithTemplateAndAuthorizer(b, templates.GenerateMintFlowScript(env), b.ServiceKey().Address)
	_ = tx.AddArgument(cadence.NewAddress(adminAddress))
	_ = tx.AddArgument(CadenceUFix64("1000000000.0"))

	signAndSubmit(
		t, b, tx,
		[]flow.Address{},
		[]crypto.Signer{},
		false,
	)

	t.Run("Should be able to set up the custody provider account", func(t *testing.T) {

		tx := createTxWithTemplateAndAuthorizer(b, templates.GenerateSetupCustodyAccountScript(env), custodyAddress)

		signAndSubmit(
			t, b, tx,
			[]flow.Address{custodyAddress},
			[]crypto.Signer{custodySigner},
			false,
		)

		tx = createTxWithTemplateAndAuthorizer(b, templates.GenerateMintFlowScript(env), b.ServiceKey().Address)
		_ = tx.AddArgument(cadence.NewAddress(custodyAddress))
		_ = tx.AddArgument(CadenceUFix64("1000000000.0"))

		signAndSubmit(
			t, b, tx,
			[]flow.Address{},
			[]crypto.Signer{},
			false,
		)
	})

	t.Run("Should be able to deposit an account creator resource into the custody account", func(t *testing.T) {

		tx := createTxWithTemplateAndAuthorizer(b, templates.GenerateDepositAccountCreatorScript(env), adminAddress)
		_ = tx.AddArgument(cadence.NewAddress(custodyAddress))

		signAndSubmit(
			t, b, tx,
			[]flow.Address{adminAddress},
			[]crypto.Signer{adminSigner},
			false,
		)
	})

	// Create new keys for the user account
	joshKey, _ := accountKeys.NewWithSigner()

	adminPublicKey, err := sdktemplates.AccountKeyToCadenceCryptoKey(adminAccountKey)
	require.NoError(t, err)
	joshPublicKey, err := sdktemplates.AccountKeyToCadenceCryptoKey(joshKey)
	require.NoError(t, err)

	var joshSharedAddress flow.Address
	var joshAddress flow.Address

	t.Run("Should be able to create new shared accounts as the custody provider and give the admin the admin capability", func(t *testing.T) {

		tx := createTxWithTemplateAndAuthorizer(b, templates.GenerateCustodyCreateAccountsScript(env), custodyAddress).
			AddRawArgument(jsoncdc.MustEncode(adminPublicKey)).
			AddRawArgument(jsoncdc.MustEncode(joshPublicKey)).
			AddRawArgument(jsoncdc.MustEncode(joshPublicKey))

		signAndSubmit(
			t, b, tx,
			[]flow.Address{custodyAddress},
			[]crypto.Signer{custodySigner},
			false,
		)

		createAccountsTxResult, err := adapter.GetTransactionResult(context.Background(), tx.ID())
		assert.NoError(t, err)
		assertEqual(t, flow.TransactionStatusSealed, createAccountsTxResult.Status)

		for _, event := range createAccountsTxResult.Events {
			if event.Type == fmt.Sprintf("A.%s.LockedTokens.SharedAccountRegistered", lockedTokensAddress.Hex()) {
				// needs work
				sharedAccountCreatedEvent := sharedAccountRegisteredEvent(event)
				joshSharedAddress = sharedAccountCreatedEvent.Address()
				break
			}
		}

		for _, event := range createAccountsTxResult.Events {
			if event.Type == fmt.Sprintf("A.%s.LockedTokens.UnlockedAccountRegistered", lockedTokensAddress.Hex()) {
				// needs work
				unlockedAccountCreatedEvent := unlockedAccountRegisteredEvent(event)
				joshAddress = unlockedAccountCreatedEvent.Address()
				break
			}
		}
	})

	t.Run("Unlocked account should be connected to locked account", func(t *testing.T) {
		script := templates.GenerateGetLockedAccountAddressScript(env)

		// Check that locked account is connected to unlocked account
		result := executeScriptAndCheck(t, b, script, [][]byte{jsoncdc.MustEncode(cadence.Address(joshAddress))})
		assertEqual(t, cadence.Address(joshSharedAddress), result)
	})

	// Create new keys for a new user account
	maxKey, maxSigner := accountKeys.NewWithSigner()
	maxAddress, _ := adapter.CreateAccount(context.Background(), []*flow.AccountKey{maxKey}, nil)

	maxPublicKey, err := sdktemplates.AccountKeyToCadenceCryptoKey(maxKey)
	require.NoError(t, err)

	var maxSharedAddress flow.Address

	t.Run("Should be able to create a new shared account for an existing account as the custody provider and give the admin the admin capability", func(t *testing.T) {

		tx := createTxWithTemplateAndAuthorizer(b, templates.GenerateCustodyCreateOnlySharedAccountScript(env), custodyAddress).
			AddAuthorizer(maxAddress).
			AddRawArgument(jsoncdc.MustEncode(adminPublicKey)).
			AddRawArgument(jsoncdc.MustEncode(maxPublicKey))

		signAndSubmit(
			t, b, tx,
			[]flow.Address{custodyAddress, maxAddress},
			[]crypto.Signer{custodySigner, maxSigner},
			false,
		)

		createAccountsTxResult, err := adapter.GetTransactionResult(context.Background(), tx.ID())
		assert.NoError(t, err)
		assertEqual(t, flow.TransactionStatusSealed, createAccountsTxResult.Status)

		for _, event := range createAccountsTxResult.Events {
			if event.Type == fmt.Sprintf("A.%s.LockedTokens.SharedAccountRegistered", lockedTokensAddress.Hex()) {
				// needs work
				sharedAccountCreatedEvent := sharedAccountRegisteredEvent(event)
				maxSharedAddress = sharedAccountCreatedEvent.Address()
				break
			}
		}
	})

	leaseKey, leaseSigner := accountKeys.NewWithSigner()
	leaseAddress, _ := adapter.CreateAccount(context.Background(), []*flow.AccountKey{leaseKey}, nil)

	var leaseSharedAddress flow.Address

	t.Run("Should be able to create a new lease shared account for an existing account as the custody provider and give the admin the admin capability", func(t *testing.T) {

		tx := createTxWithTemplateAndAuthorizer(b, templates.GenerateCustodyCreateOnlyLeaseAccountScript(env), custodyAddress).
			AddAuthorizer(leaseAddress).
			AddRawArgument(jsoncdc.MustEncode(adminPublicKey))

		signAndSubmit(
			t, b, tx,
			[]flow.Address{custodyAddress, leaseAddress},
			[]crypto.Signer{custodySigner, leaseSigner},
			false,
		)

		createAccountsTxResult, err := adapter.GetTransactionResult(context.Background(), tx.ID())
		assert.NoError(t, err)
		assertEqual(t, flow.TransactionStatusSealed, createAccountsTxResult.Status)

		for _, event := range createAccountsTxResult.Events {
			if event.Type == fmt.Sprintf("A.%s.LockedTokens.SharedAccountRegistered", lockedTokensAddress.Hex()) {
				// needs work
				sharedAccountCreatedEvent := sharedAccountRegisteredEvent(event)
				leaseSharedAddress = sharedAccountCreatedEvent.Address()
				break
			}
		}
	})

	t.Run("Should be able to create new shared accounts (with locked account having only 1 x 1000 weight) as the custody provider and give the admin the admin capability", func(t *testing.T) {

		tx := createTxWithTemplateAndAuthorizer(b, templates.GenerateCustodyCreateAccountWithLeaseAccountScript(env), custodyAddress).
			AddRawArgument(jsoncdc.MustEncode(adminPublicKey)).
			AddRawArgument(jsoncdc.MustEncode(joshPublicKey))

		signAndSubmit(
			t, b, tx,
			[]flow.Address{custodyAddress},
			[]crypto.Signer{custodySigner},
			false,
		)

		createAccountsTxResult, err := adapter.GetTransactionResult(context.Background(), tx.ID())
		assert.NoError(t, err)
		assertEqual(t, flow.TransactionStatusSealed, createAccountsTxResult.Status)

		for _, event := range createAccountsTxResult.Events {
			if event.Type == fmt.Sprintf("A.%s.LockedTokens.SharedAccountRegistered", lockedTokensAddress.Hex()) {
				// needs work
				sharedAccountCreatedEvent := sharedAccountRegisteredEvent(event)
				joshSharedAddress = sharedAccountCreatedEvent.Address()
				break
			}
		}

		for _, event := range createAccountsTxResult.Events {
			if event.Type == fmt.Sprintf("A.%s.LockedTokens.UnlockedAccountRegistered", lockedTokensAddress.Hex()) {
				// needs work
				unlockedAccountCreatedEvent := unlockedAccountRegisteredEvent(event)
				joshAddress = unlockedAccountCreatedEvent.Address()
				break
			}
		}
	})

	t.Run("Should be able to increase the unlock limit for the new accounts", func(t *testing.T) {

		tx := createTxWithTemplateAndAuthorizer(b, templates.GenerateIncreaseUnlockLimitScript(env), adminAddress)
		_ = tx.AddArgument(cadence.NewAddress(joshSharedAddress))
		_ = tx.AddArgument(CadenceUFix64("10000.0"))

		signAndSubmit(
			t, b, tx,
			[]flow.Address{adminAddress},
			[]crypto.Signer{adminSigner},
			false,
		)

		// Check unlock limit of the shared account
		result := executeScriptAndCheck(t, b, templates.GenerateGetUnlockLimitScript(env), [][]byte{jsoncdc.MustEncode(cadence.Address(joshAddress))})
		assertEqual(t, CadenceUFix64("10000.0"), result)

		tx = createTxWithTemplateAndAuthorizer(b, templates.GenerateIncreaseUnlockLimitScript(env), adminAddress)
		_ = tx.AddArgument(cadence.NewAddress(maxSharedAddress))
		_ = tx.AddArgument(CadenceUFix64("10000.0"))

		signAndSubmit(
			t, b, tx,
			[]flow.Address{adminAddress},
			[]crypto.Signer{adminSigner},
			false,
		)

		// Check unlock limit of the shared account
		result = executeScriptAndCheck(t, b, templates.GenerateGetUnlockLimitScript(env), [][]byte{jsoncdc.MustEncode(cadence.Address(maxAddress))})
		assertEqual(t, CadenceUFix64("10000.0"), result)

		tx = createTxWithTemplateAndAuthorizer(b, templates.GenerateIncreaseUnlockLimitScript(env), adminAddress)
		_ = tx.AddArgument(cadence.NewAddress(leaseSharedAddress))
		_ = tx.AddArgument(CadenceUFix64("10000.0"))

		signAndSubmit(
			t, b, tx,
			[]flow.Address{adminAddress},
			[]crypto.Signer{adminSigner},
			false,
		)

		// Check unlock limit of the shared account
		result = executeScriptAndCheck(t, b, templates.GenerateGetUnlockLimitScript(env), [][]byte{jsoncdc.MustEncode(cadence.Address(leaseAddress))})
		assertEqual(t, CadenceUFix64("10000.0"), result)
	})

}

func TestLockedTokensRealStaking(t *testing.T) {

	t.Parallel()

	b, adapter := newBlockchain()

	env := templates.Environment{
		FungibleTokenAddress: emulatorFTAddress,
		FlowTokenAddress:     emulatorFlowTokenAddress,
	}

	accountKeys := test.AccountKeyGenerator()

	// Create new keys for the ID table account
	IDTableAccountKey, IDTableSigner := accountKeys.NewWithSigner()
	idTableAddress, _ := deployStakingContract(t, b, IDTableAccountKey, IDTableSigner, &env, true, []uint64{10, 10, 10, 10, 10})

	env.IDTableAddress = idTableAddress.Hex()

	// Deploy the StakingProxy contract
	stakingProxyCode := contracts.FlowStakingProxy()
	stakingProxyAddress, err := adapter.CreateAccount(context.Background(), nil, []sdktemplates.Contract{
		{
			Name:   "StakingProxy",
			Source: string(stakingProxyCode),
		},
	})
	if !assert.NoError(t, err) {
		t.Log(err.Error())
	}
	_, err = b.CommitBlock()
	assert.NoError(t, err)

	adminAccountKey, adminSigner := accountKeys.NewWithSigner()
	adminAddress, _ := adapter.CreateAccount(context.Background(), []*flow.AccountKey{adminAccountKey}, nil)

	lockedTokensAccountKey, _ := accountKeys.NewWithSigner()
	lockedTokensAddress := deployLockedTokensContract(t, b, env, idTableAddress, stakingProxyAddress, lockedTokensAccountKey, adminAddress, adminSigner)
	env.StakingProxyAddress = stakingProxyAddress.Hex()
	env.LockedTokensAddress = lockedTokensAddress.Hex()

	// Create new keys for the user account
	joshKey, joshSigner := accountKeys.NewWithSigner()

	adminPublicKey, err := sdktemplates.AccountKeyToCadenceCryptoKey(adminAccountKey)
	require.NoError(t, err)
	joshPublicKey, err := sdktemplates.AccountKeyToCadenceCryptoKey(joshKey)
	require.NoError(t, err)

	var joshSharedAddress flow.Address
	var joshAddress flow.Address

	tx := createTxWithTemplateAndAuthorizer(b, templates.GenerateMintFlowScript(env), b.ServiceKey().Address)
	_ = tx.AddArgument(cadence.NewAddress(adminAddress))
	_ = tx.AddArgument(CadenceUFix64("1000000000.0"))

	signAndSubmit(
		t, b, tx,
		[]flow.Address{},
		[]crypto.Signer{},
		false,
	)

	t.Run("Should be able to create new shared accounts", func(t *testing.T) {

		tx := createTxWithTemplateAndAuthorizer(b, templates.GenerateCreateSharedAccountScript(env), adminAddress).
			AddRawArgument(jsoncdc.MustEncode(adminPublicKey)).
			AddRawArgument(jsoncdc.MustEncode(joshPublicKey)).
			AddRawArgument(jsoncdc.MustEncode(joshPublicKey))

		signAndSubmit(
			t, b, tx,
			[]flow.Address{adminAddress},
			[]crypto.Signer{adminSigner},
			false,
		)

		createAccountsTxResult, err := adapter.GetTransactionResult(context.Background(), tx.ID())
		assert.NoError(t, err)
		assertEqual(t, flow.TransactionStatusSealed, createAccountsTxResult.Status)

		for _, event := range createAccountsTxResult.Events {
			if event.Type == fmt.Sprintf("A.%s.LockedTokens.SharedAccountRegistered", lockedTokensAddress.Hex()) {
				// needs work
				sharedAccountCreatedEvent := sharedAccountRegisteredEvent(event)
				joshSharedAddress = sharedAccountCreatedEvent.Address()
				break
			}
		}

		for _, event := range createAccountsTxResult.Events {
			if event.Type == fmt.Sprintf("A.%s.LockedTokens.UnlockedAccountRegistered", lockedTokensAddress.Hex()) {
				// needs work
				unlockedAccountCreatedEvent := unlockedAccountRegisteredEvent(event)
				joshAddress = unlockedAccountCreatedEvent.Address()
				break
			}
		}
	})

	t.Run("Should be able to deposit locked tokens to the shared account", func(t *testing.T) {

		tx := createTxWithTemplateAndAuthorizer(b, templates.GenerateDepositLockedTokensScript(env), adminAddress)
		_ = tx.AddArgument(cadence.NewAddress(joshSharedAddress))
		_ = tx.AddArgument(CadenceUFix64("1000000.0"))

		signAndSubmit(
			t, b, tx,
			[]flow.Address{adminAddress},
			[]crypto.Signer{adminSigner},
			false,
		)

		script := templates.GenerateGetLockedAccountBalanceScript(env)
		// check balance of locked account
		result := executeScriptAndCheck(t, b, script, [][]byte{jsoncdc.MustEncode(cadence.Address(joshAddress))})
		assertEqual(t, CadenceUFix64("1000000.0"), result)
	})

	t.Run("Should be able to enable the staking auction", func(t *testing.T) {

		tx := createTxWithTemplateAndAuthorizer(b, templates.GenerateStartStakingScript(env), idTableAddress)

		signAndSubmit(
			t, b, tx,
			[]flow.Address{idTableAddress},
			[]crypto.Signer{IDTableSigner},
			false,
		)
	})

	sk, joshStakingKey, _, joshNetworkingKey := generateKeysForNodeRegistration(t)
	joshStakingPOP := generateKeyPOP(t, sk)

	t.Run("Should be able to register josh as a node operator", func(t *testing.T) {

		tx := createTxWithTemplateAndAuthorizer(b, templates.GenerateRegisterLockedNodeScript(env), joshAddress)
		_ = tx.AddArgument(CadenceString(joshID))
		_ = tx.AddArgument(cadence.NewUInt8(1))
		_ = tx.AddArgument(CadenceString(fmt.Sprintf("%0128d", josh)))
		_ = tx.AddArgument(CadenceString(joshNetworkingKey))
		_ = tx.AddArgument(CadenceString(joshStakingKey))
		_ = tx.AddArgument(CadenceString(joshStakingPOP))
		_ = tx.AddArgument(CadenceUFix64("250000.0"))

		signAndSubmit(
			t, b, tx,
			[]flow.Address{joshAddress},
			[]crypto.Signer{joshSigner},
			false,
		)

		// Check the node ID
		result := executeScriptAndCheck(t, b, templates.GenerateGetNodeIDScript(env), [][]byte{jsoncdc.MustEncode(cadence.Address(joshAddress))})
		assertEqual(t, CadenceString(joshID), result)
	})

	t.Run("Should be able to change the networking address", func(t *testing.T) {

		tx := createTxWithTemplateAndAuthorizer(b, templates.GenerateLockedNodeUpdateNetworkingAddressScript(env), joshAddress)

		_ = tx.AddArgument(CadenceString(fmt.Sprintf("%0128d", execution)))

		signAndSubmit(
			t, b, tx,
			[]flow.Address{joshAddress},
			[]crypto.Signer{joshSigner},
			false,
		)

		result := executeScriptAndCheck(t, b, templates.GenerateGetNetworkingAddressScript(env), [][]byte{jsoncdc.MustEncode(cadence.String(joshID))})
		assertEqual(t, CadenceString(fmt.Sprintf("%0128d", execution)), result)
	})

	t.Run("Should be able to get the node info from the locked account by just using the address", func(t *testing.T) {
		_ = executeScriptAndCheck(t, b, templates.GenerateGetLockedStakerInfoScript(env), [][]byte{jsoncdc.MustEncode(cadence.Address(joshAddress))})
	})

	t.Run("Should be able to register as a delegator after registering as a node operator", func(t *testing.T) {

		tx := createTxWithTemplateAndAuthorizer(b, templates.GenerateCreateLockedDelegatorScript(env), joshAddress)
		_ = tx.AddArgument(CadenceString(joshID))
		_ = tx.AddArgument(CadenceUFix64("20000.0"))

		signAndSubmit(
			t, b, tx,
			[]flow.Address{joshAddress},
			[]crypto.Signer{joshSigner},
			false,
		)
	})

	t.Run("Should be able to stake locked tokens", func(t *testing.T) {

		script := templates.GenerateStakeNewLockedTokensScript(env)
		tx := createTxWithTemplateAndAuthorizer(b, script, joshAddress)
		_ = tx.AddArgument(CadenceUFix64("2000.0"))

		signAndSubmit(
			t, b, tx,
			[]flow.Address{joshAddress},
			[]crypto.Signer{joshSigner},
			false,
		)

		script = templates.GenerateGetLockedAccountBalanceScript(env)

		// Check balance of locked account
		result := executeScriptAndCheck(t, b, script, [][]byte{jsoncdc.MustEncode(cadence.Address(joshAddress))})
		assertEqual(t, CadenceUFix64("728000.0"), result)

		// unlock limit should not have changed
		result = executeScriptAndCheck(t, b, templates.GenerateGetUnlockLimitScript(env), [][]byte{jsoncdc.MustEncode(cadence.Address(joshAddress))})
		assertEqual(t, CadenceUFix64("0.0"), result)

	})

	t.Run("Should be able to get the delegator info from the locked account by just using the address", func(t *testing.T) {
		_ = executeScriptAndCheck(t, b, templates.GenerateGetLockedDelegatorInfoScript(env), [][]byte{jsoncdc.MustEncode(cadence.Address(joshAddress))})
	})

	t.Run("Should not be able to register a second node while the first has tokens committed", func(t *testing.T) {

		tx := createTxWithTemplateAndAuthorizer(b, templates.GenerateRegisterLockedNodeScript(env), joshAddress)
		_ = tx.AddArgument(CadenceString(maxID))
		_ = tx.AddArgument(cadence.NewUInt8(2))
		_ = tx.AddArgument(CadenceString(fmt.Sprintf("%0128d", josh)))
		_ = tx.AddArgument(CadenceString(joshNetworkingKey))
		_ = tx.AddArgument(CadenceString(joshStakingKey))
		_ = tx.AddArgument(CadenceString(joshStakingPOP))
		_ = tx.AddArgument(CadenceUFix64("250000.0"))

		signAndSubmit(
			t, b, tx,
			[]flow.Address{joshAddress},
			[]crypto.Signer{joshSigner},
			true,
		)
	})

	t.Run("Should be able to request unstaking", func(t *testing.T) {

		tx := createTxWithTemplateAndAuthorizer(b, templates.GenerateUnstakeLockedTokensScript(env), joshAddress)
		_ = tx.AddArgument(CadenceUFix64("500.0"))

		signAndSubmit(
			t, b, tx,
			[]flow.Address{joshAddress},
			[]crypto.Signer{joshSigner},
			false,
		)

	})

	t.Run("Should be able to request unstaking all tokens", func(t *testing.T) {

		tx := createTxWithTemplateAndAuthorizer(b, templates.GenerateUnstakeAllLockedTokensScript(env), joshAddress)

		signAndSubmit(
			t, b, tx,
			[]flow.Address{joshAddress},
			[]crypto.Signer{joshSigner},
			false,
		)
	})

	t.Run("Should not be able to register a second node while the first has tokens unstaked", func(t *testing.T) {

		tx := createTxWithTemplateAndAuthorizer(b, templates.GenerateRegisterLockedNodeScript(env), joshAddress)
		_ = tx.AddArgument(CadenceString(maxID))
		_ = tx.AddArgument(cadence.NewUInt8(2))
		_ = tx.AddArgument(CadenceString(fmt.Sprintf("%0128d", josh)))
		_ = tx.AddArgument(CadenceString(joshNetworkingKey))
		_ = tx.AddArgument(CadenceString(joshStakingKey))
		_ = tx.AddArgument(CadenceString(joshStakingPOP))
		_ = tx.AddArgument(CadenceUFix64("250000.0"))

		signAndSubmit(
			t, b, tx,
			[]flow.Address{joshAddress},
			[]crypto.Signer{joshSigner},
			true,
		)
	})

	t.Run("Should be able to withdraw unstaked tokens which are deposited to the locked vault (still locked)", func(t *testing.T) {

		tx := createTxWithTemplateAndAuthorizer(b, templates.GenerateWithdrawLockedUnstakedTokensScript(env), joshAddress)
		_ = tx.AddArgument(CadenceUFix64("500.0"))

		signAndSubmit(
			t, b, tx,
			[]flow.Address{joshAddress},
			[]crypto.Signer{joshSigner},
			false,
		)

		script := templates.GenerateGetLockedAccountBalanceScript(env)

		// locked tokens balance should increase by 500
		result := executeScriptAndCheck(t, b, script, [][]byte{jsoncdc.MustEncode(cadence.Address(joshAddress))})
		assertEqual(t, CadenceUFix64("728500.0"), result)

	})

	t.Run("Should be able to register a second node since the first has withdrawn all its tokens", func(t *testing.T) {

		tx := createTxWithTemplateAndAuthorizer(b, templates.GenerateWithdrawLockedUnstakedTokensScript(env), joshAddress)
		_ = tx.AddArgument(CadenceUFix64("251500.0"))

		signAndSubmit(
			t, b, tx,
			[]flow.Address{joshAddress},
			[]crypto.Signer{joshSigner},
			false,
		)

		sk, maxStakingKey, _, maxNetworkingKey := generateKeysForNodeRegistration(t)
		maxStakingPOP := generateKeyPOP(t, sk)

		tx = createTxWithTemplateAndAuthorizer(b, templates.GenerateRegisterLockedNodeScript(env), joshAddress)
		_ = tx.AddArgument(CadenceString(maxID))
		_ = tx.AddArgument(cadence.NewUInt8(2))
		_ = tx.AddArgument(CadenceString(fmt.Sprintf("%0128d", max)))
		_ = tx.AddArgument(CadenceString(maxNetworkingKey))
		_ = tx.AddArgument(CadenceString(maxStakingKey))
<<<<<<< HEAD
		_ = tx.AddArgument(CadenceString(maxStakingPOP))
		_ = tx.AddArgument(CadenceUFix64("250000.0"))
=======
		_ = tx.AddArgument(CadenceUFix64("500000.0"))
>>>>>>> 272df6c0

		signAndSubmit(
			t, b, tx,
			[]flow.Address{joshAddress},
			[]crypto.Signer{joshSigner},
			false,
		)
	})
}

func TestLockedTokensRealDelegating(t *testing.T) {

	t.Parallel()

	b, adapter := newBlockchain()

	env := templates.Environment{
		FungibleTokenAddress: emulatorFTAddress,
		FlowTokenAddress:     emulatorFlowTokenAddress,
	}

	accountKeys := test.AccountKeyGenerator()

	// Create new keys for the ID table account
	IDTableAccountKey, IDTableSigner := accountKeys.NewWithSigner()
	idTableAddress, _ := deployStakingContract(t, b, IDTableAccountKey, IDTableSigner, &env, true, []uint64{10, 10, 10, 10, 10})

	env.IDTableAddress = idTableAddress.Hex()

	// Deploy the StakingProxy contract
	stakingProxyCode := contracts.FlowStakingProxy()
	stakingProxyAddress, err := adapter.CreateAccount(context.Background(), nil, []sdktemplates.Contract{
		{
			Name:   "StakingProxy",
			Source: string(stakingProxyCode),
		},
	})
	if !assert.NoError(t, err) {
		t.Log(err.Error())
	}

	_, err = b.CommitBlock()
	assert.NoError(t, err)

	env.StakingProxyAddress = stakingProxyAddress.Hex()
	adminAccountKey, adminSigner := accountKeys.NewWithSigner()
	adminAddress, _ := adapter.CreateAccount(context.Background(), []*flow.AccountKey{adminAccountKey}, nil)
	lockedTokensAccountKey, _ := accountKeys.NewWithSigner()
	lockedTokensAddress := deployLockedTokensContract(t, b, env, idTableAddress, stakingProxyAddress, lockedTokensAccountKey, adminAddress, adminSigner)
	env.LockedTokensAddress = lockedTokensAddress.Hex()

	// Create new keys for the user account
	joshKey, joshSigner := accountKeys.NewWithSigner()

	adminPublicKey, err := sdktemplates.AccountKeyToCadenceCryptoKey(adminAccountKey)
	require.NoError(t, err)
	joshPublicKey, err := sdktemplates.AccountKeyToCadenceCryptoKey(joshKey)
	require.NoError(t, err)

	var joshSharedAddress flow.Address
	var joshAddress flow.Address

	tx := createTxWithTemplateAndAuthorizer(b, templates.GenerateMintFlowScript(env), b.ServiceKey().Address)
	_ = tx.AddArgument(cadence.NewAddress(adminAddress))
	_ = tx.AddArgument(CadenceUFix64("1000000000.0"))

	signAndSubmit(
		t, b, tx,
		[]flow.Address{},
		[]crypto.Signer{},
		false,
	)

	t.Run("Should be able to create new shared accounts", func(t *testing.T) {

		tx := createTxWithTemplateAndAuthorizer(b, templates.GenerateCreateSharedAccountScript(env), adminAddress).
			AddRawArgument(jsoncdc.MustEncode(adminPublicKey)).
			AddRawArgument(jsoncdc.MustEncode(joshPublicKey)).
			AddRawArgument(jsoncdc.MustEncode(joshPublicKey))

		signAndSubmit(
			t, b, tx,
			[]flow.Address{adminAddress},
			[]crypto.Signer{adminSigner},
			false,
		)

		createAccountsTxResult, err := adapter.GetTransactionResult(context.Background(), tx.ID())
		assert.NoError(t, err)
		assertEqual(t, flow.TransactionStatusSealed, createAccountsTxResult.Status)

		for _, event := range createAccountsTxResult.Events {
			if event.Type == fmt.Sprintf("A.%s.LockedTokens.SharedAccountRegistered", lockedTokensAddress.Hex()) {
				// needs work
				sharedAccountCreatedEvent := sharedAccountRegisteredEvent(event)
				joshSharedAddress = sharedAccountCreatedEvent.Address()
				break
			}
		}

		for _, event := range createAccountsTxResult.Events {
			if event.Type == fmt.Sprintf("A.%s.LockedTokens.UnlockedAccountRegistered", lockedTokensAddress.Hex()) {
				// needs work
				unlockedAccountCreatedEvent := unlockedAccountRegisteredEvent(event)
				joshAddress = unlockedAccountCreatedEvent.Address()
				break
			}
		}
	})

	t.Run("Should be able to deposit locked tokens to the shared account", func(t *testing.T) {

		tx := createTxWithTemplateAndAuthorizer(b, templates.GenerateDepositLockedTokensScript(env), adminAddress)
		_ = tx.AddArgument(cadence.NewAddress(joshSharedAddress))
		_ = tx.AddArgument(CadenceUFix64("1000000.0"))

		signAndSubmit(
			t, b, tx,
			[]flow.Address{adminAddress},
			[]crypto.Signer{adminSigner},
			false,
		)
	})

	t.Run("Should be able to enable the staking auction", func(t *testing.T) {

		tx := createTxWithTemplateAndAuthorizer(b, templates.GenerateStartStakingScript(env), idTableAddress)

		signAndSubmit(
			t, b, tx,
			[]flow.Address{idTableAddress},
			[]crypto.Signer{IDTableSigner},
			false,
		)
	})

	t.Run("Should be able to register as a node operator", func(t *testing.T) {

		sk, joshStakingKey, _, joshNetworkingKey := generateKeysForNodeRegistration(t)
		joshStakingPOP := generateKeyPOP(t, sk)

		tx := createTxWithTemplateAndAuthorizer(b, templates.GenerateRegisterLockedNodeScript(env), joshAddress)
		_ = tx.AddArgument(CadenceString(joshID))
		_ = tx.AddArgument(cadence.NewUInt8(1))
		_ = tx.AddArgument(CadenceString(fmt.Sprintf("%0128d", josh)))
		_ = tx.AddArgument(CadenceString(joshNetworkingKey))
		_ = tx.AddArgument(CadenceString(joshStakingKey))
		_ = tx.AddArgument(CadenceString(joshStakingPOP))
		_ = tx.AddArgument(CadenceUFix64("320000.0"))

		signAndSubmit(
			t, b, tx,
			[]flow.Address{joshAddress},
			[]crypto.Signer{joshSigner},
			false,
		)
	})

	t.Run("Should be able to register josh as a delegator", func(t *testing.T) {

		tx := createTxWithTemplateAndAuthorizer(b, templates.GenerateCreateLockedDelegatorScript(env), joshAddress)
		_ = tx.AddArgument(CadenceString(joshID))
		_ = tx.AddArgument(CadenceUFix64("50000.0"))

		signAndSubmit(
			t, b, tx,
			[]flow.Address{joshAddress},
			[]crypto.Signer{joshSigner},
			false,
		)
	})

	t.Run("Should not be able to register josh as a new delegator since there are still tokens in committed", func(t *testing.T) {

		tx := createTxWithTemplateAndAuthorizer(b, templates.GenerateCreateLockedDelegatorScript(env), joshAddress)
		_ = tx.AddArgument(CadenceString(joshID))
		_ = tx.AddArgument(CadenceUFix64("50000.0"))

		signAndSubmit(
			t, b, tx,
			[]flow.Address{joshAddress},
			[]crypto.Signer{joshSigner},
			true,
		)
	})

	t.Run("Should be able to delegate locked tokens", func(t *testing.T) {

		script := templates.GenerateDelegateNewLockedTokensScript(env)
		tx := createTxWithTemplateAndAuthorizer(b, script, joshAddress)
		_ = tx.AddArgument(CadenceUFix64("2000.0"))

		signAndSubmit(
			t, b, tx,
			[]flow.Address{joshAddress},
			[]crypto.Signer{joshSigner},
			false,
		)

		// Check balance of locked account
		result := executeScriptAndCheck(t, b, templates.GenerateGetFlowBalanceScript(env), [][]byte{jsoncdc.MustEncode(cadence.Address(joshSharedAddress))})
		assertEqual(t, CadenceUFix64("628000.0"), result)

		// make sure the unlock limit is zero
		result = executeScriptAndCheck(t, b, templates.GenerateGetUnlockLimitScript(env), [][]byte{jsoncdc.MustEncode(cadence.Address(joshAddress))})
		assertEqual(t, CadenceUFix64("0.0"), result)
	})

	t.Run("Should be able to request unstaking", func(t *testing.T) {

		tx := createTxWithTemplateAndAuthorizer(b, templates.GenerateUnDelegateLockedTokensScript(env), joshAddress)
		_ = tx.AddArgument(CadenceUFix64("500.0"))

		signAndSubmit(
			t, b, tx,
			[]flow.Address{joshAddress},
			[]crypto.Signer{joshSigner},
			false,
		)
	})

	t.Run("Should not be able to register josh as a delegator while there are still tokens committed or unstaked", func(t *testing.T) {

		tx := createTxWithTemplateAndAuthorizer(b, templates.GenerateCreateLockedDelegatorScript(env), joshAddress)
		_ = tx.AddArgument(CadenceString(joshID))
		_ = tx.AddArgument(CadenceUFix64("50000.0"))

		signAndSubmit(
			t, b, tx,
			[]flow.Address{joshAddress},
			[]crypto.Signer{joshSigner},
			true,
		)
	})

	t.Run("Should be able to withdraw unstaked tokens which are deposited to the locked vault (still locked)", func(t *testing.T) {

		tx := createTxWithTemplateAndAuthorizer(b, templates.GenerateWithdrawDelegatorLockedUnstakedTokensScript(env), joshAddress)
		_ = tx.AddArgument(CadenceUFix64("500.0"))

		signAndSubmit(
			t, b, tx,
			[]flow.Address{joshAddress},
			[]crypto.Signer{joshSigner},
			false,
		)

		script := templates.GenerateGetLockedAccountBalanceScript(env)

		// Check balance of locked account. should have increased by 500
		result := executeScriptAndCheck(t, b, script, [][]byte{jsoncdc.MustEncode(cadence.Address(joshAddress))})
		assertEqual(t, CadenceUFix64("628500.0"), result)

		// unlocked account balance should not increase
		result = executeScriptAndCheck(t, b, templates.GenerateGetFlowBalanceScript(env), [][]byte{jsoncdc.MustEncode(cadence.Address(joshAddress))})
		assertEqual(t, CadenceUFix64("0.0"), result)

	})

	t.Run("Should not be able to register josh as a new delegator since there are still tokens in staking", func(t *testing.T) {

		tx := createTxWithTemplateAndAuthorizer(b, templates.GenerateCreateLockedDelegatorScript(env), joshAddress)
		_ = tx.AddArgument(CadenceString(joshID))
		_ = tx.AddArgument(CadenceUFix64("50000.0"))

		signAndSubmit(
			t, b, tx,
			[]flow.Address{joshAddress},
			[]crypto.Signer{joshSigner},
			true,
		)
	})

	t.Run("Should not be able to register josh as a delegator since all tokens have been withdrawn from staking", func(t *testing.T) {

		tx := createTxWithTemplateAndAuthorizer(b, templates.GenerateUnDelegateLockedTokensScript(env), joshAddress)
		_ = tx.AddArgument(CadenceUFix64("51500.0"))

		signAndSubmit(
			t, b, tx,
			[]flow.Address{joshAddress},
			[]crypto.Signer{joshSigner},
			false,
		)

		tx = createTxWithTemplateAndAuthorizer(b, templates.GenerateWithdrawDelegatorLockedUnstakedTokensScript(env), joshAddress)
		_ = tx.AddArgument(CadenceUFix64("51500.0"))

		signAndSubmit(
			t, b, tx,
			[]flow.Address{joshAddress},
			[]crypto.Signer{joshSigner},
			false,
		)

		tx = createTxWithTemplateAndAuthorizer(b, templates.GenerateCreateLockedDelegatorScript(env), joshAddress)
		_ = tx.AddArgument(CadenceString(joshID))
		_ = tx.AddArgument(CadenceUFix64("50000.0"))

		signAndSubmit(
			t, b, tx,
			[]flow.Address{joshAddress},
			[]crypto.Signer{joshSigner},
			false,
		)

		// total balance among all accounts
		result := executeScriptAndCheck(t, b, templates.GenerateGetTotalBalanceScript(env), [][]byte{jsoncdc.MustEncode(cadence.Address(joshAddress))})
		assertEqual(t, CadenceUFix64("1000000.0"), result)
	})
}

func TestLockedTokensUnlockMultipleAccounts(t *testing.T) {

	b, adapter, accountKeys, env := newTestSetup(t)
	// Create new keys for the epoch account
	idTableAccountKey, IDTableSigner := accountKeys.NewWithSigner()

	_, _ = initializeAllEpochContracts(t, b, idTableAccountKey, IDTableSigner, &env,
		startEpochCounter, // start epoch counter
		numEpochViews,     // num views per epoch
		numStakingViews,   // num views for staking auction
		numDKGViews,       // num views for DKG phase
		numClusters,       // num collector clusters
		randomSource,      // random source
		rewardIncreaseFactor)

	adminAccountKey, adminSigner := accountKeys.NewWithSigner()
	adminAddress, _ := adapter.CreateAccount(context.Background(), []*flow.AccountKey{adminAccountKey}, nil)

	deployAllCollectionContracts(t, b, adapter, accountKeys, &env, adminAddress, adminSigner)

	numAccounts := 40

	accountAddresses := make([]flow.Address, numAccounts)
	sharedAccountAddresses := make([]flow.Address, numAccounts)
	accountSigners := make([]crypto.Signer, numAccounts)

	firstUnlockInfo := make([]cadence.KeyValuePair, (numAccounts/2)+1)
	secondUnlockInfo := make([]cadence.KeyValuePair, (numAccounts/2)+1)

	// Create regular accounts that cannot be unlocked
	nonLockedAccountKey, _ := accountKeys.NewWithSigner()
	nonLockedAddress, _ := adapter.CreateAccount(context.Background(), []*flow.AccountKey{nonLockedAccountKey}, nil)

	nonLocked2AccountKey, _ := accountKeys.NewWithSigner()
	nonLocked2Address, _ := adapter.CreateAccount(context.Background(), []*flow.AccountKey{nonLocked2AccountKey}, nil)

	// initialize a bunch of locked accounts with 100M FLOW in each locked account
	for i := 0; i < numAccounts; i++ {

		accountAddresses[i], sharedAccountAddresses[i], accountSigners[i] = createLockedAccountPairWithBalances(
			t, b, adapter,
			accountKeys,
			env,
			"1000000000.0",
			"0.0", "100000000.0",
			adminAccountKey, adminAddress, adminSigner)

		if i < numAccounts/2 {
			// Create Dictionary Key Pairs with the unlocked account addresses as the keys
			// and the amounts to unlock as the values
			// Unlock 10k per account
			firstUnlockInfo[i] = cadence.KeyValuePair{
				Key:   cadence.NewAddress(accountAddresses[i]),
				Value: CadenceUFix64("10000.0"),
			}
		} else {
			secondUnlockInfo[i%(numAccounts/2)] = cadence.KeyValuePair{
				Key:   cadence.NewAddress(accountAddresses[i]),
				Value: CadenceUFix64("10000.0"),
			}
		}

		// Check unlock limit of the shared accounts
		result := executeScriptAndCheck(t, b,
			templates.GenerateGetUnlockLimitScript(env),
			[][]byte{
				jsoncdc.MustEncode(cadence.Address(accountAddresses[i])),
			},
		)
		assertEqual(t, CadenceUFix64("0.0"), result)
	}

	// Set the bad accounts' info in the dictionary
	firstUnlockInfo[numAccounts/2] = cadence.KeyValuePair{
		Key:   cadence.NewAddress(nonLockedAddress),
		Value: CadenceUFix64("20000.0"),
	}

	secondUnlockInfo[numAccounts/2] = cadence.KeyValuePair{
		Key:   cadence.NewAddress(nonLocked2Address),
		Value: CadenceUFix64("30000.0"),
	}

	// Deposit 0.001 FLOW into the shared account to increase its unlock limit
	mintTokensForAccount(t, b, env, sharedAccountAddresses[0], "0.001")

	// Make sure the unlock limit has increased by 0.001
	result := executeScriptAndCheck(t, b,
		templates.GenerateGetUnlockLimitScript(env),
		[][]byte{
			jsoncdc.MustEncode(cadence.Address(accountAddresses[0])),
		},
	)
	assertEqual(t, CadenceUFix64("0.001"), result)

	t.Run("Should be able to increase the unlock limit for many accounts", func(t *testing.T) {

		// Use the dictionary we created to increase all accounts' unlock limits
		tx := createTxWithTemplateAndAuthorizer(b, templates.GenerateIncreaseUnlockLimitForMultipleAccountsScript(env), adminAddress)
		_ = tx.AddArgument(cadence.NewDictionary(firstUnlockInfo))

		signAndSubmit(
			t, b, tx,
			[]flow.Address{adminAddress},
			[]crypto.Signer{adminSigner},
			false,
		)

		// Make sure they have all been increased to 10k
		// Account which had an increased limit should not be greater than 10k
		for i := 0; i < numAccounts; i++ {

			result := executeScriptAndCheck(t, b,
				templates.GenerateGetUnlockLimitScript(env),
				[][]byte{
					jsoncdc.MustEncode(cadence.Address(accountAddresses[i])),
				},
			)
			if i == 0 {
				assertEqual(t, CadenceUFix64("10000.001"), result)
			} else if i < numAccounts/2 {
				assertEqual(t, CadenceUFix64("10000.0"), result)
			} else {
				assertEqual(t, CadenceUFix64("0.0"), result)
			}
		}

		result := executeScriptAndCheck(t, b,
			templates.GenerateGetBadAccountsScript(env),
			[][]byte{jsoncdc.MustEncode(cadence.Address(adminAddress))},
		).(cadence.Dictionary).Pairs
		assertEqual(t, 1, len(result))
		assertEqual(t, nonLockedAddress.String(), result[0].Key.String()[2:])
		assertEqual(t, CadenceUFix64("20000.0"), result[0].Value)

	})

	t.Run("Should be able to increase the unlock limit for more accounts but not overwrite first bad accounts", func(t *testing.T) {

		// Use the dictionary we created to increase all accounts' unlock limits
		tx := createTxWithTemplateAndAuthorizer(b, templates.GenerateIncreaseUnlockLimitForMultipleAccountsScript(env), adminAddress)
		_ = tx.AddArgument(cadence.NewDictionary(secondUnlockInfo))

		signAndSubmit(
			t, b, tx,
			[]flow.Address{adminAddress},
			[]crypto.Signer{adminSigner},
			false,
		)

		// Make sure they have all been increased to 10k
		// Account which had an increased limit should not be greater than 10k
		for i := 0; i < numAccounts; i++ {

			result := executeScriptAndCheck(t, b,
				templates.GenerateGetUnlockLimitScript(env),
				[][]byte{
					jsoncdc.MustEncode(cadence.Address(accountAddresses[i])),
				},
			)
			if i == 0 {
				assertEqual(t, CadenceUFix64("10000.001"), result)
			} else {
				assertEqual(t, CadenceUFix64("10000.0"), result)
			}
		}

		result := executeScriptAndCheck(t, b,
			templates.GenerateGetBadAccountsScript(env),
			[][]byte{jsoncdc.MustEncode(cadence.Address(adminAddress))},
		).(cadence.Dictionary).Pairs
		assertEqual(t, 2, len(result))
		assertEqual(t, nonLockedAddress.String(), result[0].Key.String()[2:])
		assertEqual(t, CadenceUFix64("20000.0"), result[0].Value)
		assertEqual(t, nonLocked2Address.String(), result[1].Key.String()[2:])
		assertEqual(t, CadenceUFix64("30000.0"), result[1].Value)
	})

}<|MERGE_RESOLUTION|>--- conflicted
+++ resolved
@@ -1580,8 +1580,7 @@
 		)
 	})
 
-	sk, joshStakingKey, _, joshNetworkingKey := generateKeysForNodeRegistration(t)
-	joshStakingPOP := generateKeyPOP(t, sk)
+	_, joshStakingKey, joshStakingPOP, _, joshNetworkingKey := generateKeysForNodeRegistration(t)
 
 	t.Run("Should be able to register josh as a node operator", func(t *testing.T) {
 
@@ -1766,8 +1765,7 @@
 			false,
 		)
 
-		sk, maxStakingKey, _, maxNetworkingKey := generateKeysForNodeRegistration(t)
-		maxStakingPOP := generateKeyPOP(t, sk)
+		_, maxStakingKey, maxStakingPOP, _, maxNetworkingKey := generateKeysForNodeRegistration(t)
 
 		tx = createTxWithTemplateAndAuthorizer(b, templates.GenerateRegisterLockedNodeScript(env), joshAddress)
 		_ = tx.AddArgument(CadenceString(maxID))
@@ -1775,12 +1773,8 @@
 		_ = tx.AddArgument(CadenceString(fmt.Sprintf("%0128d", max)))
 		_ = tx.AddArgument(CadenceString(maxNetworkingKey))
 		_ = tx.AddArgument(CadenceString(maxStakingKey))
-<<<<<<< HEAD
 		_ = tx.AddArgument(CadenceString(maxStakingPOP))
-		_ = tx.AddArgument(CadenceUFix64("250000.0"))
-=======
 		_ = tx.AddArgument(CadenceUFix64("500000.0"))
->>>>>>> 272df6c0
 
 		signAndSubmit(
 			t, b, tx,
@@ -1919,8 +1913,7 @@
 
 	t.Run("Should be able to register as a node operator", func(t *testing.T) {
 
-		sk, joshStakingKey, _, joshNetworkingKey := generateKeysForNodeRegistration(t)
-		joshStakingPOP := generateKeyPOP(t, sk)
+		_, joshStakingKey, joshStakingPOP, _, joshNetworkingKey := generateKeysForNodeRegistration(t)
 
 		tx := createTxWithTemplateAndAuthorizer(b, templates.GenerateRegisterLockedNodeScript(env), joshAddress)
 		_ = tx.AddArgument(CadenceString(joshID))
