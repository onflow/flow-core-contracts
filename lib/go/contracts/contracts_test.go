--- conflicted
+++ resolved
@@ -37,12 +37,12 @@
 	assert.NotNil(t, contract)
 }
 
-<<<<<<< HEAD
 func TestFlowQCContract(t *testing.T) {
 	contract := contracts.FlowQC()
-=======
+	assert.NotNil(t, contract)
+}
+
 func TestStakingCollection(t *testing.T) {
 	contract := contracts.FlowStakingCollection(fakeAddr, fakeAddr, fakeAddr, fakeAddr, fakeAddr, fakeAddr)
->>>>>>> 7d2e18d2
 	assert.NotNil(t, contract)
 }