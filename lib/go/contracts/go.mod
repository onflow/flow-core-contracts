--- conflicted
+++ resolved
@@ -45,9 +45,6 @@
 	gopkg.in/yaml.v3 v3.0.1 // indirect
 )
 
-<<<<<<< HEAD
-// replace github.com/onflow/flow-ft/lib/go/contracts => ../../../../flow-ft/lib/go/contracts
-=======
 // This retraction block retracts version v1.2.3, which was tagged out-of-order.
 // Currently go considers v1.2.3 to be the latest version, due to semver ordering,
 // despite it being several months old and many revisions behind the tip.
@@ -55,5 +52,4 @@
 retract (
 	v1.2.4 // contains retraction only
 	v1.2.3 // accidentally published with out-of-order tag
-)
->>>>>>> c11c9359
+)