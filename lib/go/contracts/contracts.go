--- conflicted
+++ resolved
@@ -30,11 +30,7 @@
 	flowServiceAccountFilename    = "FlowServiceAccount.cdc"
 	flowTokenFilename             = "FlowToken.cdc"
 	flowIdentityTableFilename     = "FlowIDTableStaking.cdc"
-<<<<<<< HEAD
-	flowQCFilename                = "epochs/FlowEpochClusterQC.cdc"
-=======
 	flowQCFilename                = "epochs/FlowClusterQC.cdc"
->>>>>>> 6e64b6ae
 	flowDKGFilename               = "epochs/FlowDKG.cdc"
 	flowEpochFilename             = "epochs/FlowEpoch.cdc"
 	flowLockedTokensFilename      = "LockedTokens.cdc"
@@ -247,11 +243,7 @@
 	return []byte(code)
 }
 
-<<<<<<< HEAD
-// FlowQC returns the FlowEpochClusterQCs contract.
-=======
 // FlowQC returns the FlowClusterQCs contract.
->>>>>>> 6e64b6ae
 func FlowQC() []byte {
 	code := assets.MustAssetString(flowQCFilename)
 
