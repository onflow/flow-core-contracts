--- conflicted
+++ resolved
@@ -16,15 +16,6 @@
 	flowServiceAccountFilename = "../../../contracts/FlowServiceAccount.cdc"
 	flowTokenFilename          = "../../../contracts/FlowToken.cdc"
 	flowIdentityTableFilename  = "../../../contracts/FlowIDTableStaking.cdc"
-<<<<<<< HEAD
-
-	defaultFungibleTokenAddr = "0xee82856bf20e2aa6"
-	defaultFlowTokenAddr     = "0x0ae53cb6e3f42a79"
-	defaultIDTableAddr       = "0xFLOWIDTABLESTAKINGADDRESS"
-	defaultQCAddr            = "0xQCADDRESS"
-	defaultDKGAddr           = "0xDKGADDRESS"
-	defaultFlowFeesAddr      = "0xe5a8b7f23e8b548f"
-=======
 	flowQCFilename             = "../../../contracts/epochs/FlowQuorumCertificate.cdc"
 	flowDKGFilename            = "../../../contracts/epochs/FlowDKG.cdc"
 	flowEpochFilename          = "../../../contracts/epochs/FlowEpoch.cdc"
@@ -41,7 +32,6 @@
 	placeholderQCAddr               = "0xQCADDRESS"
 	placeholderDKGAddr              = "0xDKGADDRESS"
 	placeholderFlowFeesAddress      = "0xFLOWFEESADDRESS"
->>>>>>> 3ab21ee8
 )
 
 func withHexPrefix(address string) string {
