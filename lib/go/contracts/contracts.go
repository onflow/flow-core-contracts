package contracts

//go:generate go run github.com/kevinburke/go-bindata/go-bindata -prefix ../../../contracts -o internal/assets/assets.go -pkg assets -nometadata -nomemcopy ../../../contracts/...

import (
	"fmt"
	"strings"

	ftcontracts "github.com/onflow/flow-ft/lib/go/contracts"

	"github.com/onflow/flow-core-contracts/lib/go/contracts/internal/assets"
)

/// This package contains utility functions to get contract code for the contracts in this repo
/// To use this package, import the `flow-core-contracts/lib/go/contracts` package,
/// then use the contracts package to call one of these functions.
/// They will return the byte array version of the contract.
///
/// Example
///
/// flowTokenCode := contracts.FlowToken(fungibleTokenAddr)
///

const (
	flowFeesFilename              = "FlowFees.cdc"
	storageFeesFilename           = "FlowStorageFees.cdc"
	flowServiceAccountFilename    = "FlowServiceAccount.cdc"
	flowTokenFilename             = "FlowToken.cdc"
	flowIdentityTableFilename     = "FlowIDTableStaking.cdc"
	flowQCFilename                = "epochs/FlowQuorumCertificate.cdc"
	flowDKGFilename               = "epochs/FlowDKG.cdc"
	flowEpochFilename             = "epochs/FlowEpoch.cdc"
	flowLockedTokensFilename      = "LockedTokens.cdc"
	flowStakingProxyFilename      = "StakingProxy.cdc"
	flowStakingCollectionFilename = "FlowStakingCollection.cdc"

	// Test contracts
	// only used for testing
	TESTFlowIdentityTableFilename = "testContracts/TestFlowIDTableStaking.cdc"

<<<<<<< HEAD
	placeholderFungibleTokenAddress     = "0xFUNGIBLETOKENADDRESS"
	placeholderFlowTokenAddress         = "0xFLOWTOKENADDRESS"
	placeholderIDTableAddress           = "0xFLOWIDTABLESTAKINGADDRESS"
	placeholderStakingProxyAddress      = "0xSTAKINGPROXYADDRESS"
	placeholderQCAddr                   = "0xQCADDRESS"
	placeholderDKGAddr                  = "0xDKGADDRESS"
	placeholderFlowFeesAddress          = "0xFLOWFEESADDRESS"
	placeholderStorageFeesAddress       = "0xFLOWSTORAGEFEESADDRESS"
	placeholderLockedTokensAddress      = "0xLOCKEDTOKENSADDRESS"
	placeholderStakingCollectionAddress = "0xFLOWSTAKINGCOLLECTIONADDRESS"
=======
	// Each contract has placeholder addresses that need to be replaced
	// depending on which network they are being used with
	placeholderFungibleTokenAddress = "0xFUNGIBLETOKENADDRESS"
	placeholderFlowTokenAddress     = "0xFLOWTOKENADDRESS"
	placeholderIDTableAddress       = "0xFLOWIDTABLESTAKINGADDRESS"
	placeholderStakingProxyAddress  = "0xSTAKINGPROXYADDRESS"
	placeholderQCAddr               = "0xQCADDRESS"
	placeholderDKGAddr              = "0xDKGADDRESS"
	placeholderFlowFeesAddress      = "0xFLOWFEESADDRESS"
	placeholderStorageFeesAddress   = "0xFLOWSTORAGEFEESADDRESS"
>>>>>>> e7287f25
)

// Adds a `0x` prefix to the provided address string
func withHexPrefix(address string) string {
	if address == "" {
		return ""
	}

	if address[0:2] == "0x" {
		return address
	}

	return fmt.Sprintf("0x%s", address)
}

// FungibleToken returns the FungibleToken contract interface.
func FungibleToken() []byte {
	return ftcontracts.FungibleToken()
}

// FlowToken returns the FlowToken contract.
//
// The returned contract will import the FungibleToken contract from the specified address.
func FlowToken(fungibleTokenAddress string) []byte {
	code := assets.MustAssetString(flowTokenFilename)

	// Replace the fungible token placeholder address
	// with the provided address
	code = strings.ReplaceAll(
		code,
		placeholderFungibleTokenAddress,
		withHexPrefix(fungibleTokenAddress),
	)

	return []byte(code)
}

// FlowFees returns the FlowFees contract.
//
// The returned contract will import the FungibleToken and FlowToken
// contracts from the specified addresses.
func FlowFees(fungibleTokenAddress, flowTokenAddress string) []byte {
	code := assets.MustAssetString(flowFeesFilename)

	code = strings.ReplaceAll(
		code,
		placeholderFungibleTokenAddress,
		withHexPrefix(fungibleTokenAddress),
	)

	code = strings.ReplaceAll(
		code,
		placeholderFlowTokenAddress,
		withHexPrefix(flowTokenAddress),
	)

	return []byte(code)
}

// FlowStorageFees returns the FlowStorageFees contract
// which imports the fungible token and flow token contracts
//
func FlowStorageFees(fungibleTokenAddress, flowTokenAddress string) []byte {
	code := assets.MustAssetString(storageFeesFilename)

	code = strings.ReplaceAll(
		code,
		placeholderFungibleTokenAddress,
		withHexPrefix(fungibleTokenAddress),
	)

	code = strings.ReplaceAll(
		code,
		placeholderFlowTokenAddress,
		withHexPrefix(flowTokenAddress),
	)

	return []byte(code)
}

// FlowServiceAccount returns the FlowServiceAccount contract.
//
// The returned contract will import the FungibleToken, FlowToken, FlowFees, and FlowStorageFees
// contracts from the specified addresses.
func FlowServiceAccount(fungibleTokenAddress, flowTokenAddress, flowFeesAddress, storageFeesAddress string) []byte {
	code := assets.MustAssetString(flowServiceAccountFilename)

	code = strings.ReplaceAll(
		code,
		placeholderFungibleTokenAddress,
		withHexPrefix(fungibleTokenAddress),
	)

	code = strings.ReplaceAll(
		code,
		placeholderFlowTokenAddress,
		withHexPrefix(flowTokenAddress),
	)

	code = strings.ReplaceAll(
		code,
		placeholderFlowFeesAddress,
		withHexPrefix(flowFeesAddress),
	)

	code = strings.ReplaceAll(
		code,
		placeholderStorageFeesAddress,
		withHexPrefix(storageFeesAddress),
	)

	return []byte(code)
}

// FlowIDTableStaking returns the FlowIDTableStaking contract
//
// The staking contract imports the FungibleToken and FlowToken contracts
//
// Parameter: latest: indicates if the contract is the latest version, or an old version. Used to test upgrades
func FlowIDTableStaking(fungibleTokenAddress, flowTokenAddress string, latest bool) []byte {
	var code string

	if latest {
		code = assets.MustAssetString(flowIdentityTableFilename)
	} else {
		code = assets.MustAssetString("FlowIDTableStaking_old.cdc")
	}

	code = strings.ReplaceAll(code, placeholderFungibleTokenAddress, withHexPrefix(fungibleTokenAddress))
	code = strings.ReplaceAll(code, placeholderFlowTokenAddress, withHexPrefix(flowTokenAddress))

	return []byte(code)
}

// FlowStakingProxy returns the StakingProxy contract.
func FlowStakingProxy() []byte {
	code := assets.MustAssetString(flowStakingProxyFilename)
	return []byte(code)
}

// FlowStakingCollection returns the StakingCollection contract.
func FlowStakingCollection(
	fungibleTokenAddress,
	flowTokenAddress,
	idTableAddress,
	stakingProxyAddress,
	lockedTokensAddress,
	storageFeesAddress string,
) []byte {
	code := assets.MustAssetString(flowStakingCollectionFilename)

	code = strings.ReplaceAll(code, placeholderFungibleTokenAddress, withHexPrefix(fungibleTokenAddress))
	code = strings.ReplaceAll(code, placeholderFlowTokenAddress, withHexPrefix(flowTokenAddress))
	code = strings.ReplaceAll(code, placeholderIDTableAddress, withHexPrefix(idTableAddress))
	code = strings.ReplaceAll(code, placeholderStakingProxyAddress, withHexPrefix(stakingProxyAddress))
	code = strings.ReplaceAll(code, placeholderLockedTokensAddress, withHexPrefix(lockedTokensAddress))
	code = strings.ReplaceAll(code, placeholderStorageFeesAddress, withHexPrefix(storageFeesAddress))

	return []byte(code)
}

// TESTFlowStakingCollection returns the StakingCollection contract with all public fields and functions.
func TESTFlowStakingCollection(
	fungibleTokenAddress,
	flowTokenAddress,
	idTableAddress,
	stakingProxyAddress,
	lockedTokensAddress,
	storageFeesAddress string,
) []byte {
	code := assets.MustAssetString(flowStakingCollectionFilename)

	code = strings.ReplaceAll(code, placeholderFungibleTokenAddress, withHexPrefix(fungibleTokenAddress))
	code = strings.ReplaceAll(code, placeholderFlowTokenAddress, withHexPrefix(flowTokenAddress))
	code = strings.ReplaceAll(code, placeholderIDTableAddress, withHexPrefix(idTableAddress))
	code = strings.ReplaceAll(code, placeholderStakingProxyAddress, withHexPrefix(stakingProxyAddress))
	code = strings.ReplaceAll(code, placeholderLockedTokensAddress, withHexPrefix(lockedTokensAddress))
	code = strings.ReplaceAll(code, placeholderStorageFeesAddress, withHexPrefix(storageFeesAddress))

	code = strings.ReplaceAll(code, "access(self)", "pub")

	return []byte(code)
}

// FlowLockedTokens return the LockedTokens contract
//
// Locked Tokens imports FungibleToken, FlowToken, FlowIDTableStaking, StakingProxy, and FlowStorageFees
//
func FlowLockedTokens(
	fungibleTokenAddress,
	flowTokenAddress,
	idTableAddress,
	stakingProxyAddress,
	storageFeesAddress string,
) []byte {
	code := assets.MustAssetString(flowLockedTokensFilename)

	code = strings.ReplaceAll(code, placeholderFungibleTokenAddress, withHexPrefix(fungibleTokenAddress))
	code = strings.ReplaceAll(code, placeholderFlowTokenAddress, withHexPrefix(flowTokenAddress))
	code = strings.ReplaceAll(code, placeholderIDTableAddress, withHexPrefix(idTableAddress))
	code = strings.ReplaceAll(code, placeholderStakingProxyAddress, withHexPrefix(stakingProxyAddress))
	code = strings.ReplaceAll(code, placeholderStorageFeesAddress, withHexPrefix(storageFeesAddress))

	return []byte(code)
}

/******************** Test contracts *********************/

// TESTFlowIDTableStaking returns the TestFlowIDTableStaking contract
func TESTFlowIDTableStaking(fungibleTokenAddress, flowTokenAddress string) []byte {
	code := assets.MustAssetString(TESTFlowIdentityTableFilename)

	code = strings.ReplaceAll(code, placeholderFungibleTokenAddress, withHexPrefix(fungibleTokenAddress))
	code = strings.ReplaceAll(code, placeholderFlowTokenAddress, withHexPrefix(flowTokenAddress))

	return []byte(code)
}<|MERGE_RESOLUTION|>--- conflicted
+++ resolved
@@ -38,7 +38,6 @@
 	// only used for testing
 	TESTFlowIdentityTableFilename = "testContracts/TestFlowIDTableStaking.cdc"
 
-<<<<<<< HEAD
 	placeholderFungibleTokenAddress     = "0xFUNGIBLETOKENADDRESS"
 	placeholderFlowTokenAddress         = "0xFLOWTOKENADDRESS"
 	placeholderIDTableAddress           = "0xFLOWIDTABLESTAKINGADDRESS"
@@ -49,18 +48,6 @@
 	placeholderStorageFeesAddress       = "0xFLOWSTORAGEFEESADDRESS"
 	placeholderLockedTokensAddress      = "0xLOCKEDTOKENSADDRESS"
 	placeholderStakingCollectionAddress = "0xFLOWSTAKINGCOLLECTIONADDRESS"
-=======
-	// Each contract has placeholder addresses that need to be replaced
-	// depending on which network they are being used with
-	placeholderFungibleTokenAddress = "0xFUNGIBLETOKENADDRESS"
-	placeholderFlowTokenAddress     = "0xFLOWTOKENADDRESS"
-	placeholderIDTableAddress       = "0xFLOWIDTABLESTAKINGADDRESS"
-	placeholderStakingProxyAddress  = "0xSTAKINGPROXYADDRESS"
-	placeholderQCAddr               = "0xQCADDRESS"
-	placeholderDKGAddr              = "0xDKGADDRESS"
-	placeholderFlowFeesAddress      = "0xFLOWFEESADDRESS"
-	placeholderStorageFeesAddress   = "0xFLOWSTORAGEFEESADDRESS"
->>>>>>> e7287f25
 )
 
 // Adds a `0x` prefix to the provided address string
