name: CI

on:
  - push
  - pull_request

jobs:
  build:
    runs-on: ubuntu-latest
    steps:
      - uses: actions/checkout@v2
      - uses: actions/setup-go@v1
        with:
<<<<<<< HEAD
          go-version: '1.20'
      - name: Install Flow CLI
        run: sh -ci "$(curl -fsSL https://raw.githubusercontent.com/onflow/flow-cli/feature/stable-cadence/install.sh)"
=======
          go-version: "1.21.5"
      - uses: actions/setup-node@v3
        with:
          node-version: 16
          cache: "npm"
          cache-dependency-path: lib/js/test/package-lock.json
      - name: Install Flow CLI
        run: sh -ci "$(curl -fsSL https://raw.githubusercontent.com/onflow/flow-cli/master/install.sh)" -- v1.15.0
>>>>>>> 272df6c0
      - name: Flow cli Version
        run: flow-c1 version
      - name: Update PATH
        run: echo "/root/.local/bin" >> $GITHUB_PATH
      - name: Run tests
        run: export GOPATH=$HOME/go && make ci<|MERGE_RESOLUTION|>--- conflicted
+++ resolved
@@ -11,20 +11,9 @@
       - uses: actions/checkout@v2
       - uses: actions/setup-go@v1
         with:
-<<<<<<< HEAD
-          go-version: '1.20'
+          go-version: '1.21.5'
       - name: Install Flow CLI
         run: sh -ci "$(curl -fsSL https://raw.githubusercontent.com/onflow/flow-cli/feature/stable-cadence/install.sh)"
-=======
-          go-version: "1.21.5"
-      - uses: actions/setup-node@v3
-        with:
-          node-version: 16
-          cache: "npm"
-          cache-dependency-path: lib/js/test/package-lock.json
-      - name: Install Flow CLI
-        run: sh -ci "$(curl -fsSL https://raw.githubusercontent.com/onflow/flow-cli/master/install.sh)" -- v1.15.0
->>>>>>> 272df6c0
       - name: Flow cli Version
         run: flow-c1 version
       - name: Update PATH
