import FungibleToken from "FungibleToken"
import FlowToken from "FlowToken"
import FlowStorageFees from "FlowStorageFees"

access(all) contract FlowFees {

    // Event that is emitted when tokens are deposited to the fee vault
    access(all) event TokensDeposited(amount: UFix64)

    // Event that is emitted when tokens are withdrawn from the fee vault
    access(all) event TokensWithdrawn(amount: UFix64)

    // Event that is emitted when fees are deducted
    access(all) event FeesDeducted(amount: UFix64, inclusionEffort: UFix64, executionEffort: UFix64)

    // Event that is emitted when fee parameters change
    access(all) event FeeParametersChanged(surgeFactor: UFix64, inclusionEffortCost: UFix64, executionEffortCost: UFix64)

    // Private vault with public deposit function
    access(self) var vault: @FlowToken.Vault

    access(all) fun deposit(from: @{FungibleToken.Vault}) {
        let from <- from as! @FlowToken.Vault
        let balance = from.balance
        self.vault.deposit(from: <-from)
        emit TokensDeposited(amount: balance)
    }

    /// Get the balance of the Fees Vault
    access(all) fun getFeeBalance(): UFix64 {
        return self.vault.balance
    }

    access(all) resource Administrator {
        // withdraw
        //
        // Allows the administrator to withdraw tokens from the fee vault
        access(all) fun withdrawTokensFromFeeVault(amount: UFix64): @{FungibleToken.Vault} {
            let vault <- FlowFees.vault.withdraw(amount: amount)
            emit TokensWithdrawn(amount: amount)
            return <-vault
        }

        /// Allows the administrator to change all the fee parameters at once
        access(all) fun setFeeParameters(surgeFactor: UFix64, inclusionEffortCost: UFix64, executionEffortCost: UFix64) {
            let newParameters = FeeParameters(surgeFactor: surgeFactor, inclusionEffortCost: inclusionEffortCost, executionEffortCost: executionEffortCost)
            FlowFees.setFeeParameters(newParameters)
        }

        /// Allows the administrator to change the fee surge factor
        access(all) fun setFeeSurgeFactor(_ surgeFactor: UFix64) {
            let oldParameters = FlowFees.getFeeParameters()
            let newParameters = FeeParameters(surgeFactor: surgeFactor, inclusionEffortCost: oldParameters.inclusionEffortCost, executionEffortCost: oldParameters.executionEffortCost)
            FlowFees.setFeeParameters(newParameters)
        }
    }

    /// A struct holding the fee parameters needed to calculate the fees
    access(all) struct FeeParameters {
        /// The surge factor is used to make transaction fees respond to high loads on the network
        access(all) var surgeFactor: UFix64
        /// The FLOW cost of one unit of inclusion effort. The FVM is responsible for metering inclusion effort.
        access(all) var inclusionEffortCost: UFix64
        /// The FLOW cost of one unit of execution effort. The FVM is responsible for metering execution effort.
        access(all) var executionEffortCost: UFix64

        init(surgeFactor: UFix64, inclusionEffortCost: UFix64, executionEffortCost: UFix64){
            self.surgeFactor = surgeFactor
            self.inclusionEffortCost = inclusionEffortCost
            self.executionEffortCost = executionEffortCost
        }
    }

    // VerifyPayerBalanceResult is returned by the verifyPayersBalanceForTransactionExecution function
    access(all) struct VerifyPayerBalanceResult {
        // True if the payer has sufficient balance for the transaction execution to continue
        access(all) let canExecuteTransaction: Bool
        // The minimum payer balance required for the transaction execution to continue.
        // This value is defined by verifyPayersBalanceForTransactionExecution.
        access(all) let requiredBalance: UFix64
        // The maximum transaction fees (inclusion fees + execution fees) the transaction can incur
        // (if all available execution effort is used)
        access(all) let maximumTransactionFees: UFix64

        init(canExecuteTransaction: Bool, requiredBalance: UFix64,  maximumTransactionFees: UFix64){
            self.canExecuteTransaction = canExecuteTransaction
            self.requiredBalance = requiredBalance
            self.maximumTransactionFees = maximumTransactionFees
        }

    }

    // verifyPayersBalanceForTransactionExecution is called by the FVM before executing a transaction.
    // It verifies that the transaction payer's balance is high enough to continue transaction execution,
    // and returns the maximum possible transaction fees.
    // (according to the inclusion effort and maximum execution effort of the transaction).
    //
    // The requiredBalance balance is defined as the minimum account balance +
    //  maximum transaction fees (inclusion fees + execution fees at max execution effort).
    access(all) fun verifyPayersBalanceForTransactionExecution(
        _ payerAcct: auth(BorrowValue) &Account,
        inclusionEffort: UFix64,
        maxExecutionEffort: UFix64
    ): VerifyPayerBalanceResult {
        // Get the maximum fees required for the transaction.
        var maxTransactionFee = self.computeFees(inclusionEffort: inclusionEffort, executionEffort: maxExecutionEffort)

        // Get the minimum required payer's balance for the transaction.
        let minimumRequiredBalance = FlowStorageFees.defaultTokenReservedBalance(payerAcct.address)

        if minimumRequiredBalance == UFix64(0) {
            // If the required balance is zero exit early.
            return VerifyPayerBalanceResult(
                canExecuteTransaction: true,
                requiredBalance: minimumRequiredBalance,
                maximumTransactionFees: maxTransactionFee
            )
        }

        // Get the balance of the payers default vault.
        // In the edge case where the payer doesnt have a vault, treat the balance as 0.
        var balance = 0.0
        if let tokenVault = payerAcct.storage.borrow<&FlowToken.Vault>(from: /storage/flowTokenVault) {
            balance = tokenVault.balance
        }

        return VerifyPayerBalanceResult(
            // The transaction can be executed it the payers balance is greater than the minimum required balance.
            canExecuteTransaction: balance >= minimumRequiredBalance,
            requiredBalance: minimumRequiredBalance,
            maximumTransactionFees: maxTransactionFee)
    }

    /// Called when a transaction is submitted to deduct the fee
    /// from the AuthAccount that submitted it
    access(all) fun deductTransactionFee(_ acct: auth(BorrowValue) &Account, inclusionEffort: UFix64, executionEffort: UFix64) {
        var feeAmount = self.computeFees(inclusionEffort: inclusionEffort, executionEffort: executionEffort)

        if feeAmount == UFix64(0) {
            // If there are no fees to deduct, do not continue,
            // so that there are no unnecessarily emitted events
            return
        }

        let tokenVault = acct.storage.borrow<auth(FungibleToken.Withdraw) &FlowToken.Vault>(from: /storage/flowTokenVault)
            ?? panic("Unable to borrow reference to the default token vault")


        if feeAmount > tokenVault.balance {
            // In the future this code path will never be reached,
            // as payers that are under account minimum balance will not have their transactions included in a collection
            //
            // Currently this is not used to fail the transaction (as that is the responsibility of the minimum account balance logic),
            // But is used to reduce the balance of the vault to 0.0, if the vault has less available balance than the transaction fees.
            feeAmount = tokenVault.balance
        }

        let feeVault <- tokenVault.withdraw(amount: feeAmount)
        self.vault.deposit(from: <-feeVault)

        // The fee calculation can be reconstructed using the data from this event and the FeeParameters at the block when the event happened
        emit FeesDeducted(amount: feeAmount, inclusionEffort: inclusionEffort, executionEffort: executionEffort)
    }

<<<<<<< HEAD
    access(all) fun getFeeParameters(): FeeParameters {
=======
    access(all) view fun getFeeParameters(): FeeParameters {
>>>>>>> 5634f763
        return self.account.storage.copy<FeeParameters>(from: /storage/FlowTxFeeParameters) ?? panic("Error getting tx fee parameters. They need to be initialized first!")
    }

    access(self) fun setFeeParameters(_ feeParameters: FeeParameters) {
        // empty storage before writing new FeeParameters to it
        self.account.storage.load<FeeParameters>(from: /storage/FlowTxFeeParameters)
        self.account.storage.save(feeParameters,to: /storage/FlowTxFeeParameters)
        emit FeeParametersChanged(surgeFactor: feeParameters.surgeFactor, inclusionEffortCost: feeParameters.inclusionEffortCost, executionEffortCost: feeParameters.executionEffortCost)
    }


    // compute the transaction fees with the current fee parameters and the given inclusionEffort and executionEffort
<<<<<<< HEAD
    access(all) fun computeFees(inclusionEffort: UFix64, executionEffort: UFix64): UFix64 {
=======
    access(all) view fun computeFees(inclusionEffort: UFix64, executionEffort: UFix64): UFix64 {
>>>>>>> 5634f763
        let params = self.getFeeParameters()

        let totalFees = params.surgeFactor * ( inclusionEffort * params.inclusionEffortCost + executionEffort * params.executionEffortCost )
        return totalFees
    }

    init() {
        // Create a new FlowToken Vault and save it in storage
        self.vault <- FlowToken.createEmptyVault(vaultType: Type<@FlowToken.Vault>()) as! @FlowToken.Vault

        let admin <- create Administrator()
        self.account.storage.save(<-admin, to: /storage/flowFeesAdmin)
    }
}<|MERGE_RESOLUTION|>--- conflicted
+++ resolved
@@ -162,11 +162,7 @@
         emit FeesDeducted(amount: feeAmount, inclusionEffort: inclusionEffort, executionEffort: executionEffort)
     }
 
-<<<<<<< HEAD
-    access(all) fun getFeeParameters(): FeeParameters {
-=======
     access(all) view fun getFeeParameters(): FeeParameters {
->>>>>>> 5634f763
         return self.account.storage.copy<FeeParameters>(from: /storage/FlowTxFeeParameters) ?? panic("Error getting tx fee parameters. They need to be initialized first!")
     }
 
@@ -179,11 +175,7 @@
 
 
     // compute the transaction fees with the current fee parameters and the given inclusionEffort and executionEffort
-<<<<<<< HEAD
-    access(all) fun computeFees(inclusionEffort: UFix64, executionEffort: UFix64): UFix64 {
-=======
     access(all) view fun computeFees(inclusionEffort: UFix64, executionEffort: UFix64): UFix64 {
->>>>>>> 5634f763
         let params = self.getFeeParameters()
 
         let totalFees = params.surgeFactor * ( inclusionEffort * params.inclusionEffortCost + executionEffort * params.executionEffortCost )
