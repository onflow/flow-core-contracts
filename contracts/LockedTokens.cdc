/*

    LockedTokens implements the functionality required to manage FLOW
    buyers locked tokens from the token sale.

    Each token holder gets two accounts. One account is their locked token
    account. It will be jointly controlled by the user and the token administrator.
    The token administrator must co-sign the transfer of any locked tokens.
    The token admin cannot interact with the account
    without approval from the token holder,
    except to deposit additional locked FLOW
    or to unlock existing FLOW at each milestone in the token vesting period.

    The second account is the unlocked user account. This account is
    in full possesion and control of the user and they can do whatever
    they want with it. This account will store a capability that allows
    them to withdraw tokens when they become unlocked and also to
    perform staking operations with their locked tokens.

    When a user account is created, both accounts are initialized with
    their respective objects: LockedTokenManager for the shared account,
    and TokenHolder for the unlocked account. The user calls functions
    on TokenHolder to withdraw tokens from the shared account and to
    perform staking actions with the locked tokens

 */

import FlowToken from "FlowToken"
import FungibleToken from "FungibleToken"
import FlowIDTableStaking from "FlowIDTableStaking"
import FlowStorageFees from 0xFLOWSTORAGEFEESADDRESS
import StakingProxy from 0xSTAKINGPROXYADDRESS

access(all) contract LockedTokens {

    access(all) event SharedAccountRegistered(address: Address)
    access(all) event UnlockedAccountRegistered(address: Address)

    access(all) event UnlockLimitIncreased(address: Address, increaseAmount: UFix64, newLimit: UFix64)

    access(all) event LockedAccountRegisteredAsNode(address: Address, nodeID: String)
    access(all) event LockedAccountRegisteredAsDelegator(address: Address, nodeID: String)

    access(all) event LockedTokensDeposited(address: Address, amount: UFix64)

    /// Path to store the locked token manager resource
    /// in the shared account
    access(all) let LockedTokenManagerStoragePath: StoragePath

    /// Path to store the private capability for the token
    /// manager
    access(all) let LockedTokenManagerPrivatePath: PrivatePath

    /// Path to store the private locked token admin link
    /// in the shared account
    access(all) let LockedTokenAdminPrivatePath: PrivatePath

    /// Path to store the admin collection
    /// in the admin account
    access(all) let LockedTokenAdminCollectionStoragePath: StoragePath

    /// Path to store the token holder resource
    /// in the unlocked account
    access(all) let TokenHolderStoragePath: StoragePath

    /// Public path to store the capability that allows
    /// reading information about a locked account
    access(all) let LockedAccountInfoPublicPath: PublicPath

    /// Path that an account creator would store
    /// the resource that they use to create locked accounts
    access(all) let LockedAccountCreatorStoragePath: StoragePath

    /// Path that an account creator would publish
    /// their capability for the token admin to
    /// deposit the account creation capability
    access(all) let LockedAccountCreatorPublicPath: PublicPath

    /// The TokenAdmin capability allows the token administrator to unlock tokens at each
    /// milestone in the vesting period.
    access(all) resource interface TokenAdmin {
        access(all) fun increaseUnlockLimit(delta: UFix64)
    }

    /// This token manager resource is stored in the shared account to manage access
    /// to the locked token vault and to the staking/delegating resources.
    access(all) resource LockedTokenManager: FungibleToken.Receiver, FungibleToken.Provider, TokenAdmin {

        /// This is a reference to the default FLOW vault stored in the shared account.
        ///
        /// All locked FLOW tokens are stored in this vault, which can be accessed in two ways:
        ///   1) Directly, in a transaction co-signed by both the token holder and token administrator
        ///   2) Indirectly via the LockedTokenManager, in a transaction signed by the token holder
        access(all) var vault: Capability<auth(FungibleToken.Withdrawable) &FlowToken.Vault>

        /// The amount of tokens that the user can withdraw.
        /// It is decreased when the user withdraws
        access(all) var unlockLimit: UFix64

        /// Optional NodeStaker resource. Will only be filled if the user
        /// signs up to be a node operator
        access(all) var nodeStaker: @FlowIDTableStaking.NodeStaker?

        /// Optional NodeDelegator resource. Will only be filled if the user
        /// signs up to be a delegator
        access(all) var nodeDelegator: @FlowIDTableStaking.NodeDelegator?

        init(vault: Capability<auth(FungibleToken.Withdrawable) &FlowToken.Vault>) {
            self.vault = vault
            self.nodeStaker <- nil
            self.nodeDelegator <- nil
            self.unlockLimit = 0.0
        }

        // FungibleToken.Receiver actions
        access(all) view fun getSupportedVaultTypes(): {Type: Bool} {
            return {Type<@FlowToken.Vault>(): true}
        }

        /// Returns whether or not the given type is accepted by the Receiver
        /// A vault that can accept any type should just return true by default
        access(all) view fun isSupportedVaultType(type: Type): Bool {
            if let isSupported = self.getSupportedVaultTypes()[type] { 
                return isSupported 
            } else { return false }
        }

        /// Deposits unlocked tokens to the vault
        access(all) fun deposit(from: @{FungibleToken.Vault}) {
            self.depositUnlockedTokens(from: <-from)
        }

        access(self) fun depositUnlockedTokens(from: @{FungibleToken.Vault}) {
            let vaultRef = self.vault.borrow()!

            let balance = from.getBalance()

            vaultRef.deposit(from: <- from)

            self.increaseUnlockLimit(delta: balance)
        }

        // FungibleToken.Provider actions

        /// Withdraws unlocked tokens from the vault
        access(FungibleToken.Withdrawable) fun withdraw(amount: UFix64): @{FungibleToken.Vault} {
            return <-self.withdrawUnlockedTokens(amount: amount)
        }

        access(self) fun withdrawUnlockedTokens(amount: UFix64): @{FungibleToken.Vault} {
            pre {
                self.unlockLimit >= amount: "Requested amount exceeds unlocked token limit"
            }

            post {
                self.unlockLimit == before(self.unlockLimit) - amount: "Updated unlocked token limit is incorrect"
            }

            let vaultRef = self.vault.borrow()!

            let vault <- vaultRef.withdraw(amount: amount)

            self.decreaseUnlockLimit(delta: amount)

            return <-vault
        }

        access(all) fun getBalance(): UFix64 {
            let vaultRef = self.vault.borrow()!
            return vaultRef.balance
        }

        access(self) fun decreaseUnlockLimit(delta: UFix64) {
            self.unlockLimit = self.unlockLimit - delta
        }

        // LockedTokens.TokenAdmin actions

        /// Called by the admin every time a vesting release happens
        access(all) fun increaseUnlockLimit(delta: UFix64) {
            self.unlockLimit = self.unlockLimit + delta
            emit UnlockLimitIncreased(address: self.owner!.address, increaseAmount: delta, newLimit: self.unlockLimit)
        }

        // LockedTokens.TokenHolder actions

        /// Registers a new node operator with the Flow Staking contract
        /// and commits an initial amount of locked tokens to stake
        access(all) fun registerNode(nodeInfo: StakingProxy.NodeInfo, amount: UFix64) {
            if let nodeStaker <- self.nodeStaker <- nil {
                let stakingInfo = FlowIDTableStaking.NodeInfo(nodeID: nodeStaker.id)

                assert(
                    stakingInfo.tokensStaked + stakingInfo.tokensCommitted + stakingInfo.tokensUnstaking + stakingInfo.tokensUnstaked + stakingInfo.tokensRewarded == 0.0,
                    message: "Cannot register a new node until all tokens from the previous node have been withdrawn"
                )

                destroy nodeStaker
            }

            let vaultRef = self.vault.borrow()!

            let tokens <- vaultRef.withdraw(amount: amount)

            let nodeStaker <- self.nodeStaker <- FlowIDTableStaking.addNodeRecord(id: nodeInfo.id, role: nodeInfo.role, networkingAddress: nodeInfo.networkingAddress, networkingKey: nodeInfo.networkingKey, stakingKey: nodeInfo.stakingKey, tokensCommitted: <-tokens)

            destroy nodeStaker

            emit LockedAccountRegisteredAsNode(address: self.owner!.address, nodeID: nodeInfo.id)
        }

        /// Registers a new Delegator with the Flow Staking contract
        /// the caller has to specify the ID of the node operator
        /// they are delegating to
        access(all) fun registerDelegator(nodeID: String, amount: UFix64) {
            if let delegator <- self.nodeDelegator <- nil {
                let delegatorInfo = FlowIDTableStaking.DelegatorInfo(nodeID: delegator.nodeID, delegatorID: delegator.id)

                assert(
                    delegatorInfo.tokensStaked + delegatorInfo.tokensCommitted + delegatorInfo.tokensUnstaking + delegatorInfo.tokensUnstaked + delegatorInfo.tokensRewarded == 0.0,
                    message: "Cannot register a new delegator until all tokens from the previous node have been withdrawn"
                )

                destroy delegator
            }

            let vaultRef = self.vault.borrow()!

            assert(
                vaultRef.balance >= FlowIDTableStaking.getDelegatorMinimumStakeRequirement(),
                message: "Must have the delegation minimum FLOW requirement in the locked vault to register a node"
            )

            let tokens <- vaultRef.withdraw(amount: amount)

            let delegator <- self.nodeDelegator <- FlowIDTableStaking.registerNewDelegator(nodeID: nodeID, tokensCommitted: <-tokens)

            destroy delegator

            emit LockedAccountRegisteredAsDelegator(address: self.owner!.address, nodeID: nodeID)
        }

        access(all) fun borrowNode(): auth(FlowIDTableStaking.NodeOperator) &FlowIDTableStaking.NodeStaker? {
            let nodeRef = &self.nodeStaker as auth(FlowIDTableStaking.NodeOperator) &FlowIDTableStaking.NodeStaker?
            return nodeRef
        }

        access(all) fun borrowDelegator(): auth(FlowIDTableStaking.DelegatorOwner) &FlowIDTableStaking.NodeDelegator? {
            let delegatorRef = &self.nodeDelegator as auth(FlowIDTableStaking.DelegatorOwner) &FlowIDTableStaking.NodeDelegator?
            return delegatorRef
        }

        access(all) fun removeNode(): @FlowIDTableStaking.NodeStaker? {
            let node <- self.nodeStaker <- nil

            return <-node
        }

        access(all) fun removeDelegator(): @FlowIDTableStaking.NodeDelegator? {
            let del <- self.nodeDelegator <- nil

            return <-del
        }
    }

    access(all) entitlement TokenOperations

    /// Stored in Holder unlocked account
    access(all) resource TokenHolder: FungibleToken.Receiver, FungibleToken.Provider {

        /// The address of the shared (locked) account.
        access(all) var address: Address

        /// Capability that is used to access the LockedTokenManager
        /// in the shared account
        access(account) var tokenManager: Capability<auth(FungibleToken.Withdrawable) &LockedTokenManager>

        /// Used to perform staking actions if the user has signed up
        /// as a node operator
        access(self) var nodeStakerProxy: LockedNodeStakerProxy?

        /// Used to perform delegating actions if the user has signed up
        /// as a delegator
        access(self) var nodeDelegatorProxy: LockedNodeDelegatorProxy?

        init(lockedAddress: Address, tokenManager: Capability<auth(FungibleToken.Withdrawable) &LockedTokenManager>) {
            pre {
                tokenManager.borrow() != nil: "Must pass a LockedTokenManager capability"
            }

            self.address = lockedAddress
            self.tokenManager = tokenManager

            // Create a new staker proxy that can be accessed in transactions
            self.nodeStakerProxy = LockedNodeStakerProxy(tokenManager: self.tokenManager)

            // create a new delegator proxy that can be accessed in transactions
            self.nodeDelegatorProxy = LockedNodeDelegatorProxy(tokenManager: self.tokenManager)
        }

        /// Utility function to borrow a reference to the LockedTokenManager object
        access(account) fun borrowTokenManager(): auth(FungibleToken.Withdrawable) &LockedTokenManager {
            return self.tokenManager.borrow()!
        }

        /// Returns the locked account address for this token holder.
        access(all) fun getLockedAccountAddress(): Address {
            return self.address
        }

        /// Returns the locked account balance for this token holder.
        /// Subtracts the minimum storage reservation from the value because that portion
        /// of the locked balance is not available to use
<<<<<<< HEAD
        access(all) fun getLockedAccountBalance(): UFix64 {
            return self.borrowTokenManager().getBalance() - FlowStorageFees.minimumStorageReservation
=======
        pub fun getLockedAccountBalance(): UFix64 {

            let balance=self.borrowTokenManager().getBalance()

            if balance < FlowStorageFees.minimumStorageReservation {
                return 0.0
            }
            return balance - FlowStorageFees.minimumStorageReservation
>>>>>>> fbdb10b0
        }

        // Returns the unlocked limit for this token holder.
        access(all) fun getUnlockLimit(): UFix64 {
            return self.borrowTokenManager().unlockLimit
        }

        access(all) view fun getSupportedVaultTypes(): {Type: Bool} {
            return {Type<@FlowToken.Vault>(): true}
        }

        /// Returns whether or not the given type is accepted by the Receiver
        /// A vault that can accept any type should just return true by default
        access(all) view fun isSupportedVaultType(type: Type): Bool {
            if let isSupported = self.getSupportedVaultTypes()[type] { 
                return isSupported 
            } else { return false }
        }

        /// Deposits tokens in the locked vault, which marks them as
        /// unlocked and available to withdraw
        access(all) fun deposit(from: @{FungibleToken.Vault}) {
            self.borrowTokenManager().deposit(from: <-from)
        }

        // FungibleToken.Provider actions

        /// Withdraws tokens from the locked vault. This will only succeed
        /// if the withdraw amount is less than or equal to the limit
        access(FungibleToken.Withdrawable) fun withdraw(amount: UFix64): @{FungibleToken.Vault} {
            return <- self.borrowTokenManager().withdraw(amount: amount)
        }

        /// The user calls this function if they want to register as a node operator
        /// They have to provide all the info for their node
        access(TokenOperations) fun createNodeStaker(nodeInfo: StakingProxy.NodeInfo, amount: UFix64) {

            self.borrowTokenManager().registerNode(nodeInfo: nodeInfo, amount: amount)

            // Create a new staker proxy that can be accessed in transactions
            self.nodeStakerProxy = LockedNodeStakerProxy(tokenManager: self.tokenManager)
        }

        /// The user calls this function if they want to register as a node operator
        /// They have to provide the node ID for the node they want to delegate to
        access(TokenOperations) fun createNodeDelegator(nodeID: String) {

            self.borrowTokenManager().registerDelegator(nodeID: nodeID, amount: FlowIDTableStaking.getDelegatorMinimumStakeRequirement())

            // create a new delegator proxy that can be accessed in transactions
            self.nodeDelegatorProxy = LockedNodeDelegatorProxy(tokenManager: self.tokenManager)
        }

        /// Borrow a "reference" to the staking object which allows the caller
        /// to perform all staking actions with locked tokens.
        access(TokenOperations) fun borrowStaker(): LockedNodeStakerProxy {
            pre {
                self.nodeStakerProxy != nil:
                    "The NodeStakerProxy doesn't exist!"
            }
            return self.nodeStakerProxy!
        }

        access(all) view fun getNodeID(): String? {
            let tokenManager = self.tokenManager.borrow()!

            return tokenManager.nodeStaker?.id
        }

        /// Borrow a "reference" to the delegating object which allows the caller
        /// to perform all delegating actions with locked tokens.
        access(TokenOperations) fun borrowDelegator(): LockedNodeDelegatorProxy {
            pre {
                self.nodeDelegatorProxy != nil:
                    "The NodeDelegatorProxy doesn't exist!"
            }
            return self.nodeDelegatorProxy!
        }

        access(all) view fun getDelegatorID(): UInt32? {
            let tokenManager = self.tokenManager.borrow()!

            return tokenManager.nodeDelegator?.id
        }

        access(all) view fun getDelegatorNodeID(): String? {
            let tokenManager = self.tokenManager.borrow()!

            return tokenManager.nodeDelegator?.nodeID
        }

    }

    /// Used to perform staking actions
    access(all) struct LockedNodeStakerProxy: StakingProxy.NodeStakerProxy {

        access(self) var tokenManager: Capability<auth(FungibleToken.Withdrawable) &LockedTokenManager>

        init(tokenManager: Capability<auth(FungibleToken.Withdrawable) &LockedTokenManager>) {
            pre {
                tokenManager.borrow() != nil: "Invalid token manager capability"
            }
            self.tokenManager = tokenManager
        }

        access(self) fun nodeObjectExists(_ managerRef: &LockedTokenManager): Bool {
            return managerRef.nodeStaker != nil
        }

        /// Change node networking address
        access(all) fun updateNetworkingAddress(_ newAddress: String) {
            let tokenManagerRef = self.tokenManager.borrow()!

            assert(
                self.nodeObjectExists(tokenManagerRef),
                message: "Cannot change networking address if there is no node object!"
            )

            tokenManagerRef.borrowNode()?.updateNetworkingAddress(newAddress)
        }

        /// Stakes new locked tokens
        access(all) fun stakeNewTokens(amount: UFix64) {
            let tokenManagerRef = self.tokenManager.borrow()!

            assert(
                self.nodeObjectExists(tokenManagerRef),
                message: "Cannot stake if there is no node object!"
            )

            let vaultRef = tokenManagerRef.vault.borrow()!

            tokenManagerRef.borrowNode()?.stakeNewTokens(<-vaultRef.withdraw(amount: amount))
        }

        /// Stakes unstaked tokens from the staking contract
        access(all) fun stakeUnstakedTokens(amount: UFix64) {
            let tokenManagerRef = self.tokenManager.borrow()!

            assert(
                self.nodeObjectExists(tokenManagerRef),
                message: "Cannot stake if there is no node object!"
            )

            tokenManagerRef.borrowNode()?.stakeUnstakedTokens(amount: amount)
        }

        /// Stakes rewarded tokens. Rewarded tokens are freely withdrawable
        /// so if they are staked, the withdraw limit should be increased
        /// because staked tokens are effectively treated as locked tokens
        access(all) fun stakeRewardedTokens(amount: UFix64) {
            let tokenManagerRef = self.tokenManager.borrow()!

            assert(
                self.nodeObjectExists(tokenManagerRef),
                message: "Cannot stake if there is no node object!"
            )

            tokenManagerRef.borrowNode()?.stakeRewardedTokens(amount: amount)

            tokenManagerRef.increaseUnlockLimit(delta: amount)
        }

        /// Requests unstaking for the node
        access(all) fun requestUnstaking(amount: UFix64) {
            let tokenManagerRef = self.tokenManager.borrow()!

            assert(
                self.nodeObjectExists(tokenManagerRef),
                message: "Cannot stake if there is no node object!"
            )

            tokenManagerRef.borrowNode()?.requestUnstaking(amount: amount)
        }

        /// Requests to unstake all of the node's tokens and all of
        /// the tokens that have been delegated to the node
        access(all) fun unstakeAll() {
            let tokenManagerRef = self.tokenManager.borrow()!

            assert(
                self.nodeObjectExists(tokenManagerRef),
                message: "Cannot stake if there is no node object!"
            )

            tokenManagerRef.borrowNode()?.unstakeAll()
        }

        /// Withdraw the unstaked tokens back to
        /// the locked token vault. This does not increase the withdraw
        /// limit because staked/unstaked tokens are considered to still
        /// be locked in terms of the vesting schedule
        access(all) fun withdrawUnstakedTokens(amount: UFix64) {
            let tokenManagerRef = self.tokenManager.borrow()!

            assert(
                self.nodeObjectExists(tokenManagerRef),
                message: "Cannot stake if there is no node object!"
            )

            let vaultRef = tokenManagerRef.vault.borrow()!

            let withdrawnTokens <- tokenManagerRef.borrowNode()?.withdrawUnstakedTokens(amount: amount)!

            vaultRef.deposit(from: <-withdrawnTokens)
        }

        /// Withdraw reward tokens to the locked vault,
        /// which increases the withdraw limit
        access(all) fun withdrawRewardedTokens(amount: UFix64) {
            let tokenManagerRef = self.tokenManager.borrow()!

            assert(
                self.nodeObjectExists(tokenManagerRef),
                message: "Cannot stake if there is no node object!"
            )

            tokenManagerRef.deposit(from: <-tokenManagerRef.borrowNode()?.withdrawRewardedTokens(amount: amount)!)
        }
    }

    /// Used to perform delegating actions in transactions
    access(all) struct LockedNodeDelegatorProxy: StakingProxy.NodeDelegatorProxy {

        access(self) var tokenManager: Capability<auth(FungibleToken.Withdrawable) &LockedTokenManager>

        init(tokenManager: Capability<auth(FungibleToken.Withdrawable) &LockedTokenManager>) {
            pre {
                tokenManager.borrow() != nil: "Invalid LockedTokenManager capability"
            }
            self.tokenManager = tokenManager
        }

        access(self) fun delegatorObjectExists(_ managerRef: &LockedTokenManager): Bool {
            return managerRef.nodeDelegator != nil
        }

        /// delegates tokens from the locked token vault
        access(all) fun delegateNewTokens(amount: UFix64) {
            let tokenManagerRef = self.tokenManager.borrow()!

            assert(
                self.delegatorObjectExists(tokenManagerRef),
                message: "Cannot stake if there is no delegator object!"
            )

            let vaultRef = tokenManagerRef.vault.borrow()!

            tokenManagerRef.borrowDelegator()?.delegateNewTokens(from: <-vaultRef.withdraw(amount: amount))
        }

        /// Delegate tokens from the unstaked staking bucket
        access(all) fun delegateUnstakedTokens(amount: UFix64) {
            let tokenManagerRef = self.tokenManager.borrow()!

            assert(
                self.delegatorObjectExists(tokenManagerRef),
                message: "Cannot stake if there is no delegator object!"
            )

            tokenManagerRef.borrowDelegator()?.delegateUnstakedTokens(amount: amount)
        }

        /// Delegate rewarded tokens. Increases the unlock limit
        /// because these are freely withdrawable
        access(all) fun delegateRewardedTokens(amount: UFix64) {
            let tokenManagerRef = self.tokenManager.borrow()!

            assert(
                self.delegatorObjectExists(tokenManagerRef),
                message: "Cannot stake if there is no delegator object!"
            )

            tokenManagerRef.borrowDelegator()?.delegateRewardedTokens(amount: amount)

            tokenManagerRef.increaseUnlockLimit(delta: amount)
        }

        /// Request to unstake tokens
        access(all) fun requestUnstaking(amount: UFix64) {
            let tokenManagerRef = self.tokenManager.borrow()!

            assert(
                self.delegatorObjectExists(tokenManagerRef),
                message: "Cannot stake if there is no delegator object!"
            )

            tokenManagerRef.borrowDelegator()?.requestUnstaking(amount: amount)
        }

        /// withdraw unstaked tokens back to the locked vault
        /// This does not increase the withdraw limit
        access(all) fun withdrawUnstakedTokens(amount: UFix64) {
            let tokenManagerRef = self.tokenManager.borrow()!

            assert(
                self.delegatorObjectExists(tokenManagerRef),
                message: "Cannot stake if there is no delegator object!"
            )

            let vaultRef = tokenManagerRef.vault.borrow()!

            vaultRef.deposit(from: <-tokenManagerRef.borrowDelegator()?.withdrawUnstakedTokens(amount: amount)!)
        }

        /// Withdraw rewarded tokens back to the locked vault,
        /// which increases the withdraw limit because these
        /// are considered unstaked in terms of the vesting schedule
        access(all) fun withdrawRewardedTokens(amount: UFix64) {
            let tokenManagerRef = self.tokenManager.borrow()!

            assert(
                self.delegatorObjectExists(tokenManagerRef),
                message: "Cannot stake if there is no delegator object!"
            )

            tokenManagerRef.deposit(from: <-tokenManagerRef.borrowDelegator()?.withdrawRewardedTokens(amount: amount)!)
        }
    }

    access(all) resource interface AddAccount {
        access(all) fun addAccount(
            sharedAccountAddress: Address,
            unlockedAccountAddress: Address,
            tokenAdmin: Capability<auth(FungibleToken.Withdrawable) &LockedTokenManager>)
    }

    /// Resource that the Dapper Labs token admin
    /// stores in their account to manage the vesting schedule
    /// for all the token holders
    access(all) resource TokenAdminCollection: AddAccount {

        /// Mapping of account addresses to LockedTokenManager capabilities
        access(self) var accounts: {Address: Capability<auth(FungibleToken.Withdrawable) &LockedTokenManager>}

        init() {
            self.accounts = {}
        }

        /// Add a new account's locked token manager capability
        /// to the record
        access(all) fun addAccount(
            sharedAccountAddress: Address,
            unlockedAccountAddress: Address,
            tokenAdmin: Capability<auth(FungibleToken.Withdrawable) &LockedTokenManager>)
        {
            self.accounts[sharedAccountAddress] = tokenAdmin
            emit SharedAccountRegistered(address: sharedAccountAddress)
            emit UnlockedAccountRegistered(address: unlockedAccountAddress)
        }

        /// Get an accounts capability
        access(all) fun getAccount(address: Address): Capability<auth(FungibleToken.Withdrawable) &LockedTokenManager>? {
            return self.accounts[address]
        }

        access(all) fun createAdminCollection(): @TokenAdminCollection {
            return <-create TokenAdminCollection()
        }
    }

    access(all) resource interface LockedAccountCreatorPublic {
        access(all) fun addCapability(cap: Capability<&TokenAdminCollection>)
    }

    // account creators store this resource in their account
    // in order to be able to register accounts who have locked tokens
    access(all) resource LockedAccountCreator: LockedAccountCreatorPublic, AddAccount {

        access(self) var addAccountCapability: Capability<&TokenAdminCollection>?

        init() {
            self.addAccountCapability = nil
        }

        access(all) fun addCapability(cap: Capability<&TokenAdminCollection>) {
            pre {
                cap.borrow() != nil: "Invalid token admin collection capability"
            }
            self.addAccountCapability = cap
        }

        access(all) fun addAccount(sharedAccountAddress: Address,
                           unlockedAccountAddress: Address,
                           tokenAdmin: Capability<auth(FungibleToken.Withdrawable) &LockedTokenManager>) {

            pre {
                self.addAccountCapability != nil:
                    "Cannot add account until the token admin has deposited the account registration capability"
                tokenAdmin.borrow() != nil:
                    "Invalid tokenAdmin capability"
            }

            let adminRef = self.addAccountCapability!.borrow()!

            adminRef.addAccount(sharedAccountAddress: sharedAccountAddress,
                           unlockedAccountAddress: unlockedAccountAddress,
                           tokenAdmin: tokenAdmin)
        }
    }

    /// Public function to create a new Locked Token Manager
    /// every time a new user account is created
    access(all) fun createLockedTokenManager(vault: Capability<auth(FungibleToken.Withdrawable) &FlowToken.Vault>): @LockedTokenManager {
        return <- create LockedTokenManager(vault: vault)
    }

    // Creates a new TokenHolder resource for this LockedTokenManager
    /// that the user can store in their unlocked account.
    access(all) fun createTokenHolder(lockedAddress: Address, tokenManager: Capability<auth(FungibleToken.Withdrawable) &LockedTokenManager>): @TokenHolder {
        return <- create TokenHolder(lockedAddress: lockedAddress, tokenManager: tokenManager)
    }

    access(all) fun createLockedAccountCreator(): @LockedAccountCreator {
        return <-create LockedAccountCreator()
    }

    init(admin: auth(Storage) &Account) {
        self.LockedTokenManagerStoragePath = /storage/lockedTokenManager
        self.LockedTokenManagerPrivatePath = /private/lockedTokenManager

        self.LockedTokenAdminPrivatePath = /private/lockedTokenAdmin
        self.LockedTokenAdminCollectionStoragePath = /storage/lockedTokenAdminCollection

        self.TokenHolderStoragePath = /storage/flowTokenHolder
        self.LockedAccountInfoPublicPath = /public/lockedAccountInfo

        self.LockedAccountCreatorStoragePath = /storage/lockedAccountCreator
        self.LockedAccountCreatorPublicPath = /public/lockedAccountCreator

        /// create a single admin collection and store it
        admin.storage.save(<-create TokenAdminCollection(), to: self.LockedTokenAdminCollectionStoragePath)
    }
}<|MERGE_RESOLUTION|>--- conflicted
+++ resolved
@@ -311,19 +311,14 @@
         /// Returns the locked account balance for this token holder.
         /// Subtracts the minimum storage reservation from the value because that portion
         /// of the locked balance is not available to use
-<<<<<<< HEAD
         access(all) fun getLockedAccountBalance(): UFix64 {
-            return self.borrowTokenManager().getBalance() - FlowStorageFees.minimumStorageReservation
-=======
-        pub fun getLockedAccountBalance(): UFix64 {
-
-            let balance=self.borrowTokenManager().getBalance()
+
+            let balance = self.borrowTokenManager().getBalance()
 
             if balance < FlowStorageFees.minimumStorageReservation {
                 return 0.0
             }
             return balance - FlowStorageFees.minimumStorageReservation
->>>>>>> fbdb10b0
         }
 
         // Returns the unlocked limit for this token holder.
