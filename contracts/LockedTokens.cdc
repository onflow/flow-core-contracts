/*

    LockedTokens implements the functionality required to manage FLOW
    buyers locked tokens from the token sale.

    Each token holder gets two accounts. One account is their locked token
    account. It will be jointly controlled by the user and the token administrator.
    The token administrator must co-sign the transfer of any locked tokens. 
    The token admin cannot interact with the account 
    without approval from the token holder, 
    except to deposit additional locked FLOW 
    or to unlock existing FLOW at each milestone in the token vesting period.
        
    The second account is the unlocked user account. This account is
    in full possesion and control of the user and they can do whatever
    they want with it. This account will store a capability that allows
    them to withdraw tokens when they become unlocked and also to
    perform staking operations with their locked tokens.

    When a user account is created, both accounts are initialized with
    their respective objects: LockedTokenManager for the shared account,
    and TokenHolder for the unlocked account. The user calls functions
    on TokenHolder to withdraw tokens from the shared account and to 
    perform staking actions with the locked tokens

 */

import FlowToken from 0x0ae53cb6e3f42a79
import FungibleToken from 0xee82856bf20e2aa6
import FlowIDTableStaking from 0xFLOWIDTABLESTAKINGADDRESS

import StakingProxy from 0xSTAKINGPROXYADDRESS

pub contract LockedTokens {

    pub event SharedAccountRegistered(address: Address)
    pub event UnlockedAccountRegistered(address: Address)

    /// Path to store the locked token manager resource 
    /// in the shared account
    pub let LockedTokenManagerStoragePath: Path

    /// Path to store the private capability for the token
    /// manager
    pub let LockedTokenManagerPrivatePath: Path

    /// Path to store the private locked token admin link
    /// in the shared account
    pub let LockedTokenAdminPrivatePath: Path

    /// Path to store the admin collection 
    /// in the admin account
    pub let LockedTokenAdminCollectionStoragePath: Path

    /// Path to store the token holder resource
    /// in the unlocked account
    pub let TokenHolderStoragePath: Path

    /// Public path to store the capability that allows
    /// reading information about a locked account
    pub let LockedAccountInfoPublicPath: Path

    /// Path that an account creator would store
    /// the resource that they use to create locked accounts
    pub let LockedAccountCreatorStoragePath: Path

    /// Path that an account creator would publish
    /// their capability for the token admin to 
    /// deposit the account creation capability
    pub let LockedAccountCreatorPublicPath: Path

    /// The TokenAdmin capability allows the token administrator to unlock tokens at each
    /// milestone in the vesting period.
    pub resource interface TokenAdmin {
        pub fun increaseUnlockLimit(delta: UFix64)
    }

    /// This token manager resource is stored in the shared account to manage access 
    /// to the locked token vault and to the staking/delegating resources.
    pub resource LockedTokenManager: FungibleToken.Receiver, FungibleToken.Provider, TokenAdmin {
    
        /// This is a reference to the default FLOW vault stored in the shared account. 
        ///
        /// All locked FLOW tokens are stored in this vault, which can be accessed in two ways:
        ///   1) Directly, in a transaction co-signed by both the token holder and token administrator
        ///   2) Indirectly via the LockedTokenManager, in a transaction signed by the token holder
        pub var vault: Capability<&FlowToken.Vault>

        /// The amount of tokens that the user can withdraw. 
        /// It is decreased when the user withdraws
        pub var unlockLimit: UFix64

        /// Optional NodeStaker resource. Will only be filled if the user
        /// signs up to be a node operator
        pub var nodeStaker: @FlowIDTableStaking.NodeStaker?

        /// Optional NodeDelegator resource. Will only be filled if the user
        /// signs up to be a delegator
        pub var nodeDelegator: @FlowIDTableStaking.NodeDelegator?

        init(vault: Capability<&FlowToken.Vault>) {
            self.vault = vault
            self.nodeStaker <- nil
            self.nodeDelegator <- nil
            self.unlockLimit = 0.0
        }

        destroy () {
            destroy self.nodeStaker
            destroy self.nodeDelegator
        }

        // FungibleToken.Receiver actions

        /// Deposits unlocked tokens to the vault
        pub fun deposit(from: @FungibleToken.Vault) {
            self.depositUnlockedTokens(from: <-from)
        }

        access(self) fun depositUnlockedTokens(from: @FungibleToken.Vault) {
            let vaultRef = self.vault.borrow()!

            let balance = from.balance

            vaultRef.deposit(from: <- from)

            self.increaseUnlockLimit(delta: balance)
        }

        // FungibleToken.Provider actions

        /// Withdraws unlocked tokens from the vault
        pub fun withdraw(amount: UFix64): @FungibleToken.Vault {
            return <-self.withdrawUnlockedTokens(amount: amount)
        }

        access(self) fun withdrawUnlockedTokens(amount: UFix64): @FungibleToken.Vault {
            pre {
                self.unlockLimit >= amount: "Requested amount exceeds unlocked token limit"
            }

            post {
                self.unlockLimit == before(self.unlockLimit) - amount: "Updated unlocked token limit is incorrect"
            }

            let vaultRef = self.vault.borrow()!

            let vault <- vaultRef.withdraw(amount: amount)

            self.decreaseUnlockLimit(delta: amount)

            return <-vault
        }

        pub fun getBalance(): UFix64 {
            let vaultRef = self.vault.borrow()!
            return vaultRef.balance
        }

        access(self) fun decreaseUnlockLimit(delta: UFix64) {  
            self.unlockLimit = self.unlockLimit - delta
        }

        // LockedTokens.TokenAdmin actions

        /// Called by the admin every time a vesting release happens
        pub fun increaseUnlockLimit(delta: UFix64) {  
            self.unlockLimit = self.unlockLimit + delta
        }

        // LockedTokens.TokenHolder actions

        /// Registers a new node operator with the Flow Staking contract
        /// and commits an initial amount of locked tokens to stake
        pub fun registerNode(nodeInfo: StakingProxy.NodeInfo, amount: UFix64) {
            let vaultRef = self.vault.borrow()!

            let tokens <- vaultRef.withdraw(amount: amount)

            self.nodeStaker <-! FlowIDTableStaking.addNodeRecord(id: nodeInfo.id, role: nodeInfo.role, networkingAddress: nodeInfo.networkingAddress, networkingKey: nodeInfo.networkingKey, stakingKey: nodeInfo.stakingKey, tokensCommitted: <-tokens)
        }

        /// Registers a new Delegator with the Flow Staking contract
        /// the caller has to specify the ID of the node operator
        /// they are delegating to
        pub fun registerDelegator(nodeID: String) {
            self.nodeDelegator <-! FlowIDTableStaking.registerNewDelegator(nodeID: nodeID)
        }
    }

<<<<<<< HEAD
    /// allows anyone to read the unlock limit of an account with TokenHolder
    pub resource interface LockedAccountInfo {
=======
    /// This interfaces allows anybody to read information about the locked account.
    pub resource interface LockedAccountInfo {
        pub fun getLockedAccountAddress(): Address
        pub fun getLockedAccountBalance(): UFix64
>>>>>>> b169d983
        pub fun getUnlockLimit(): UFix64
        pub fun getBalance(): UFix64
    }

<<<<<<< HEAD
    // Stored in Holder unlocked account
    pub resource TokenHolder: FungibleToken.Receiver, FungibleToken.Provider, LockedAccountInfo {
=======
    /// Stored in Holder unlocked account
    pub resource TokenHolder: FungibleToken.Receiver, FungibleToken.Provider, LockedAccountInfo {

        /// The address of the shared (locked) account.
        pub var address: Address
>>>>>>> b169d983

        /// Capability that is used to access the LockedTokenManager
        /// in the shared account
        access(self) var tokenManager: Capability<&LockedTokenManager>

        /// Used to perform staking actions if the user has signed up
        /// as a node operator
        access(self) var nodeStakerProxy: LockedNodeStakerProxy?

        /// Used to perform delegating actions if the user has signed up
        /// as a delegator
        access(self) var nodeDelegatorProxy: LockedNodeDelegatorProxy?

        init(lockedAddress: Address, tokenManager: Capability<&LockedTokenManager>) {
            pre {
                tokenManager.borrow() != nil: "Must pass a LockedTokenManager capability"
            }

            self.address = lockedAddress
            self.tokenManager = tokenManager
            self.nodeStakerProxy = nil
            self.nodeDelegatorProxy = nil
        }

        /// Utility function to borrow a reference to the LockedTokenManager object
        access(self) fun borrowTokenManager(): &LockedTokenManager {
            return self.tokenManager.borrow()!
        }

        // LockedAccountInfo actions

        /// Returns the locked account address for this token holder.
        pub fun getLockedAccountAddress(): Address {
            return self.address
        }

        /// Returns the locked account balance for this token holder.
        pub fun getLockedAccountBalance(): UFix64 {
            return self.borrowTokenManager().getBalance()
        }

        // Returns the unlocked limit for this token holder.
        pub fun getUnlockLimit(): UFix64 {
            return self.borrowTokenManager().unlockLimit
        }

        pub fun getBalance(): UFix64 {
            let vaultRef = self.borrowTokenManager().vault.borrow()!

            return vaultRef.balance
        }

        /// Deposits tokens in the locked vault, which marks them as 
        /// unlocked and available to withdraw
        pub fun deposit(from: @FungibleToken.Vault) {
            self.borrowTokenManager().deposit(from: <-from)
        }

        // FungibleToken.Provider actions

        /// Withdraws tokens from the locked vault. This will only succeed
        /// if the withdraw amount is less than or equal to the limit
        pub fun withdraw(amount: UFix64): @FungibleToken.Vault {
            return <- self.borrowTokenManager().withdraw(amount: amount)
        }

        /// The user calls this function if they want to register as a node operator
        /// They have to provide all the info for their node
        pub fun createNodeStaker(nodeInfo: StakingProxy.NodeInfo, amount: UFix64) {
            pre {
                self.nodeStakerProxy == nil && self.nodeDelegatorProxy == nil: "Already initialized"
            }

            self.borrowTokenManager().registerNode(nodeInfo: nodeInfo, amount: amount)

            // Create a new staker proxy that can be accessed in transactions
            self.nodeStakerProxy = LockedNodeStakerProxy(tokenManager: self.tokenManager)
        }

        /// The user calls this function if they want to register as a node operator
        /// They have to provide the node ID for the node they want to delegate to
        pub fun createNodeDelegator(nodeID: String) {
            pre {
                self.nodeStakerProxy == nil && self.nodeDelegatorProxy == nil: "Already initialized"
            }

            self.borrowTokenManager().registerDelegator(nodeID: nodeID)

            // create a new delegator proxy that can be accessed in transactions
            self.nodeDelegatorProxy = LockedNodeDelegatorProxy(tokenManager: self.tokenManager)
        }

        /// Borrow a "reference" to the staking object which allows the caller
        /// to perform all staking actions with locked tokens.
        pub fun borrowStaker(): LockedNodeStakerProxy {
            pre {
                self.nodeStakerProxy != nil:
                    "The NodeStakerProxy doesn't exist!"
            }
            return self.nodeStakerProxy!
        }

        /// Borrow a "reference" to the delegating object which allows the caller
        /// to perform all delegating actions with locked tokens.
        pub fun borrowDelegator(): LockedNodeDelegatorProxy {
            pre {
                self.nodeDelegatorProxy != nil:
                    "The NodeDelegatorProxy doesn't exist!"
            }
            return self.nodeDelegatorProxy!
        }
    }

    /// Used to perform staking actions
    pub struct LockedNodeStakerProxy: StakingProxy.NodeStakerProxy {

        access(self) var tokenManager: Capability<&LockedTokenManager>

        init(tokenManager: Capability<&LockedTokenManager>) {
            pre {
                tokenManager.borrow() != nil: "Invalid token manager capability"
            }
            self.tokenManager = tokenManager
        }

        /// Stakes new locked tokens
        pub fun stakeNewTokens(amount: UFix64) {
            let tokenManagerRef = self.tokenManager.borrow()!

            let vaultRef = tokenManagerRef.vault.borrow()!

            tokenManagerRef.nodeStaker?.stakeNewTokens(<-vaultRef.withdraw(amount: amount))
        }

        /// Stakes unstaked tokens from the staking contract
        pub fun stakeUnstakedTokens(amount: UFix64) {
            let tokenManagerRef = self.tokenManager.borrow()!

            tokenManagerRef.nodeStaker?.stakeUnstakedTokens(amount: amount)
        }

        /// Stakes rewarded tokens. Rewarded tokens are freely withdrawable
        /// so if they are staked, the withdraw limit should be increased
        /// because staked tokens are effectively treated as locked tokens
        pub fun stakeRewardedTokens(amount: UFix64) {
            let tokenManagerRef = self.tokenManager.borrow()!

            tokenManagerRef.nodeStaker?.stakeRewardedTokens(amount: amount)

            tokenManagerRef.increaseUnlockLimit(delta: amount)
        }

        /// Requests unstaking for the node
        pub fun requestUnstaking(amount: UFix64) {
            let tokenManagerRef = self.tokenManager.borrow()!

            tokenManagerRef.nodeStaker?.requestUnstaking(amount: amount)
        }

        /// Requests to unstake all of the node's tokens and all of
        /// the tokens that have been delegated to the node
        pub fun unstakeAll() {
            let tokenManagerRef = self.tokenManager.borrow()!

            tokenManagerRef.nodeStaker?.unstakeAll()
        }

        /// Withdraw the unstaked tokens back to 
        /// the locked token vault. This does not increase the withdraw
        /// limit because staked/unstaked tokens are considered to still
        /// be locked in terms of the vesting schedule
        pub fun withdrawUnstakedTokens(amount: UFix64) {
            let tokenManagerRef = self.tokenManager.borrow()!

            let vaultRef = tokenManagerRef.vault.borrow()!

            let withdrawnTokens <- tokenManagerRef.nodeStaker?.withdrawUnstakedTokens(amount: amount)!

            vaultRef.deposit(from: <-withdrawnTokens)
        }

        /// Withdraw reward tokens to the locked vault, 
        /// which increases the withdraw limit
        pub fun withdrawRewardedTokens(amount: UFix64) {
            let tokenManagerRef = self.tokenManager.borrow()!

            tokenManagerRef.deposit(from: <-tokenManagerRef.nodeStaker?.withdrawRewardedTokens(amount: amount)!)
        }
    }

    /// Used to perform delegating actions in transactions
    pub struct LockedNodeDelegatorProxy: StakingProxy.NodeDelegatorProxy {

        access(self) var tokenManager: Capability<&LockedTokenManager>

        init(tokenManager: Capability<&LockedTokenManager>) {
            pre {
                tokenManager.borrow() != nil: "Invalid LockedTokenManager capability"
            }
            self.tokenManager = tokenManager
        }

        /// delegates tokens from the locked token vault
        pub fun delegateNewTokens(amount: UFix64) {
            let tokenManagerRef = self.tokenManager.borrow()!

            let vaultRef = tokenManagerRef.vault.borrow()!

            tokenManagerRef.nodeDelegator?.delegateNewTokens(from: <-vaultRef.withdraw(amount: amount))
        }

        /// Delegate tokens from the unstaked staking bucket
        pub fun delegateUnstakedTokens(amount: UFix64) {
            let tokenManagerRef = self.tokenManager.borrow()!

            tokenManagerRef.nodeDelegator?.delegateUnstakedTokens(amount: amount)
        }

        /// Delegate rewarded tokens. Increases the unlock limit
        /// because these are freely withdrawable
        pub fun delegateRewardedTokens(amount: UFix64) {
            let tokenManagerRef = self.tokenManager.borrow()!

            tokenManagerRef.nodeDelegator?.delegateRewardedTokens(amount: amount)

            tokenManagerRef.increaseUnlockLimit(delta: amount)
        }

        /// Request to unstake tokens
        pub fun requestUnstaking(amount: UFix64) {
            let tokenManagerRef = self.tokenManager.borrow()!

            tokenManagerRef.nodeDelegator?.requestUnstaking(amount: amount)
        }

        /// withdraw unstaked tokens back to the locked vault
        /// This does not increase the withdraw limit
        pub fun withdrawUnstakedTokens(amount: UFix64) {
            let tokenManagerRef = self.tokenManager.borrow()!

            let vaultRef = tokenManagerRef.vault.borrow()!

            vaultRef.deposit(from: <-tokenManagerRef.nodeDelegator?.withdrawUnstakedTokens(amount: amount)!)
        }

        /// Withdraw rewarded tokens back to the locked vault,
        /// which increases the withdraw limit because these 
        /// are considered unstaked in terms of the vesting schedule
        pub fun withdrawRewardedTokens(amount: UFix64) {
            let tokenManagerRef = self.tokenManager.borrow()!

            tokenManagerRef.deposit(from: <-tokenManagerRef.nodeDelegator?.withdrawRewardedTokens(amount: amount)!)
        }
    }

    pub resource interface AddAccount {
        pub fun addAccount(
            sharedAccountAddress: Address, 
            unlockedAccountAddress: Address,
            tokenAdmin: Capability<&LockedTokenManager>)
    }

    /// Resource that the Dapper Labs token admin
    /// stores in their account to manage the vesting schedule
    /// for all the token holders
    pub resource TokenAdminCollection: AddAccount {
        
        /// Mapping of account addresses to LockedTokenManager capabilities
        access(self) var accounts: {Address: Capability<&LockedTokenManager>}

        init() {
            self.accounts = {}
        }

        /// Add a new account's locked token manager capability
        /// to the record
        pub fun addAccount(
            sharedAccountAddress: Address, 
            unlockedAccountAddress: Address,
            tokenAdmin: Capability<&LockedTokenManager>) 
        {
            self.accounts[sharedAccountAddress] = tokenAdmin
            emit SharedAccountRegistered(address: sharedAccountAddress)
            emit UnlockedAccountRegistered(address: unlockedAccountAddress)
        }

        /// Get an accounts capability
        pub fun getAccount(address: Address): Capability<&LockedTokenManager> {
            return self.accounts[address]!
        }
    }

    pub resource interface LockedAccountCreatorPublic {
        pub fun addCapability(cap: Capability<&TokenAdminCollection>)
    }

    // account creators store this resource in their account
    // in order to be able to register accounts who have locked tokens
    pub resource LockedAccountCreator: LockedAccountCreatorPublic, AddAccount {

        access(self) var addAccountCapability: Capability<&TokenAdminCollection>?

        init() {
            self.addAccountCapability = nil
        }

        pub fun addCapability(cap: Capability<&TokenAdminCollection>) {
            self.addAccountCapability = cap
        }

        pub fun addAccount(sharedAccountAddress: Address, 
                           unlockedAccountAddress: Address,
                           tokenAdmin: Capability<&LockedTokenManager>) {
            
            let adminRef = self.addAccountCapability!.borrow()!

            adminRef.addAccount(sharedAccountAddress: sharedAccountAddress, 
                           unlockedAccountAddress: unlockedAccountAddress,
                           tokenAdmin: tokenAdmin)
        }
    }

    /// Public function to create a new token admin collection
    pub fun createTokenAdminCollection(): @TokenAdminCollection {
        return <- create TokenAdminCollection()
    }

    /// Public function to create a new Locked Token Manager
    /// every time a new user account is created
    pub fun createLockedTokenManager(vault: Capability<&FlowToken.Vault>): @LockedTokenManager {
        return <- create LockedTokenManager(vault: vault)
    }

    // Creates a new TokenHolder resource for this LockedTokenManager
    /// that the user can store in their unlocked account.
    pub fun createTokenHolder(lockedAddress: Address, tokenManager: Capability<&LockedTokenManager>): @TokenHolder {
        return <- create TokenHolder(lockedAddress: lockedAddress, tokenManager: tokenManager)
    }

    pub fun createLockedAccountCreator(): @LockedAccountCreator {
        return <-create LockedAccountCreator()
    }

    init() {
        self.LockedTokenManagerStoragePath = /storage/lockedTokenManager
        self.LockedTokenManagerPrivatePath = /private/lockedTokenManager

        self.LockedTokenAdminPrivatePath = /private/lockedTokenAdmin
        self.LockedTokenAdminCollectionStoragePath = /storage/lockedTokenAdminCollection

        self.TokenHolderStoragePath = /storage/flowTokenHolder
        self.LockedAccountInfoPublicPath = /public/lockedAccountInfo

        self.LockedAccountCreatorStoragePath = /storage/lockedAccountCreator
        self.LockedAccountCreatorPublicPath = /public/lockedAccountCreator
    }
}<|MERGE_RESOLUTION|>--- conflicted
+++ resolved
@@ -188,29 +188,18 @@
         }
     }
 
-<<<<<<< HEAD
-    /// allows anyone to read the unlock limit of an account with TokenHolder
-    pub resource interface LockedAccountInfo {
-=======
     /// This interfaces allows anybody to read information about the locked account.
     pub resource interface LockedAccountInfo {
         pub fun getLockedAccountAddress(): Address
         pub fun getLockedAccountBalance(): UFix64
->>>>>>> b169d983
         pub fun getUnlockLimit(): UFix64
-        pub fun getBalance(): UFix64
-    }
-
-<<<<<<< HEAD
-    // Stored in Holder unlocked account
-    pub resource TokenHolder: FungibleToken.Receiver, FungibleToken.Provider, LockedAccountInfo {
-=======
+    }
+
     /// Stored in Holder unlocked account
     pub resource TokenHolder: FungibleToken.Receiver, FungibleToken.Provider, LockedAccountInfo {
 
         /// The address of the shared (locked) account.
         pub var address: Address
->>>>>>> b169d983
 
         /// Capability that is used to access the LockedTokenManager
         /// in the shared account
@@ -255,12 +244,6 @@
         // Returns the unlocked limit for this token holder.
         pub fun getUnlockLimit(): UFix64 {
             return self.borrowTokenManager().unlockLimit
-        }
-
-        pub fun getBalance(): UFix64 {
-            let vaultRef = self.borrowTokenManager().vault.borrow()!
-
-            return vaultRef.balance
         }
 
         /// Deposits tokens in the locked vault, which marks them as 
