--- conflicted
+++ resolved
@@ -79,11 +79,7 @@
     /// The TokenAdmin capability allows the token administrator to unlock tokens at each
     /// milestone in the vesting period.
     access(all) resource interface TokenAdmin {
-<<<<<<< HEAD
-        access(all) fun increaseUnlockLimit(delta: UFix64)
-=======
         access(UnlockTokens) fun increaseUnlockLimit(delta: UFix64)
->>>>>>> 5634f763
     }
 
     access(all) entitlement UnlockTokens
@@ -97,11 +93,7 @@
         /// All locked FLOW tokens are stored in this vault, which can be accessed in two ways:
         ///   1) Directly, in a transaction co-signed by both the token holder and token administrator
         ///   2) Indirectly via the LockedTokenManager, in a transaction signed by the token holder
-<<<<<<< HEAD
-        access(all) var vault: Capability<auth(FungibleToken.Withdraw) &FlowToken.Vault>
-=======
         access(account) var vault: Capability<auth(FungibleToken.Withdraw) &FlowToken.Vault>
->>>>>>> 5634f763
 
         /// The amount of tokens that the user can withdraw.
         /// It is decreased when the user withdraws
@@ -109,19 +101,11 @@
 
         /// Optional NodeStaker resource. Will only be filled if the user
         /// signs up to be a node operator
-<<<<<<< HEAD
-        access(all) var nodeStaker: @FlowIDTableStaking.NodeStaker?
-
-        /// Optional NodeDelegator resource. Will only be filled if the user
-        /// signs up to be a delegator
-        access(all) var nodeDelegator: @FlowIDTableStaking.NodeDelegator?
-=======
         access(contract) var nodeStaker: @FlowIDTableStaking.NodeStaker?
 
         /// Optional NodeDelegator resource. Will only be filled if the user
         /// signs up to be a delegator
         access(contract) var nodeDelegator: @FlowIDTableStaking.NodeDelegator?
->>>>>>> 5634f763
 
         init(vault: Capability<auth(FungibleToken.Withdraw) &FlowToken.Vault>) {
             self.vault = vault
@@ -163,11 +147,7 @@
         /// Asks if the amount can be withdrawn from this vault
         access(all) view fun isAvailableToWithdraw(amount: UFix64): Bool {
             let vaultRef = self.vault.borrow()!
-<<<<<<< HEAD
-            return amount <= vaultRef.balance
-=======
             return amount <= vaultRef.balance && amount <= self.unlockLimit
->>>>>>> 5634f763
         }
 
         /// Withdraws unlocked tokens from the vault
@@ -205,11 +185,7 @@
         // LockedTokens.TokenAdmin actions
 
         /// Called by the admin every time a vesting release happens
-<<<<<<< HEAD
-        access(all) fun increaseUnlockLimit(delta: UFix64) {
-=======
         access(UnlockTokens) fun increaseUnlockLimit(delta: UFix64) {
->>>>>>> 5634f763
             self.unlockLimit = self.unlockLimit + delta
             emit UnlockLimitIncreased(address: self.owner!.address, increaseAmount: delta, newLimit: self.unlockLimit)
         }
@@ -218,11 +194,7 @@
 
         /// Registers a new node operator with the Flow Staking contract
         /// and commits an initial amount of locked tokens to stake
-<<<<<<< HEAD
-        access(all) fun registerNode(nodeInfo: StakingProxy.NodeInfo, stakingKeyPoP: String, amount: UFix64) {
-=======
-        access(account) fun registerNode(nodeInfo: StakingProxy.NodeInfo, amount: UFix64) {
->>>>>>> 5634f763
+        access(account) fun registerNode(nodeInfo: StakingProxy.NodeInfo, stakingKeyPoP: String, amount: UFix64) {
             if let nodeStaker <- self.nodeStaker <- nil {
                 let stakingInfo = FlowIDTableStaking.NodeInfo(nodeID: nodeStaker.id)
 
@@ -248,11 +220,7 @@
         /// Registers a new Delegator with the Flow Staking contract
         /// the caller has to specify the ID of the node operator
         /// they are delegating to
-<<<<<<< HEAD
-        access(all) fun registerDelegator(nodeID: String, amount: UFix64) {
-=======
         access(account) fun registerDelegator(nodeID: String, amount: UFix64) {
->>>>>>> 5634f763
             if let delegator <- self.nodeDelegator <- nil {
                 let delegatorInfo = FlowIDTableStaking.DelegatorInfo(nodeID: delegator.nodeID, delegatorID: delegator.id)
 
@@ -280,19 +248,6 @@
             emit LockedAccountRegisteredAsDelegator(address: self.owner!.address, nodeID: nodeID)
         }
 
-<<<<<<< HEAD
-        access(all) fun borrowNode(): auth(FlowIDTableStaking.NodeOperator) &FlowIDTableStaking.NodeStaker? {
-            let nodeRef = &self.nodeStaker as auth(FlowIDTableStaking.NodeOperator) &FlowIDTableStaking.NodeStaker?
-            return nodeRef
-        }
-
-        access(all) fun borrowDelegator(): auth(FlowIDTableStaking.DelegatorOwner) &FlowIDTableStaking.NodeDelegator? {
-            let delegatorRef = &self.nodeDelegator as auth(FlowIDTableStaking.DelegatorOwner) &FlowIDTableStaking.NodeDelegator?
-            return delegatorRef
-        }
-
-        access(all) fun removeNode(): @FlowIDTableStaking.NodeStaker? {
-=======
         access(account) view fun borrowNode(): auth(FlowIDTableStaking.NodeOperator) &FlowIDTableStaking.NodeStaker? {
             let nodeRef = &self.nodeStaker as auth(FlowIDTableStaking.NodeOperator) &FlowIDTableStaking.NodeStaker?
             return nodeRef
@@ -304,17 +259,12 @@
         }
 
         access(UnlockTokens) fun removeNode(): @FlowIDTableStaking.NodeStaker? {
->>>>>>> 5634f763
             let node <- self.nodeStaker <- nil
 
             return <-node
         }
 
-<<<<<<< HEAD
-        access(all) fun removeDelegator(): @FlowIDTableStaking.NodeDelegator? {
-=======
         access(UnlockTokens) fun removeDelegator(): @FlowIDTableStaking.NodeDelegator? {
->>>>>>> 5634f763
             let del <- self.nodeDelegator <- nil
 
             return <-del
@@ -342,11 +292,7 @@
 
         /// Capability that is used to access the LockedTokenManager
         /// in the shared account
-<<<<<<< HEAD
-        access(account) var tokenManager: Capability<auth(FungibleToken.Withdraw) &LockedTokenManager>
-=======
         access(account) var tokenManager: Capability<auth(FungibleToken.Withdraw, LockedTokens.UnlockTokens) &LockedTokenManager>
->>>>>>> 5634f763
 
         /// Used to perform staking actions if the user has signed up
         /// as a node operator
@@ -356,11 +302,7 @@
         /// as a delegator
         access(self) var nodeDelegatorProxy: LockedNodeDelegatorProxy?
 
-<<<<<<< HEAD
-        init(lockedAddress: Address, tokenManager: Capability<auth(FungibleToken.Withdraw) &LockedTokenManager>) {
-=======
         init(lockedAddress: Address, tokenManager: Capability<auth(FungibleToken.Withdraw, LockedTokens.UnlockTokens) &LockedTokenManager>) {
->>>>>>> 5634f763
             pre {
                 tokenManager.borrow() != nil: "Must pass a LockedTokenManager capability"
             }
@@ -376,20 +318,12 @@
         }
 
         /// Utility function to borrow a reference to the LockedTokenManager object
-<<<<<<< HEAD
-        access(account) view fun borrowTokenManager(): auth(FungibleToken.Withdraw) &LockedTokenManager {
-=======
         access(account) view fun borrowTokenManager(): auth(FungibleToken.Withdraw, LockedTokens.UnlockTokens) &LockedTokenManager {
->>>>>>> 5634f763
             return self.tokenManager.borrow()!
         }
 
         /// Returns the locked account address for this token holder.
-<<<<<<< HEAD
-        access(all) fun getLockedAccountAddress(): Address {
-=======
         access(all) view fun getLockedAccountAddress(): Address {
->>>>>>> 5634f763
             return self.address
         }
 
@@ -407,11 +341,7 @@
         }
 
         // Returns the unlocked limit for this token holder.
-<<<<<<< HEAD
-        access(all) fun getUnlockLimit(): UFix64 {
-=======
         access(all) view fun getUnlockLimit(): UFix64 {
->>>>>>> 5634f763
             return self.borrowTokenManager().unlockLimit
         }
 
@@ -448,11 +378,7 @@
 
         /// The user calls this function if they want to register as a node operator
         /// They have to provide all the info for their node
-<<<<<<< HEAD
         access(TokenOperations) fun createNodeStaker(nodeInfo: StakingProxy.NodeInfo, stakingKeyPoP: String, amount: UFix64) {
-=======
-        access(TokenOperations) fun createNodeStaker(nodeInfo: StakingProxy.NodeInfo, amount: UFix64) {
->>>>>>> 5634f763
 
             self.borrowTokenManager().registerNode(nodeInfo: nodeInfo, stakingKeyPoP: stakingKeyPoP, amount: amount)
 
@@ -513,15 +439,9 @@
     /// Used to perform staking actions
     access(all) struct LockedNodeStakerProxy: StakingProxy.NodeStakerProxy {
 
-<<<<<<< HEAD
-        access(self) var tokenManager: Capability<auth(FungibleToken.Withdraw) &LockedTokenManager>
-
-        init(tokenManager: Capability<auth(FungibleToken.Withdraw) &LockedTokenManager>) {
-=======
         access(self) var tokenManager: Capability<auth(FungibleToken.Withdraw, LockedTokens.UnlockTokens) &LockedTokenManager>
 
         init(tokenManager: Capability<auth(FungibleToken.Withdraw, LockedTokens.UnlockTokens) &LockedTokenManager>) {
->>>>>>> 5634f763
             pre {
                 tokenManager.borrow() != nil: "Invalid token manager capability"
             }
@@ -647,15 +567,9 @@
     /// Used to perform delegating actions in transactions
     access(all) struct LockedNodeDelegatorProxy: StakingProxy.NodeDelegatorProxy {
 
-<<<<<<< HEAD
-        access(self) var tokenManager: Capability<auth(FungibleToken.Withdraw) &LockedTokenManager>
-
-        init(tokenManager: Capability<auth(FungibleToken.Withdraw) &LockedTokenManager>) {
-=======
         access(self) var tokenManager: Capability<auth(FungibleToken.Withdraw, LockedTokens.UnlockTokens) &LockedTokenManager>
 
         init(tokenManager: Capability<auth(FungibleToken.Withdraw, LockedTokens.UnlockTokens) &LockedTokenManager>) {
->>>>>>> 5634f763
             pre {
                 tokenManager.borrow() != nil: "Invalid LockedTokenManager capability"
             }
@@ -749,21 +663,13 @@
         }
     }
 
-<<<<<<< HEAD
-     access(all) entitlement AccountCreator
-=======
     access(all) entitlement AccountCreator
->>>>>>> 5634f763
 
     access(all) resource interface AddAccount {
         access(AccountCreator) fun addAccount(
             sharedAccountAddress: Address,
             unlockedAccountAddress: Address,
-<<<<<<< HEAD
-            tokenAdmin: Capability<auth(FungibleToken.Withdraw) &LockedTokenManager>)
-=======
             tokenAdmin: Capability<auth(FungibleToken.Withdraw, LockedTokens.UnlockTokens) &LockedTokenManager>)
->>>>>>> 5634f763
     }
 
     /// Resource that the Flow token admin
@@ -772,11 +678,7 @@
     access(all) resource TokenAdminCollection: AddAccount {
 
         /// Mapping of account addresses to LockedTokenManager capabilities
-<<<<<<< HEAD
-        access(self) var accounts: {Address: Capability<auth(FungibleToken.Withdraw) &LockedTokenManager>}
-=======
         access(self) var accounts: {Address: Capability<auth(FungibleToken.Withdraw, LockedTokens.UnlockTokens) &LockedTokenManager>}
->>>>>>> 5634f763
 
         init() {
             self.accounts = {}
@@ -787,11 +689,7 @@
         access(AccountCreator) fun addAccount(
             sharedAccountAddress: Address,
             unlockedAccountAddress: Address,
-<<<<<<< HEAD
-            tokenAdmin: Capability<auth(FungibleToken.Withdraw) &LockedTokenManager>)
-=======
             tokenAdmin: Capability<auth(FungibleToken.Withdraw, LockedTokens.UnlockTokens) &LockedTokenManager>)
->>>>>>> 5634f763
         {
             self.accounts[sharedAccountAddress] = tokenAdmin
             emit SharedAccountRegistered(address: sharedAccountAddress)
@@ -799,11 +697,7 @@
         }
 
         /// Get an accounts capability
-<<<<<<< HEAD
-        access(all) fun getAccount(address: Address): Capability<auth(FungibleToken.Withdraw) &LockedTokenManager>? {
-=======
         access(all) fun getAccount(address: Address): Capability<auth(FungibleToken.Withdraw, LockedTokens.UnlockTokens) &LockedTokenManager>? {
->>>>>>> 5634f763
             return self.accounts[address]
         }
 
@@ -835,11 +729,7 @@
 
         access(AccountCreator) fun addAccount(sharedAccountAddress: Address,
                            unlockedAccountAddress: Address,
-<<<<<<< HEAD
-                           tokenAdmin: Capability<auth(FungibleToken.Withdraw) &LockedTokenManager>) {
-=======
                            tokenAdmin: Capability<auth(FungibleToken.Withdraw, LockedTokens.UnlockTokens) &LockedTokenManager>) {
->>>>>>> 5634f763
 
             pre {
                 self.addAccountCapability != nil:
@@ -864,11 +754,7 @@
 
     // Creates a new TokenHolder resource for this LockedTokenManager
     /// that the user can store in their unlocked account.
-<<<<<<< HEAD
-    access(all) fun createTokenHolder(lockedAddress: Address, tokenManager: Capability<auth(FungibleToken.Withdraw) &LockedTokenManager>): @TokenHolder {
-=======
     access(all) fun createTokenHolder(lockedAddress: Address, tokenManager: Capability<auth(FungibleToken.Withdraw, LockedTokens.UnlockTokens) &LockedTokenManager>): @TokenHolder {
->>>>>>> 5634f763
         return <- create TokenHolder(lockedAddress: lockedAddress, tokenManager: tokenManager)
     }
 
