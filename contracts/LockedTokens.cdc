/*

    LockedTokens implements the functionality required to manage FLOW
    buyers locked tokens from the token sale.

    Each token holder gets two accounts. One account is their locked token
    account. It will be jointly controlled by the user and the token administrator.
    The token administrator must co-sign the transfer of any locked tokens.
    The token admin cannot interact with the account
    without approval from the token holder,
    except to deposit additional locked FLOW
    or to unlock existing FLOW at each milestone in the token vesting period.

    The second account is the unlocked user account. This account is
    in full possesion and control of the user and they can do whatever
    they want with it. This account will store a capability that allows
    them to withdraw tokens when they become unlocked and also to
    perform staking operations with their locked tokens.

    When a user account is created, both accounts are initialized with
    their respective objects: LockedTokenManager for the shared account,
    and TokenHolder for the unlocked account. The user calls functions
    on TokenHolder to withdraw tokens from the shared account and to
    perform staking actions with the locked tokens

 */

import FlowToken from "FlowToken"
import FungibleToken from "FungibleToken"
import FlowIDTableStaking from "FlowIDTableStaking"
import FlowStorageFees from "FlowStorageFees"
import StakingProxy from "StakingProxy"

access(all) contract LockedTokens {

    access(all) event SharedAccountRegistered(address: Address)
    access(all) event UnlockedAccountRegistered(address: Address)

    access(all) event UnlockLimitIncreased(address: Address, increaseAmount: UFix64, newLimit: UFix64)

    access(all) event LockedAccountRegisteredAsNode(address: Address, nodeID: String)
    access(all) event LockedAccountRegisteredAsDelegator(address: Address, nodeID: String)

    access(all) event LockedTokensDeposited(address: Address, amount: UFix64)

    /// Path to store the locked token manager resource
    /// in the shared account
    access(all) let LockedTokenManagerStoragePath: StoragePath

    /// Path to store the private capability for the token
    /// manager
    access(all) let LockedTokenManagerPrivatePath: PrivatePath

    /// Path to store the private locked token admin link
    /// in the shared account
    access(all) let LockedTokenAdminPrivatePath: PrivatePath

    /// Path to store the admin collection
    /// in the admin account
    access(all) let LockedTokenAdminCollectionStoragePath: StoragePath

    /// Path to store the token holder resource
    /// in the unlocked account
    access(all) let TokenHolderStoragePath: StoragePath

    /// Public path to store the capability that allows
    /// reading information about a locked account
    access(all) let LockedAccountInfoPublicPath: PublicPath

    /// Path that an account creator would store
    /// the resource that they use to create locked accounts
    access(all) let LockedAccountCreatorStoragePath: StoragePath

    /// Path that an account creator would publish
    /// their capability for the token admin to
    /// deposit the account creation capability
    access(all) let LockedAccountCreatorPublicPath: PublicPath

    /// The TokenAdmin capability allows the token administrator to unlock tokens at each
    /// milestone in the vesting period.
    access(all) resource interface TokenAdmin {
        access(UnlockTokens) fun increaseUnlockLimit(delta: UFix64)
    }

    access(all) entitlement UnlockTokens

    /// This token manager resource is stored in the shared account to manage access
    /// to the locked token vault and to the staking/delegating resources.
    access(all) resource LockedTokenManager: FungibleToken.Receiver, FungibleToken.Provider, TokenAdmin {

        /// This is a reference to the default FLOW vault stored in the shared account.
        ///
        /// All locked FLOW tokens are stored in this vault, which can be accessed in two ways:
        ///   1) Directly, in a transaction co-signed by both the token holder and token administrator
        ///   2) Indirectly via the LockedTokenManager, in a transaction signed by the token holder
        access(account) var vault: Capability<auth(FungibleToken.Withdraw) &FlowToken.Vault>

        /// The amount of tokens that the user can withdraw.
        /// It is decreased when the user withdraws
        access(all) var unlockLimit: UFix64

        /// Optional NodeStaker resource. Will only be filled if the user
        /// signs up to be a node operator
        access(contract) var nodeStaker: @FlowIDTableStaking.NodeStaker?

        /// Optional NodeDelegator resource. Will only be filled if the user
        /// signs up to be a delegator
        access(contract) var nodeDelegator: @FlowIDTableStaking.NodeDelegator?

        init(vault: Capability<auth(FungibleToken.Withdraw) &FlowToken.Vault>) {
            self.vault = vault
            self.nodeStaker <- nil
            self.nodeDelegator <- nil
            self.unlockLimit = 0.0
        }

        // FungibleToken.Receiver actions
        access(all) view fun getSupportedVaultTypes(): {Type: Bool} {
            return {Type<@FlowToken.Vault>(): true}
        }

        /// Returns whether or not the given type is accepted by the Receiver
        /// A vault that can accept any type should just return true by default
        access(all) view fun isSupportedVaultType(type: Type): Bool {
            if let isSupported = self.getSupportedVaultTypes()[type] { 
                return isSupported 
            } else { return false }
        }

        /// Deposits unlocked tokens to the vault
        access(all) fun deposit(from: @{FungibleToken.Vault}) {
            self.depositUnlockedTokens(from: <-from)
        }

        access(self) fun depositUnlockedTokens(from: @{FungibleToken.Vault}) {
            let vaultRef = self.vault.borrow()!

            let balance = from.balance

            vaultRef.deposit(from: <- from)

            self.increaseUnlockLimit(delta: balance)
        }

        // FungibleToken.Provider actions

        /// Asks if the amount can be withdrawn from this vault
        access(all) view fun isAvailableToWithdraw(amount: UFix64): Bool {
            let vaultRef = self.vault.borrow()!
            return amount <= vaultRef.balance && amount <= self.unlockLimit
        }

        /// Withdraws unlocked tokens from the vault
        access(FungibleToken.Withdraw) fun withdraw(amount: UFix64): @{FungibleToken.Vault} {
            return <-self.withdrawUnlockedTokens(amount: amount)
        }

        access(self) fun withdrawUnlockedTokens(amount: UFix64): @{FungibleToken.Vault} {
            pre {
                self.unlockLimit >= amount: "Requested amount exceeds unlocked token limit"
            }

            post {
                self.unlockLimit == before(self.unlockLimit) - amount: "Updated unlocked token limit is incorrect"
            }

            let vaultRef = self.vault.borrow()!

            let vault <- vaultRef.withdraw(amount: amount)

            self.decreaseUnlockLimit(delta: amount)

            return <-vault
        }

        access(all) view fun getBalance(): UFix64 {
            let vaultRef = self.vault.borrow()!
            return vaultRef.balance
        }

        access(self) fun decreaseUnlockLimit(delta: UFix64) {
            self.unlockLimit = self.unlockLimit - delta
        }

        // LockedTokens.TokenAdmin actions

        /// Called by the admin every time a vesting release happens
        access(UnlockTokens) fun increaseUnlockLimit(delta: UFix64) {
            self.unlockLimit = self.unlockLimit + delta
            emit UnlockLimitIncreased(address: self.owner!.address, increaseAmount: delta, newLimit: self.unlockLimit)
        }

        // LockedTokens.TokenHolder actions

        /// Registers a new node operator with the Flow Staking contract
        /// and commits an initial amount of locked tokens to stake
<<<<<<< HEAD
        access(account) fun registerNode(nodeInfo: StakingProxy.NodeInfo, stakingKeyPoP: String, amount: UFix64) {
=======
        access(account) fun registerNode(nodeInfo: StakingProxy.NodeInfo,
                                         stakingKeyPoP: String,
                                         amount: UFix64
        ) {
>>>>>>> 8472e21c
            if let nodeStaker <- self.nodeStaker <- nil {
                let stakingInfo = FlowIDTableStaking.NodeInfo(nodeID: nodeStaker.id)

                assert(
                    stakingInfo.tokensStaked + stakingInfo.tokensCommitted + stakingInfo.tokensUnstaking + stakingInfo.tokensUnstaked + stakingInfo.tokensRewarded == 0.0,
                    message: "Cannot register a new node until all tokens from the previous node have been withdrawn"
                )

                destroy nodeStaker
            }

            let vaultRef = self.vault.borrow()!

            let tokens <- vaultRef.withdraw(amount: amount)

<<<<<<< HEAD
            let nodeStaker <- self.nodeStaker <- FlowIDTableStaking.addNodeRecord(id: nodeInfo.id, role: nodeInfo.role, networkingAddress: nodeInfo.networkingAddress, networkingKey: nodeInfo.networkingKey, stakingKey: nodeInfo.stakingKey, stakingKeyPoP: stakingKeyPoP, tokensCommitted: <-tokens)
=======
            let nodeStaker <- self.nodeStaker <- FlowIDTableStaking.addNodeRecord(id: nodeInfo.id,
                                                    role: nodeInfo.role,
                                                    networkingAddress: nodeInfo.networkingAddress,
                                                    networkingKey: nodeInfo.networkingKey,
                                                    stakingKey: nodeInfo.stakingKey,
                                                    stakingKeyPoP: stakingKeyPoP,
                                                    tokensCommitted: <-tokens)
>>>>>>> 8472e21c

            destroy nodeStaker

            emit LockedAccountRegisteredAsNode(address: self.owner!.address, nodeID: nodeInfo.id)
        }

        /// Registers a new Delegator with the Flow Staking contract
        /// the caller has to specify the ID of the node operator
        /// they are delegating to
        access(account) fun registerDelegator(nodeID: String, amount: UFix64) {
            if let delegator <- self.nodeDelegator <- nil {
                let delegatorInfo = FlowIDTableStaking.DelegatorInfo(nodeID: delegator.nodeID, delegatorID: delegator.id)

                assert(
                    delegatorInfo.tokensStaked + delegatorInfo.tokensCommitted + delegatorInfo.tokensUnstaking + delegatorInfo.tokensUnstaked + delegatorInfo.tokensRewarded == 0.0,
                    message: "Cannot register a new delegator until all tokens from the previous node have been withdrawn"
                )

                destroy delegator
            }

            let vaultRef = self.vault.borrow()!

            assert(
                vaultRef.balance >= FlowIDTableStaking.getDelegatorMinimumStakeRequirement(),
                message: "Must have the delegation minimum FLOW requirement in the locked vault to register a node"
            )

            let tokens <- vaultRef.withdraw(amount: amount)

            let delegator <- self.nodeDelegator <- FlowIDTableStaking.registerNewDelegator(nodeID: nodeID, tokensCommitted: <-tokens)

            destroy delegator

            emit LockedAccountRegisteredAsDelegator(address: self.owner!.address, nodeID: nodeID)
        }

        access(account) view fun borrowNode(): auth(FlowIDTableStaking.NodeOperator) &FlowIDTableStaking.NodeStaker? {
            let nodeRef = &self.nodeStaker as auth(FlowIDTableStaking.NodeOperator) &FlowIDTableStaking.NodeStaker?
            return nodeRef
        }

        access(account) view fun borrowDelegator(): auth(FlowIDTableStaking.DelegatorOwner) &FlowIDTableStaking.NodeDelegator? {
            let delegatorRef = &self.nodeDelegator as auth(FlowIDTableStaking.DelegatorOwner) &FlowIDTableStaking.NodeDelegator?
            return delegatorRef
        }

        access(UnlockTokens) fun removeNode(): @FlowIDTableStaking.NodeStaker? {
            let node <- self.nodeStaker <- nil

            return <-node
        }

        access(UnlockTokens) fun removeDelegator(): @FlowIDTableStaking.NodeDelegator? {
            let del <- self.nodeDelegator <- nil

            return <-del
        }
    }

    access(all) entitlement TokenOperations

    /// This interfaces allows anybody to read information about the locked account.
    /// Kept for backwards compatibility
    access(all) resource interface LockedAccountInfo {
        access(all) fun getLockedAccountAddress(): Address
        access(all) view fun getLockedAccountBalance(): UFix64
        access(all) fun getUnlockLimit(): UFix64
        access(all) view fun getNodeID(): String?
        access(all) view fun getDelegatorID(): UInt32?
        access(all) view fun getDelegatorNodeID(): String?
    }

    /// Stored in Holder unlocked account
    access(all) resource TokenHolder: FungibleToken.Receiver, FungibleToken.Provider, LockedAccountInfo {

        /// The address of the shared (locked) account.
        access(all) var address: Address

        /// Capability that is used to access the LockedTokenManager
        /// in the shared account
        access(account) var tokenManager: Capability<auth(FungibleToken.Withdraw, LockedTokens.UnlockTokens) &LockedTokenManager>

        /// Used to perform staking actions if the user has signed up
        /// as a node operator
        access(self) var nodeStakerProxy: LockedNodeStakerProxy?

        /// Used to perform delegating actions if the user has signed up
        /// as a delegator
        access(self) var nodeDelegatorProxy: LockedNodeDelegatorProxy?

        init(lockedAddress: Address, tokenManager: Capability<auth(FungibleToken.Withdraw, LockedTokens.UnlockTokens) &LockedTokenManager>) {
            pre {
                tokenManager.borrow() != nil: "Must pass a LockedTokenManager capability"
            }

            self.address = lockedAddress
            self.tokenManager = tokenManager

            // Create a new staker proxy that can be accessed in transactions
            self.nodeStakerProxy = LockedNodeStakerProxy(tokenManager: self.tokenManager)

            // create a new delegator proxy that can be accessed in transactions
            self.nodeDelegatorProxy = LockedNodeDelegatorProxy(tokenManager: self.tokenManager)
        }

        /// Utility function to borrow a reference to the LockedTokenManager object
        access(account) view fun borrowTokenManager(): auth(FungibleToken.Withdraw, LockedTokens.UnlockTokens) &LockedTokenManager {
            return self.tokenManager.borrow()!
        }

        /// Returns the locked account address for this token holder.
        access(all) view fun getLockedAccountAddress(): Address {
            return self.address
        }

        /// Returns the locked account balance for this token holder.
        /// Subtracts the minimum storage reservation from the value because that portion
        /// of the locked balance is not available to use
        access(all) view fun getLockedAccountBalance(): UFix64 {

            let balance = self.borrowTokenManager().getBalance()

            if balance < FlowStorageFees.minimumStorageReservation {
                return 0.0
            }
            return balance - FlowStorageFees.minimumStorageReservation
        }

        // Returns the unlocked limit for this token holder.
        access(all) view fun getUnlockLimit(): UFix64 {
            return self.borrowTokenManager().unlockLimit
        }

        access(all) view fun getSupportedVaultTypes(): {Type: Bool} {
            return {Type<@FlowToken.Vault>(): true}
        }

        /// Returns whether or not the given type is accepted by the Receiver
        /// A vault that can accept any type should just return true by default
        access(all) view fun isSupportedVaultType(type: Type): Bool {
            if let isSupported = self.getSupportedVaultTypes()[type] { 
                return isSupported 
            } else { return false }
        }

        /// Deposits tokens in the locked vault, which marks them as
        /// unlocked and available to withdraw
        access(all) fun deposit(from: @{FungibleToken.Vault}) {
            self.borrowTokenManager().deposit(from: <-from)
        }

        // FungibleToken.Provider actions

        /// Asks if the amount can be withdrawn from this vault
        access(all) view fun isAvailableToWithdraw(amount: UFix64): Bool {
            return amount <= self.getLockedAccountBalance()
        }

        /// Withdraws tokens from the locked vault. This will only succeed
        /// if the withdraw amount is less than or equal to the limit
        access(FungibleToken.Withdraw) fun withdraw(amount: UFix64): @{FungibleToken.Vault} {
            return <- self.borrowTokenManager().withdraw(amount: amount)
        }

        /// The user calls this function if they want to register as a node operator
        /// They have to provide all the info for their node
        access(TokenOperations) fun createNodeStaker(nodeInfo: StakingProxy.NodeInfo, stakingKeyPoP: String, amount: UFix64) {

            self.borrowTokenManager().registerNode(nodeInfo: nodeInfo, stakingKeyPoP: stakingKeyPoP, amount: amount)

            // Create a new staker proxy that can be accessed in transactions
            self.nodeStakerProxy = LockedNodeStakerProxy(tokenManager: self.tokenManager)
        }

        /// The user calls this function if they want to register as a node operator
        /// They have to provide the node ID for the node they want to delegate to
        access(TokenOperations) fun createNodeDelegator(nodeID: String) {

            self.borrowTokenManager().registerDelegator(nodeID: nodeID, amount: FlowIDTableStaking.getDelegatorMinimumStakeRequirement())

            // create a new delegator proxy that can be accessed in transactions
            self.nodeDelegatorProxy = LockedNodeDelegatorProxy(tokenManager: self.tokenManager)
        }

        /// Borrow a "reference" to the staking object which allows the caller
        /// to perform all staking actions with locked tokens.
        access(TokenOperations) fun borrowStaker(): LockedNodeStakerProxy {
            pre {
                self.nodeStakerProxy != nil:
                    "The NodeStakerProxy doesn't exist!"
            }
            return self.nodeStakerProxy!
        }

        access(all) view fun getNodeID(): String? {
            let tokenManager = self.tokenManager.borrow()!

            return tokenManager.nodeStaker?.id
        }

        /// Borrow a "reference" to the delegating object which allows the caller
        /// to perform all delegating actions with locked tokens.
        access(TokenOperations) fun borrowDelegator(): LockedNodeDelegatorProxy {
            pre {
                self.nodeDelegatorProxy != nil:
                    "The NodeDelegatorProxy doesn't exist!"
            }
            return self.nodeDelegatorProxy!
        }

        access(all) view fun getDelegatorID(): UInt32? {
            let tokenManager = self.tokenManager.borrow()!

            return tokenManager.nodeDelegator?.id
        }

        access(all) view fun getDelegatorNodeID(): String? {
            let tokenManager = self.tokenManager.borrow()!

            return tokenManager.nodeDelegator?.nodeID
        }

    }

    /// Used to perform staking actions
    access(all) struct LockedNodeStakerProxy: StakingProxy.NodeStakerProxy {

        access(self) var tokenManager: Capability<auth(FungibleToken.Withdraw, LockedTokens.UnlockTokens) &LockedTokenManager>

        init(tokenManager: Capability<auth(FungibleToken.Withdraw, LockedTokens.UnlockTokens) &LockedTokenManager>) {
            pre {
                tokenManager.borrow() != nil: "Invalid token manager capability"
            }
            self.tokenManager = tokenManager
        }

        access(self) fun nodeObjectExists(_ managerRef: &LockedTokenManager): Bool {
            return managerRef.nodeStaker != nil
        }

        /// Change node networking address
        access(all) fun updateNetworkingAddress(_ newAddress: String) {
            let tokenManagerRef = self.tokenManager.borrow()!

            assert(
                self.nodeObjectExists(tokenManagerRef),
                message: "Cannot change networking address if there is no node object!"
            )

            tokenManagerRef.borrowNode()?.updateNetworkingAddress(newAddress)
        }

        /// Stakes new locked tokens
        access(all) fun stakeNewTokens(amount: UFix64) {
            let tokenManagerRef = self.tokenManager.borrow()!

            assert(
                self.nodeObjectExists(tokenManagerRef),
                message: "Cannot stake if there is no node object!"
            )

            let vaultRef = tokenManagerRef.vault.borrow()!

            tokenManagerRef.borrowNode()?.stakeNewTokens(<-vaultRef.withdraw(amount: amount))
        }

        /// Stakes unstaked tokens from the staking contract
        access(all) fun stakeUnstakedTokens(amount: UFix64) {
            let tokenManagerRef = self.tokenManager.borrow()!

            assert(
                self.nodeObjectExists(tokenManagerRef),
                message: "Cannot stake if there is no node object!"
            )

            tokenManagerRef.borrowNode()?.stakeUnstakedTokens(amount: amount)
        }

        /// Stakes rewarded tokens. Rewarded tokens are freely withdrawable
        /// so if they are staked, the withdraw limit should be increased
        /// because staked tokens are effectively treated as locked tokens
        access(all) fun stakeRewardedTokens(amount: UFix64) {
            let tokenManagerRef = self.tokenManager.borrow()!

            assert(
                self.nodeObjectExists(tokenManagerRef),
                message: "Cannot stake if there is no node object!"
            )

            tokenManagerRef.borrowNode()?.stakeRewardedTokens(amount: amount)

            tokenManagerRef.increaseUnlockLimit(delta: amount)
        }

        /// Requests unstaking for the node
        access(all) fun requestUnstaking(amount: UFix64) {
            let tokenManagerRef = self.tokenManager.borrow()!

            assert(
                self.nodeObjectExists(tokenManagerRef),
                message: "Cannot stake if there is no node object!"
            )

            tokenManagerRef.borrowNode()?.requestUnstaking(amount: amount)
        }

        /// Requests to unstake all of the node's tokens and all of
        /// the tokens that have been delegated to the node
        access(all) fun unstakeAll() {
            let tokenManagerRef = self.tokenManager.borrow()!

            assert(
                self.nodeObjectExists(tokenManagerRef),
                message: "Cannot stake if there is no node object!"
            )

            tokenManagerRef.borrowNode()?.unstakeAll()
        }

        /// Withdraw the unstaked tokens back to
        /// the locked token vault. This does not increase the withdraw
        /// limit because staked/unstaked tokens are considered to still
        /// be locked in terms of the vesting schedule
        access(all) fun withdrawUnstakedTokens(amount: UFix64) {
            let tokenManagerRef = self.tokenManager.borrow()!

            assert(
                self.nodeObjectExists(tokenManagerRef),
                message: "Cannot stake if there is no node object!"
            )

            let vaultRef = tokenManagerRef.vault.borrow()!

            let withdrawnTokens <- tokenManagerRef.borrowNode()?.withdrawUnstakedTokens(amount: amount)!

            vaultRef.deposit(from: <-withdrawnTokens)
        }

        /// Withdraw reward tokens to the locked vault,
        /// which increases the withdraw limit
        access(all) fun withdrawRewardedTokens(amount: UFix64) {
            let tokenManagerRef = self.tokenManager.borrow()!

            assert(
                self.nodeObjectExists(tokenManagerRef),
                message: "Cannot stake if there is no node object!"
            )

            tokenManagerRef.deposit(from: <-tokenManagerRef.borrowNode()?.withdrawRewardedTokens(amount: amount)!)
        }
    }

    /// Used to perform delegating actions in transactions
    access(all) struct LockedNodeDelegatorProxy: StakingProxy.NodeDelegatorProxy {

        access(self) var tokenManager: Capability<auth(FungibleToken.Withdraw, LockedTokens.UnlockTokens) &LockedTokenManager>

        init(tokenManager: Capability<auth(FungibleToken.Withdraw, LockedTokens.UnlockTokens) &LockedTokenManager>) {
            pre {
                tokenManager.borrow() != nil: "Invalid LockedTokenManager capability"
            }
            self.tokenManager = tokenManager
        }

        access(self) fun delegatorObjectExists(_ managerRef: &LockedTokenManager): Bool {
            return managerRef.nodeDelegator != nil
        }

        /// delegates tokens from the locked token vault
        access(all) fun delegateNewTokens(amount: UFix64) {
            let tokenManagerRef = self.tokenManager.borrow()!

            assert(
                self.delegatorObjectExists(tokenManagerRef),
                message: "Cannot stake if there is no delegator object!"
            )

            let vaultRef = tokenManagerRef.vault.borrow()!

            tokenManagerRef.borrowDelegator()?.delegateNewTokens(from: <-vaultRef.withdraw(amount: amount))
        }

        /// Delegate tokens from the unstaked staking bucket
        access(all) fun delegateUnstakedTokens(amount: UFix64) {
            let tokenManagerRef = self.tokenManager.borrow()!

            assert(
                self.delegatorObjectExists(tokenManagerRef),
                message: "Cannot stake if there is no delegator object!"
            )

            tokenManagerRef.borrowDelegator()?.delegateUnstakedTokens(amount: amount)
        }

        /// Delegate rewarded tokens. Increases the unlock limit
        /// because these are freely withdrawable
        access(all) fun delegateRewardedTokens(amount: UFix64) {
            let tokenManagerRef = self.tokenManager.borrow()!

            assert(
                self.delegatorObjectExists(tokenManagerRef),
                message: "Cannot stake if there is no delegator object!"
            )

            tokenManagerRef.borrowDelegator()?.delegateRewardedTokens(amount: amount)

            tokenManagerRef.increaseUnlockLimit(delta: amount)
        }

        /// Request to unstake tokens
        access(all) fun requestUnstaking(amount: UFix64) {
            let tokenManagerRef = self.tokenManager.borrow()!

            assert(
                self.delegatorObjectExists(tokenManagerRef),
                message: "Cannot stake if there is no delegator object!"
            )

            tokenManagerRef.borrowDelegator()?.requestUnstaking(amount: amount)
        }

        /// withdraw unstaked tokens back to the locked vault
        /// This does not increase the withdraw limit
        access(all) fun withdrawUnstakedTokens(amount: UFix64) {
            let tokenManagerRef = self.tokenManager.borrow()!

            assert(
                self.delegatorObjectExists(tokenManagerRef),
                message: "Cannot stake if there is no delegator object!"
            )

            let vaultRef = tokenManagerRef.vault.borrow()!

            vaultRef.deposit(from: <-tokenManagerRef.borrowDelegator()?.withdrawUnstakedTokens(amount: amount)!)
        }

        /// Withdraw rewarded tokens back to the locked vault,
        /// which increases the withdraw limit because these
        /// are considered unstaked in terms of the vesting schedule
        access(all) fun withdrawRewardedTokens(amount: UFix64) {
            let tokenManagerRef = self.tokenManager.borrow()!

            assert(
                self.delegatorObjectExists(tokenManagerRef),
                message: "Cannot stake if there is no delegator object!"
            )

            tokenManagerRef.deposit(from: <-tokenManagerRef.borrowDelegator()?.withdrawRewardedTokens(amount: amount)!)
        }
    }

    access(all) entitlement AccountCreator

    access(all) resource interface AddAccount {
        access(AccountCreator) fun addAccount(
            sharedAccountAddress: Address,
            unlockedAccountAddress: Address,
            tokenAdmin: Capability<auth(FungibleToken.Withdraw, LockedTokens.UnlockTokens) &LockedTokenManager>)
    }

    /// Resource that the Flow token admin
    /// stores in their account to manage the vesting schedule
    /// for all the token holders
    access(all) resource TokenAdminCollection: AddAccount {

        /// Mapping of account addresses to LockedTokenManager capabilities
        access(self) var accounts: {Address: Capability<auth(FungibleToken.Withdraw, LockedTokens.UnlockTokens) &LockedTokenManager>}

        init() {
            self.accounts = {}
        }

        /// Add a new account's locked token manager capability
        /// to the record
        access(AccountCreator) fun addAccount(
            sharedAccountAddress: Address,
            unlockedAccountAddress: Address,
            tokenAdmin: Capability<auth(FungibleToken.Withdraw, LockedTokens.UnlockTokens) &LockedTokenManager>)
        {
            self.accounts[sharedAccountAddress] = tokenAdmin
            emit SharedAccountRegistered(address: sharedAccountAddress)
            emit UnlockedAccountRegistered(address: unlockedAccountAddress)
        }

        /// Get an accounts capability
        access(all) fun getAccount(address: Address): Capability<auth(FungibleToken.Withdraw, LockedTokens.UnlockTokens) &LockedTokenManager>? {
            return self.accounts[address]
        }

        access(all) fun createAdminCollection(): @TokenAdminCollection {
            return <-create TokenAdminCollection()
        }
    }

    access(all) resource interface LockedAccountCreatorPublic {
        access(all) fun addCapability(cap: Capability<auth(LockedTokens.AccountCreator) &TokenAdminCollection>)
    }

    // account creators store this resource in their account
    // in order to be able to register accounts who have locked tokens
    access(all) resource LockedAccountCreator: LockedAccountCreatorPublic, AddAccount {

        access(self) var addAccountCapability: Capability<auth(LockedTokens.AccountCreator) &TokenAdminCollection>?

        init() {
            self.addAccountCapability = nil
        }

        access(all) fun addCapability(cap: Capability<auth(LockedTokens.AccountCreator) &TokenAdminCollection>) {
            pre {
                cap.borrow() != nil: "Invalid token admin collection capability"
            }
            self.addAccountCapability = cap
        }

        access(AccountCreator) fun addAccount(sharedAccountAddress: Address,
                           unlockedAccountAddress: Address,
                           tokenAdmin: Capability<auth(FungibleToken.Withdraw, LockedTokens.UnlockTokens) &LockedTokenManager>) {

            pre {
                self.addAccountCapability != nil:
                    "Cannot add account until the token admin has deposited the account registration capability"
                tokenAdmin.borrow() != nil:
                    "Invalid tokenAdmin capability"
            }

            let adminRef = self.addAccountCapability!.borrow()!

            adminRef.addAccount(sharedAccountAddress: sharedAccountAddress,
                           unlockedAccountAddress: unlockedAccountAddress,
                           tokenAdmin: tokenAdmin)
        }
    }

    /// Public function to create a new Locked Token Manager
    /// every time a new user account is created
    access(all) fun createLockedTokenManager(vault: Capability<auth(FungibleToken.Withdraw) &FlowToken.Vault>): @LockedTokenManager {
        return <- create LockedTokenManager(vault: vault)
    }

    // Creates a new TokenHolder resource for this LockedTokenManager
    /// that the user can store in their unlocked account.
    access(all) fun createTokenHolder(lockedAddress: Address, tokenManager: Capability<auth(FungibleToken.Withdraw, LockedTokens.UnlockTokens) &LockedTokenManager>): @TokenHolder {
        return <- create TokenHolder(lockedAddress: lockedAddress, tokenManager: tokenManager)
    }

    access(all) fun createLockedAccountCreator(): @LockedAccountCreator {
        return <-create LockedAccountCreator()
    }

    init(admin: auth(Storage) &Account) {
        self.LockedTokenManagerStoragePath = /storage/lockedTokenManager
        self.LockedTokenManagerPrivatePath = /private/lockedTokenManager

        self.LockedTokenAdminPrivatePath = /private/lockedTokenAdmin
        self.LockedTokenAdminCollectionStoragePath = /storage/lockedTokenAdminCollection

        self.TokenHolderStoragePath = /storage/flowTokenHolder
        self.LockedAccountInfoPublicPath = /public/lockedAccountInfo

        self.LockedAccountCreatorStoragePath = /storage/lockedAccountCreator
        self.LockedAccountCreatorPublicPath = /public/lockedAccountCreator

        /// create a single admin collection and store it
        admin.storage.save(<-create TokenAdminCollection(), to: self.LockedTokenAdminCollectionStoragePath)
    }
}<|MERGE_RESOLUTION|>--- conflicted
+++ resolved
@@ -194,14 +194,10 @@
 
         /// Registers a new node operator with the Flow Staking contract
         /// and commits an initial amount of locked tokens to stake
-<<<<<<< HEAD
-        access(account) fun registerNode(nodeInfo: StakingProxy.NodeInfo, stakingKeyPoP: String, amount: UFix64) {
-=======
         access(account) fun registerNode(nodeInfo: StakingProxy.NodeInfo,
                                          stakingKeyPoP: String,
                                          amount: UFix64
         ) {
->>>>>>> 8472e21c
             if let nodeStaker <- self.nodeStaker <- nil {
                 let stakingInfo = FlowIDTableStaking.NodeInfo(nodeID: nodeStaker.id)
 
@@ -217,9 +213,6 @@
 
             let tokens <- vaultRef.withdraw(amount: amount)
 
-<<<<<<< HEAD
-            let nodeStaker <- self.nodeStaker <- FlowIDTableStaking.addNodeRecord(id: nodeInfo.id, role: nodeInfo.role, networkingAddress: nodeInfo.networkingAddress, networkingKey: nodeInfo.networkingKey, stakingKey: nodeInfo.stakingKey, stakingKeyPoP: stakingKeyPoP, tokensCommitted: <-tokens)
-=======
             let nodeStaker <- self.nodeStaker <- FlowIDTableStaking.addNodeRecord(id: nodeInfo.id,
                                                     role: nodeInfo.role,
                                                     networkingAddress: nodeInfo.networkingAddress,
@@ -227,7 +220,6 @@
                                                     stakingKey: nodeInfo.stakingKey,
                                                     stakingKeyPoP: stakingKeyPoP,
                                                     tokensCommitted: <-tokens)
->>>>>>> 8472e21c
 
             destroy nodeStaker
 
