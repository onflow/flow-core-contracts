import FungibleToken from 0xFUNGIBLETOKENADDRESS
import FlowToken from 0xFLOWTOKENADDRESS
import FlowFees from 0xFLOWFEESADDRESS
import FlowStorageFees from 0xFLOWSTORAGEFEESADDRESS

pub contract FlowServiceAccount {

    pub event TransactionFeeUpdated(newFee: UFix64)

    pub event AccountCreationFeeUpdated(newFee: UFix64)

    pub event AccountCreatorAdded(accountCreator: Address)

    pub event AccountCreatorRemoved(accountCreator: Address)

    /// A fixed-rate fee charged to execute a transaction
    pub var transactionFee: UFix64

    /// A fixed-rate fee charged to create a new account
    pub var accountCreationFee: UFix64

    /// The list of account addresses that have permission to create accounts
    access(contract) var accountCreators: {Address: Bool}

    /// Initialize an account with a FlowToken Vault and publish capabilities.
    pub fun initDefaultToken(_ acct: AuthAccount) {
        // Create a new FlowToken Vault and save it in storage
        acct.save(<-FlowToken.createEmptyVault(), to: /storage/flowTokenVault)

        // Create a public capability to the Vault that only exposes
        // the deposit function through the Receiver interface
        acct.link<&FlowToken.Vault{FungibleToken.Receiver}>(
            /public/flowTokenReceiver,
            target: /storage/flowTokenVault
        )

        // Create a public capability to the Vault that only exposes
        // the balance field through the Balance interface
        acct.link<&FlowToken.Vault{FungibleToken.Balance}>(
            /public/flowTokenBalance,
            target: /storage/flowTokenVault
        )
    }

    /// Get the default token balance on an account
    pub fun defaultTokenBalance(_ acct: PublicAccount): UFix64 {
        let balanceRef = acct
            .getCapability(/public/flowTokenBalance)
            .borrow<&FlowToken.Vault{FungibleToken.Balance}>()!

        return balanceRef.balance
    }

    /// Return a reference to the default token vault on an account
    pub fun defaultTokenVault(_ acct: AuthAccount): &FlowToken.Vault {
        return acct.borrow<&FlowToken.Vault>(from: /storage/flowTokenVault)
            ?? panic("Unable to borrow reference to the default token vault")
    }

    /// Called when a transaction is submitted to deduct the fee
    /// from the AuthAccount that submitted it
    pub fun deductTransactionFee(_ acct: AuthAccount) {
        if self.transactionFee == UFix64(0) {
            return
        }

        let tokenVault = self.defaultTokenVault(acct)
        let feeVault <- tokenVault.withdraw(amount: self.transactionFee)

        FlowFees.deposit(from: <-feeVault)
    }

    /// - Deducts the account creation fee from a payer account.
    /// - Inits the default token.
    /// - Inits account storage capacity.
    pub fun setupNewAccount(newAccount: AuthAccount, payer: AuthAccount) {
        if !FlowServiceAccount.isAccountCreator(payer.address) {
            panic("Account not authorized to create accounts")
        }


        if self.accountCreationFee < FlowStorageFees.minimumStorageReservation {
            panic("Account creation fees setup incorrectly")
        }

        let tokenVault = self.defaultTokenVault(payer)
        let feeVault <- tokenVault.withdraw(amount: self.accountCreationFee)
        let storageFeeVault <- (feeVault.withdraw(amount: FlowStorageFees.minimumStorageReservation) as! @FlowToken.Vault)
        FlowFees.deposit(from: <-feeVault)

        FlowServiceAccount.initDefaultToken(newAccount)

        let vaultRef = FlowServiceAccount.defaultTokenVault(newAccount)

        vaultRef.deposit(from: <-storageFeeVault)
    }

    /// Returns true if the given address is permitted to create accounts, false otherwise
    pub fun isAccountCreator(_ address: Address): Bool {
        if !self.isRestrictedAccountCreationEnabled() {
            return true
        }
        return self.accountCreators[address] ?? false
    }

<<<<<<< HEAD
    pub fun isRestrictedAccountCreationEnabled(): Bool {
        let value = self.account.load<Bool>(from: /storage/isRestrictedAccountCreationEnabled) ?? false
        self.account.save<Bool>(value ,to: /storage/isRestrictedAccountCreationEnabled)
        return value
    }

    // Authorization resource to change the fields of the contract
=======
    /// Returns all addresses permitted to create accounts
    pub fun getAccountCreators(): [Address] {
        return self.accountCreators.keys
    }

    /// Authorization resource to change the fields of the contract
>>>>>>> 513a463a
    pub resource Administrator {

        /// Sets the transaction fee
        pub fun setTransactionFee(_ newFee: UFix64) {
            FlowServiceAccount.transactionFee = newFee
            emit TransactionFeeUpdated(newFee: newFee)
        }

        /// Sets the account creation fee
        pub fun setAccountCreationFee(_ newFee: UFix64) {
            FlowServiceAccount.accountCreationFee = newFee
            emit AccountCreationFeeUpdated(newFee: newFee)
        }

        /// Adds an account address as an authorized account creator
        pub fun addAccountCreator(_ accountCreator: Address) {
            FlowServiceAccount.accountCreators[accountCreator] = true
            emit AccountCreatorAdded(accountCreator: accountCreator)
        }

        /// Removes an account address as an authorized account creator
        pub fun removeAccountCreator(_ accountCreator: Address) {
            FlowServiceAccount.accountCreators.remove(key: accountCreator)
            emit AccountCreatorRemoved(accountCreator: accountCreator)
        }

         pub fun setRestrictedAccountCreationEnabled(_ enabled: Bool) {
            FlowServiceAccount.account.load<Bool>(from: /storage/isRestrictedAccountCreationEnabled)
            FlowServiceAccount.account.save<Bool>(enabled ,to: /storage/isRestrictedAccountCreationEnabled)
        }
    }

    init() {
        self.transactionFee = 0.0
        self.accountCreationFee = 0.0

        self.accountCreators = {}

        let admin <- create Administrator()
        admin.addAccountCreator(self.account.address)

        self.account.save(<-admin, to: /storage/flowServiceAdmin)
    }
}<|MERGE_RESOLUTION|>--- conflicted
+++ resolved
@@ -103,7 +103,6 @@
         return self.accountCreators[address] ?? false
     }
 
-<<<<<<< HEAD
     pub fun isRestrictedAccountCreationEnabled(): Bool {
         let value = self.account.load<Bool>(from: /storage/isRestrictedAccountCreationEnabled) ?? false
         self.account.save<Bool>(value ,to: /storage/isRestrictedAccountCreationEnabled)
@@ -111,14 +110,12 @@
     }
 
     // Authorization resource to change the fields of the contract
-=======
     /// Returns all addresses permitted to create accounts
     pub fun getAccountCreators(): [Address] {
         return self.accountCreators.keys
     }
 
     /// Authorization resource to change the fields of the contract
->>>>>>> 513a463a
     pub resource Administrator {
 
         /// Sets the transaction fee
