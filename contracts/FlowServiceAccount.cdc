import FungibleToken from "FungibleToken"
import FlowToken from "FlowToken"
import FlowFees from "FlowFees"
import FlowStorageFees from "FlowStorageFees"

access(all) contract FlowServiceAccount {

    access(all) event TransactionFeeUpdated(newFee: UFix64)

    access(all) event AccountCreationFeeUpdated(newFee: UFix64)

    access(all) event AccountCreatorAdded(accountCreator: Address)

    access(all) event AccountCreatorRemoved(accountCreator: Address)

    access(all) event IsAccountCreationRestrictedUpdated(isRestricted: Bool)

    /// A fixed-rate fee charged to execute a transaction
    access(all) var transactionFee: UFix64

    /// A fixed-rate fee charged to create a new account
    access(all) var accountCreationFee: UFix64

    /// The list of account addresses that have permission to create accounts
    access(contract) var accountCreators: {Address: Bool}

    /// Initialize an account with a FlowToken Vault and publish capabilities.
    access(all) fun initDefaultToken(_ acct: auth(SaveValue, Capabilities) &Account) {
        // Create a new FlowToken Vault and save it in storage
        acct.storage.save(<-FlowToken.createEmptyVault(vaultType: Type<@FlowToken.Vault>()), to: /storage/flowTokenVault)

        // Create a public capability to the Vault that only exposes
        // the deposit function through the Receiver interface
        let receiverCapability = acct.capabilities.storage.issue<&FlowToken.Vault>(/storage/flowTokenVault)
        acct.capabilities.publish(receiverCapability, at: /public/flowTokenReceiver)

        // Create a public capability to the Vault that only exposes
        // the balance field through the Balance interface
        let balanceCapability = acct.capabilities.storage.issue<&FlowToken.Vault>(/storage/flowTokenVault)
        acct.capabilities.publish(balanceCapability, at: /public/flowTokenBalance)
    }

    /// Get the default token balance on an account
    ///
    /// Returns 0 if the account has no default balance
<<<<<<< HEAD
    access(all) fun defaultTokenBalance(_ acct: &Account): UFix64 {
=======
    access(all) view fun defaultTokenBalance(_ acct: &Account): UFix64 {
>>>>>>> 5634f763
        var balance = 0.0
        if let balanceRef = acct.capabilities.borrow<&{FungibleToken.Balance}>(/public/flowTokenBalance) {
            balance = balanceRef.balance
        }

        return balance
    }

    /// Return a reference to the default token vault on an account
<<<<<<< HEAD
    access(all) fun defaultTokenVault(_ acct: auth(BorrowValue) &Account): auth(FungibleToken.Withdraw) &FlowToken.Vault {
=======
    access(all) view fun defaultTokenVault(_ acct: auth(BorrowValue) &Account): auth(FungibleToken.Withdraw) &FlowToken.Vault {
>>>>>>> 5634f763
        return acct.storage.borrow<auth(FungibleToken.Withdraw) &FlowToken.Vault>(from: /storage/flowTokenVault)
            ?? panic("Unable to borrow reference to the default token vault")
    }

    /// Will be deprecated and can be deleted after the switchover to FlowFees.deductTransactionFee
    ///
    /// Called when a transaction is submitted to deduct the fee
    /// from the AuthAccount that submitted it
    access(all) fun deductTransactionFee(_ acct: auth(BorrowValue) &Account) {
        if self.transactionFee == UFix64(0) {
            return
        }

        let tokenVault = self.defaultTokenVault(acct)
        var feeAmount = self.transactionFee
        if self.transactionFee > tokenVault.balance {
            feeAmount = tokenVault.balance
        }
        
        let feeVault <- tokenVault.withdraw(amount: feeAmount)
        FlowFees.deposit(from: <-feeVault)
    }

    /// - Deducts the account creation fee from a payer account.
    /// - Inits the default token.
    /// - Inits account storage capacity.
    access(all) fun setupNewAccount(
        newAccount: auth(SaveValue, BorrowValue, Capabilities) &Account,
        payer: auth(BorrowValue) &Account
    ) {

        if !FlowServiceAccount.isAccountCreator(payer.address) {
            panic("Account not authorized to create accounts")
        }


        if self.accountCreationFee < FlowStorageFees.minimumStorageReservation {
            panic("Account creation fees setup incorrectly")
        }

        let tokenVault = self.defaultTokenVault(payer)
        let feeVault <- tokenVault.withdraw(amount: self.accountCreationFee)
        let storageFeeVault <- (feeVault.withdraw(amount: FlowStorageFees.minimumStorageReservation) as! @FlowToken.Vault)
        FlowFees.deposit(from: <-feeVault)

        FlowServiceAccount.initDefaultToken(newAccount)

        let vaultRef = FlowServiceAccount.defaultTokenVault(newAccount)

        vaultRef.deposit(from: <-storageFeeVault)
    }

    /// Returns true if the given address is permitted to create accounts, false otherwise
<<<<<<< HEAD
    access(all) fun isAccountCreator(_ address: Address): Bool {
=======
    access(all) view fun isAccountCreator(_ address: Address): Bool {
>>>>>>> 5634f763
        // If account creation is not restricted, then anyone can create an account
        if !self.isAccountCreationRestricted() {
            return true
        }
        return self.accountCreators[address] ?? false
    }

    /// Is true if new acconts can only be created by approved accounts `self.accountCreators`
<<<<<<< HEAD
    access(all) fun isAccountCreationRestricted(): Bool {
=======
    access(all) view fun isAccountCreationRestricted(): Bool {
>>>>>>> 5634f763
        return self.account.storage.copy<Bool>(from: /storage/isAccountCreationRestricted) ?? false
    }

    // Authorization resource to change the fields of the contract
    /// Returns all addresses permitted to create accounts
<<<<<<< HEAD
    access(all) fun getAccountCreators(): [Address] {
=======
    access(all) view fun getAccountCreators(): [Address] {
>>>>>>> 5634f763
        return self.accountCreators.keys
    }

    // Gets Execution Effort Weights from the service account's storage 
<<<<<<< HEAD
    access(all) fun getExecutionEffortWeights(): {UInt64: UInt64} {
=======
    access(all) view fun getExecutionEffortWeights(): {UInt64: UInt64} {
>>>>>>> 5634f763
        return self.account.storage.copy<{UInt64: UInt64}>(from: /storage/executionEffortWeights)
            ?? panic("execution effort weights not set yet")
    }

    // Gets Execution Memory Weights from the service account's storage 
<<<<<<< HEAD
    access(all) fun getExecutionMemoryWeights(): {UInt64: UInt64} {
=======
    access(all) view fun getExecutionMemoryWeights(): {UInt64: UInt64} {
>>>>>>> 5634f763
        return self.account.storage.copy<{UInt64: UInt64}>(from: /storage/executionMemoryWeights)
            ?? panic("execution memory weights not set yet")
    }

    // Gets Execution Memory Limit from the service account's storage
<<<<<<< HEAD
    access(all) fun getExecutionMemoryLimit(): UInt64 {
=======
    access(all) view fun getExecutionMemoryLimit(): UInt64 {
>>>>>>> 5634f763
        return self.account.storage.copy<UInt64>(from: /storage/executionMemoryLimit)
            ?? panic("execution memory limit not set yet")
    }

    /// Authorization resource to change the fields of the contract
    access(all) resource Administrator {

        /// Sets the transaction fee
        access(all) fun setTransactionFee(_ newFee: UFix64) {
            if newFee != FlowServiceAccount.transactionFee {
                emit TransactionFeeUpdated(newFee: newFee)
            }
            FlowServiceAccount.transactionFee = newFee
        }

        /// Sets the account creation fee
        access(all) fun setAccountCreationFee(_ newFee: UFix64) {
            if newFee != FlowServiceAccount.accountCreationFee {
                emit AccountCreationFeeUpdated(newFee: newFee)
            }
            FlowServiceAccount.accountCreationFee = newFee
        }

        /// Adds an account address as an authorized account creator
        access(all) fun addAccountCreator(_ accountCreator: Address) {
            if FlowServiceAccount.accountCreators[accountCreator] == nil {
                emit AccountCreatorAdded(accountCreator: accountCreator)
            }
            FlowServiceAccount.accountCreators[accountCreator] = true
        }

        /// Removes an account address as an authorized account creator
        access(all) fun removeAccountCreator(_ accountCreator: Address) {
            if FlowServiceAccount.accountCreators[accountCreator] != nil {
                emit AccountCreatorRemoved(accountCreator: accountCreator)
            }
            FlowServiceAccount.accountCreators.remove(key: accountCreator)
        }

         access(all) fun setIsAccountCreationRestricted(_ enabled: Bool) {
            let path = /storage/isAccountCreationRestricted
            let oldValue = FlowServiceAccount.account.storage.load<Bool>(from: path)
            FlowServiceAccount.account.storage.save<Bool>(enabled, to: path)
            if enabled != oldValue {
                emit IsAccountCreationRestrictedUpdated(isRestricted: enabled)
            }
        }
    }

    init() {
        self.transactionFee = 0.0
        self.accountCreationFee = 0.0

        self.accountCreators = {}

        let admin <- create Administrator()
        admin.addAccountCreator(self.account.address)

        self.account.storage.save(<-admin, to: /storage/flowServiceAdmin)
    }
}<|MERGE_RESOLUTION|>--- conflicted
+++ resolved
@@ -43,11 +43,7 @@
     /// Get the default token balance on an account
     ///
     /// Returns 0 if the account has no default balance
-<<<<<<< HEAD
-    access(all) fun defaultTokenBalance(_ acct: &Account): UFix64 {
-=======
     access(all) view fun defaultTokenBalance(_ acct: &Account): UFix64 {
->>>>>>> 5634f763
         var balance = 0.0
         if let balanceRef = acct.capabilities.borrow<&{FungibleToken.Balance}>(/public/flowTokenBalance) {
             balance = balanceRef.balance
@@ -57,11 +53,7 @@
     }
 
     /// Return a reference to the default token vault on an account
-<<<<<<< HEAD
-    access(all) fun defaultTokenVault(_ acct: auth(BorrowValue) &Account): auth(FungibleToken.Withdraw) &FlowToken.Vault {
-=======
     access(all) view fun defaultTokenVault(_ acct: auth(BorrowValue) &Account): auth(FungibleToken.Withdraw) &FlowToken.Vault {
->>>>>>> 5634f763
         return acct.storage.borrow<auth(FungibleToken.Withdraw) &FlowToken.Vault>(from: /storage/flowTokenVault)
             ?? panic("Unable to borrow reference to the default token vault")
     }
@@ -115,11 +107,7 @@
     }
 
     /// Returns true if the given address is permitted to create accounts, false otherwise
-<<<<<<< HEAD
-    access(all) fun isAccountCreator(_ address: Address): Bool {
-=======
     access(all) view fun isAccountCreator(_ address: Address): Bool {
->>>>>>> 5634f763
         // If account creation is not restricted, then anyone can create an account
         if !self.isAccountCreationRestricted() {
             return true
@@ -128,50 +116,30 @@
     }
 
     /// Is true if new acconts can only be created by approved accounts `self.accountCreators`
-<<<<<<< HEAD
-    access(all) fun isAccountCreationRestricted(): Bool {
-=======
     access(all) view fun isAccountCreationRestricted(): Bool {
->>>>>>> 5634f763
         return self.account.storage.copy<Bool>(from: /storage/isAccountCreationRestricted) ?? false
     }
 
     // Authorization resource to change the fields of the contract
     /// Returns all addresses permitted to create accounts
-<<<<<<< HEAD
-    access(all) fun getAccountCreators(): [Address] {
-=======
     access(all) view fun getAccountCreators(): [Address] {
->>>>>>> 5634f763
         return self.accountCreators.keys
     }
 
     // Gets Execution Effort Weights from the service account's storage 
-<<<<<<< HEAD
-    access(all) fun getExecutionEffortWeights(): {UInt64: UInt64} {
-=======
     access(all) view fun getExecutionEffortWeights(): {UInt64: UInt64} {
->>>>>>> 5634f763
         return self.account.storage.copy<{UInt64: UInt64}>(from: /storage/executionEffortWeights)
             ?? panic("execution effort weights not set yet")
     }
 
     // Gets Execution Memory Weights from the service account's storage 
-<<<<<<< HEAD
-    access(all) fun getExecutionMemoryWeights(): {UInt64: UInt64} {
-=======
     access(all) view fun getExecutionMemoryWeights(): {UInt64: UInt64} {
->>>>>>> 5634f763
         return self.account.storage.copy<{UInt64: UInt64}>(from: /storage/executionMemoryWeights)
             ?? panic("execution memory weights not set yet")
     }
 
     // Gets Execution Memory Limit from the service account's storage
-<<<<<<< HEAD
-    access(all) fun getExecutionMemoryLimit(): UInt64 {
-=======
     access(all) view fun getExecutionMemoryLimit(): UInt64 {
->>>>>>> 5634f763
         return self.account.storage.copy<UInt64>(from: /storage/executionMemoryLimit)
             ?? panic("execution memory limit not set yet")
     }
