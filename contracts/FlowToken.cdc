--- conflicted
+++ resolved
@@ -77,8 +77,6 @@
         //
         access(FungibleToken.Withdraw) fun withdraw(amount: UFix64): @{FungibleToken.Vault} {
             self.balance = self.balance - amount
-<<<<<<< HEAD
-=======
 
             // If the owner is the staking account, do not emit the contract defined events
             // this is to help with the performance of the epoch transition operations
@@ -87,7 +85,6 @@
             // much more comprehensive metadata
             // Additionally, these events will eventually be removed from this contract completely
             // in favor of the FungibleToken events
->>>>>>> 5634f763
             if let address = self.owner?.address {
                 if address != 0xf8d6e0586b0a20c7 &&
                    address != 0xf4527793ee68aede &&
@@ -112,23 +109,6 @@
         access(all) fun deposit(from: @{FungibleToken.Vault}) {
             let vault <- from as! @FlowToken.Vault
             self.balance = self.balance + vault.balance
-<<<<<<< HEAD
-            if let address = self.owner?.address {
-                if address != 0xf8d6e0586b0a20c7 &&
-                   address != 0xf4527793ee68aede &&
-                   address != 0x9eca2b38b18b5dfe &&
-                   address != 0x8624b52f9ddcd04a 
-                {
-                    emit TokensDeposited(amount: vault.balance, to: address)
-                }
-            } else {
-                emit TokensDeposited(amount: vault.balance, to: nil)
-            }
-            vault.balance = 0.0
-            destroy vault
-        }
-
-=======
 
             // If the owner is the staking account, do not emit the contract defined events
             // this is to help with the performance of the epoch transition operations
@@ -152,7 +132,6 @@
             destroy vault
         }
 
->>>>>>> 5634f763
         /// Get all the Metadata Views implemented by FlowToken
         ///
         /// @return An array of Types defining the implemented views. This value will be used by
@@ -286,11 +265,7 @@
     }
 
     /// Gets the Flow Logo XML URI from storage
-<<<<<<< HEAD
-    access(all) fun getLogoURI(): String {
-=======
     access(all) view fun getLogoURI(): String {
->>>>>>> 5634f763
         return FlowToken.account.storage.copy<String>(from: /storage/flowTokenLogoURI) ?? ""
     }
 
