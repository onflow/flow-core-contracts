import "FlowToken"
import "FlowFees"
import "FlowStorageFees"

/// FlowCallbackScheduler enables smart contracts to schedule autonomous execution in the future.
///
/// This contract implements FLIP 330's scheduled callback system, allowing contracts to "wake up" and execute
/// logic at predefined times without external triggers. 
///
/// Callbacks are prioritized (High/Medium/Low) with different execution guarantees and fee multipliers: 
///   - High priority guarantees first-block execution,
///   - Medium priority provides best-effort scheduling,
///   - Low priority executes opportunistically when capacity allows. 
///
/// The system uses time slots with execution effort limits to manage network resources,
/// ensuring predictable performance while enabling novel autonomous blockchain patterns like recurring
/// payments, automated arbitrage, and time-based contract logic.
access(all) contract FlowCallbackScheduler {

    /// singleton instance used to store all callback data
    /// and route all callback functionality
    access(self) var sharedScheduler: Capability<auth(Cancel) &SharedScheduler>

    access(all) let schedulerStoragePath: Path

    /// Enums
    access(all) enum Priority: UInt8 {
        access(all) case High
        access(all) case Medium
        access(all) case Low
    }

    access(all) enum Status: UInt8 {
        /// unknown statuses are used for handling historic callbacks with null statuses
        access(all) case Unknown
        /// mutable statuses
        access(all) case Scheduled
        access(all) case Processed
        /// finalized statuses
        access(all) case Succeeded
        access(all) case Failed
        access(all) case Canceled
    }

    /// Events
    access(all) event Scheduled(
        id: UInt64,
        priority: UInt8,
        timestamp: UFix64,
        executionEffort: UInt64,
        fees: UFix64,
        callbackOwner: Address
    )

    access(all) event Processed(
        id: UInt64,
        priority: UInt8,
        executionEffort: UInt64,
        callbackOwner: Address
    )

    access(all) event Executed(
        id: UInt64,
        priority: UInt8,
        executionEffort: UInt64,
        fees: UFix64,
        callbackOwner: Address,
        status: UInt8
    )

    access(all) event Canceled(
        id: UInt64,
        priority: UInt8,
        feesReturned: UFix64,
        feesDeducted: UFix64,
        callbackOwner: Address
    )

    // Emitted when one or more of the configuration details fields are updated
    // Event listeners can listen to this and query the new configuration
    // if they need to
    access(all) event ConfigUpdated()

    /// Entitlements
    access(all) entitlement Execute
    access(all) entitlement Cancel
    access(all) entitlement UpdateConfig

    /// Interfaces

    /// The callback handler is an interface that defines a single method executeCallback that 
    /// must be implemented by the resource that would like to schedule the callback. 
    /// The callback gets executed by the scheduler contract by calling the authorized Capability 
    /// that was provided when scheduled.
    access(all) resource interface CallbackHandler {
        /// Executes the implemented callback logic
        ///
        /// @param id: The id of the scheduled callback (this can be useful for any internal tracking)
        /// @param data: The data that was passed when the callback was originally scheduled
        access(Execute) fun executeCallback(id: UInt64, data: AnyStruct?)
    }

    /// Structs

    /// ScheduledCallback contains a method to check the callback status and can be passed back
    /// to the scheduler contract to cancel the callback if it has not yet been executed. 
    /// It can only be created by the scheduler contract to prevent spoofing.
    access(all) struct ScheduledCallback {
        access(self) let scheduler: Capability<auth(Cancel) &SharedScheduler>
        access(all) let id: UInt64
        access(all) let timestamp: UFix64

        access(all) view fun status(): Status? {
            return self.scheduler.borrow()!.getStatus(id: self.id)
        }

        access(contract) init(
            scheduler: Capability<auth(Cancel) &SharedScheduler>,
            id: UInt64, 
            timestamp: UFix64
        ) {
            pre {
                scheduler.check():
                    "Invalid Scheduler Capability provided when initializing ScheduledCallback with id \(id)"
            }
            self.scheduler = scheduler
            self.id = id
            self.timestamp = timestamp
        }
    }

    /// Estimated callback contains data for estimating callback scheduling.
    access(all) struct EstimatedCallback {
        /// flowFee is the estimated fee in Flow for the callback to be scheduled
        access(all) let flowFee: UFix64?
        /// timestamp is estimated scheduled timestamp for the callback at which it will be execute
        access(all) let timestamp: UFix64?
        /// error is an optional error message if the callback cannot be scheduled
        access(all) let error: String?

        access(contract) view init(flowFee: UFix64?, timestamp: UFix64?, error: String?) {
            self.flowFee = flowFee
            self.timestamp = timestamp
            self.error = error
        }
    }

    /// Callback data is an internal representation of a scheduled callback which contains all the functionality 
    /// to schedule, process and execute each callback. 
    access(all) resource CallbackData {
        access(all) let id: UInt64
        access(all) let priority: Priority
        access(all) let executionEffort: UInt64
        access(all) var status: Status

        /// The timestamp that was requested for this callback
        /// May be different than the actual scheduled timestamp for low & medium priority callbacks
        access(all) let originalTimestamp: UFix64

        /// The actual timestamp that the callback is scheduled for
        access(all) var scheduledTimestamp: UFix64

        /// Capability to the logic that the callback will execute
        access(contract) let handler: Capability<auth(Execute) &{CallbackHandler}>

        /// Optional data that can be passed to the handler
        access(contract) let data: AnyStruct?

        /// Fees to pay for the callback
        access(contract) let fees: @FlowToken.Vault

        access(contract) init(
            id: UInt64,
            handler: Capability<auth(Execute) &{CallbackHandler}>,
            data: AnyStruct?,
            originalTimestamp: UFix64,
            priority: Priority,
            executionEffort: UInt64,
            fees: @FlowToken.Vault,
            scheduledTimestamp: UFix64
        ) {
            self.id = id
            self.handler = handler
            self.data = data
            self.originalTimestamp = originalTimestamp
            self.priority = priority
            self.executionEffort = executionEffort
            self.fees <- fees
            self.status = Status.Scheduled
            self.scheduledTimestamp = scheduledTimestamp
        }

        /// setStatus updates the status of the callback.
        /// It panics if the callback status is already finalized.
        access(contract) fun setStatus(newStatus: Status) {
            pre {
                self.status != Status.Succeeded && self.status != Status.Failed && self.status != Status.Canceled:
                    "Invalid status: Callback with id \(self.id) is already finalized"
                newStatus == Status.Succeeded ? self.status == Status.Processed : true:
                    "Invalid status: Callback with id \(self.id) cannot be marked as Succeeded until after it is Processed"
                newStatus == Status.Failed ? self.status == Status.Processed : true:
                    "Invalid status: Callback with id \(self.id) cannot be marked as Failed until after it is Processed"
                newStatus == Status.Processed ? self.status == Status.Scheduled : true:
                    "Invalid status: Callback with id \(self.id) can only be set as Processed if it is Scheduled"
            }

            self.status = newStatus
        }

        /// payAndWithdrawFees withdraws fees from the callback based on the refund multiplier.
        /// This action is only allowed for canceled callbacks, otherwise it panics.
        /// It deposits any leftover fees to the FlowFees vault to be used to pay node operator rewards
        access(contract) fun payAndWithdrawFees(multiplierToWithdraw: UFix64): @FlowToken.Vault {
            if multiplierToWithdraw == 0.0 {
                FlowFees.deposit(from: <-self.fees.withdraw(amount: self.fees.balance))
                return <-FlowToken.createEmptyVault(vaultType: Type<@FlowToken.Vault>())
            } else {
                let amount = self.fees.balance * multiplierToWithdraw
                let feesToReturn <- self.fees.withdraw(amount: amount) as! @FlowToken.Vault
                FlowFees.deposit(from: <-self.fees.withdraw(amount: self.fees.balance))
                return <-feesToReturn
            }
        }

        /// getData copies and returns the data field
        access(all) view fun getData(): AnyStruct? {
            return self.data
        }

        access(all) view fun toString(): String {
            return "callback (id: \(self.id), status: \(self.status.rawValue), timestamp: \(self.scheduledTimestamp), priority: \(self.priority.rawValue), executionEffort: \(self.executionEffort), callbackOwner: \(self.handler.address))"
        }
    }

    /// Struct interface representing all the base configuration details in the Scheduler contract
    /// that is used for governing the protocol
    /// This is an interface to allow for the configuration details to be updated in the future
    access(all) struct interface SchedulerConfig {
        /// slot total effort limit is the maximum effort that can be 
        /// cumulatively allocated to one timeslot by all priorities
        access(all) var slotTotalEffortLimit: UInt64

        /// slot shared effort limit is the maximum effort 
        /// that can be allocated to high and medium priority 
        /// callbacks combined after their exclusive effort reserves have been filled
        access(all) var slotSharedEffortLimit: UInt64

        /// priority effort reserve is the amount of effort that is 
        /// reserved exclusively for each priority
        access(all) var priorityEffortReserve: {Priority: UInt64}

        /// priority effort limit is the maximum effort per priority in a timeslot
        access(all) var priorityEffortLimit: {Priority: UInt64}

        /// minimum execution effort is the minimum effort that can be 
        /// used for any priority
        access(all) var minimumExecutionEffort: UInt64

        /// priority fee multipliers are values we use to calculate the added 
        /// processing fee for each priority
        access(all) var priorityFeeMultipliers: {Priority: UFix64}

        /// refund multiplier is the portion of the fees that are refunded when a callback is cancelled
        access(all) var refundMultiplier: UFix64

        /// historic status age limit is the maximum age in timestamp seconds
        /// of a historic canceled callback status to keep before getting pruned
        access(all) var historicStatusAgeLimit: UFix64

        access(all) init(
            slotSharedEffortLimit: UInt64,
            priorityEffortReserve: {Priority: UInt64},
            priorityEffortLimit: {Priority: UInt64},
            minimumExecutionEffort: UInt64,
            priorityFeeMultipliers: {Priority: UFix64},
            refundMultiplier: UFix64,
            historicStatusAgeLimit: UFix64
        ) {
            pre {
                refundMultiplier >= 0.0 && refundMultiplier <= 1.0:
                    "Invalid refund multiplier: The multiplier must be between 0.0 and 1.0 but got \(refundMultiplier)"
                historicStatusAgeLimit >= 1.0 && historicStatusAgeLimit < getCurrentBlock().timestamp:
                    "Invalid historic status limit: Limit must be greater than 1.0 and less than the current timestamp but got \(historicStatusAgeLimit)"
                priorityFeeMultipliers[Priority.Low]! >= 1.0:
                    "Invalid priority fee multiplier: Low priority multiplier must be greater than or equal to 1.0 but got \(priorityFeeMultipliers[Priority.Low]!)"
                priorityFeeMultipliers[Priority.Medium]! > priorityFeeMultipliers[Priority.Low]!:
                    "Invalid priority fee multiplier: Medium priority multiplier must be greater than or equal to \(priorityFeeMultipliers[Priority.Low]!) but got \(priorityFeeMultipliers[Priority.Medium]!)"
                priorityFeeMultipliers[Priority.High]! > priorityFeeMultipliers[Priority.Medium]!:
                    "Invalid priority fee multiplier: High priority multiplier must be greater than or equal to \(priorityFeeMultipliers[Priority.Medium]!) but got \(priorityFeeMultipliers[Priority.High]!)"
                priorityEffortLimit[Priority.High]! >= priorityEffortReserve[Priority.High]!:
                    "Invalid priority effort limit: High priority effort limit must be greater than or equal to the priority effort reserve of \(priorityEffortReserve[Priority.High]!)"
                priorityEffortLimit[Priority.Medium]! >= priorityEffortReserve[Priority.Medium]!:
                    "Invalid priority effort limit: Medium priority effort limit must be greater than or equal to the priority effort reserve of \(priorityEffortReserve[Priority.Medium]!)"
                priorityEffortLimit[Priority.Low]! >= priorityEffortReserve[Priority.Low]!:
                    "Invalid priority effort limit: Low priority effort limit must be greater than or equal to the priority effort reserve of \(priorityEffortReserve[Priority.Low]!)"
            }
        }
    }

    /// Concrete implementation of the SchedulerConfig interface
    /// This struct is used to store the configuration details in the Scheduler contract
    access(all) struct Config: SchedulerConfig {
        access(all) var slotTotalEffortLimit: UInt64
        access(all) var slotSharedEffortLimit: UInt64
        access(all) var priorityEffortReserve: {Priority: UInt64}
        access(all) var priorityEffortLimit: {Priority: UInt64}
        access(all) var minimumExecutionEffort: UInt64
        access(all) var priorityFeeMultipliers: {Priority: UFix64}
        access(all) var refundMultiplier: UFix64
        access(all) var historicStatusAgeLimit: UFix64

        access(all) init(
            slotSharedEffortLimit: UInt64,
            priorityEffortReserve: {Priority: UInt64},
            priorityEffortLimit: {Priority: UInt64},
            minimumExecutionEffort: UInt64,
            priorityFeeMultipliers: {Priority: UFix64},
            refundMultiplier: UFix64,
            historicStatusAgeLimit: UFix64
        ) {
            self.slotTotalEffortLimit = slotSharedEffortLimit + priorityEffortReserve[Priority.High]! + priorityEffortReserve[Priority.Medium]!
            self.slotSharedEffortLimit = slotSharedEffortLimit
            self.priorityEffortReserve = priorityEffortReserve
            self.priorityEffortLimit = priorityEffortLimit
            self.minimumExecutionEffort = minimumExecutionEffort
            self.priorityFeeMultipliers = priorityFeeMultipliers
            self.refundMultiplier = refundMultiplier
            self.historicStatusAgeLimit = historicStatusAgeLimit
        }
    }

    /// HistoricCallback is a struct that contains the timestamp and status of a callback
    /// that has been finalized and is stored in the historicCallbacks map
    access(all) struct HistoricCallback {
        access(all) let timestamp: UFix64
        access(all) let status: Status

        access(contract) init(timestamp: UFix64, status: Status) {
            pre {
                status == Status.Canceled || status == Status.Failed:
                    "Invalid status: Historic callbacks can only be Canceled or Failed"
            }

            self.timestamp = timestamp
            self.status = status
        }
    }

    /// SortedTimestamps maintains a sorted array of timestamps for efficient processing
    /// It encapsulates all operations related to maintaining and querying sorted timestamps
    access(all) struct SortedTimestamps {
        /// Internal sorted array of timestamps
        access(self) var timestamps: [UFix64]
        access(self) let lowPriorityScheduledTimestamp: UFix64

        access(all) init() {
            self.timestamps = []
            self.lowPriorityScheduledTimestamp = 0.0
        }

        /// Add a timestamp to the sorted array maintaining sorted order
        access(all) fun add(timestamp: UFix64) {
            if timestamp == self.lowPriorityScheduledTimestamp {
                return
            }

            var insertIndex = 0
            for i, ts in self.timestamps {
                if timestamp < ts {
                    insertIndex = i
                    break
                }
                insertIndex = i + 1
            }
            self.timestamps.insert(at: insertIndex, timestamp)
        }

        /// Remove a timestamp from the sorted array
        access(all) fun remove(timestamp: UFix64) {
            if timestamp == self.lowPriorityScheduledTimestamp {
                return
            }

            let index = self.timestamps.firstIndex(of: timestamp)
            if index != nil {
                self.timestamps.remove(at: index!)
            }
        }

        /// Get all timestamps that are in the past (less than or equal to current timestamp)
        access(all) fun past(current: UFix64): [UFix64] {
            let pastTimestamps: [UFix64] = []
            for timestamp in self.timestamps {
                if timestamp <= current {
                    pastTimestamps.append(timestamp)
                } else {
                    break  // No need to check further since array is sorted
                }
            }
            return pastTimestamps
        }

        /// Check if there are any timestamps that need processing
        /// Returns true if processing is needed, false for early exit
        access(all) fun check(current: UFix64): Bool {
            return self.timestamps.length > 0 && self.timestamps[0] <= current
        }
    }

    /// Resources

    /// Shared scheduler is a resource that is used as a singleton in the scheduler contract and contains 
    /// all the functionality to schedule, process and execute callbacks as well as the internal state. 
    access(all) resource SharedScheduler {
        /// nextID contains the next callback ID to be assigned
        access(contract) var nextID: UInt64

        /// callbacks is a map of callback IDs to callback data
        access(contract) var callbacks: @{UInt64: CallbackData}

        /// callback status maps historic callback IDs to their statuses
        access(contract) var historicCallbacks: {UInt64: HistoricCallback}

        /// slot queue is a map of timestamps to callback IDs and their execution efforts
        access(contract) var slotQueue: {UFix64: {UInt64: UInt64}}

        /// slot used effort is a map of timestamps map of priorities and 
        /// efforts that has been used for the timeslot
        access(contract) var slotUsedEffort: {UFix64: {Priority: UInt64}}

        /// low priority callbacks don't get assigned a timestamp, 
        /// so we use this special value
        access(contract) let lowPriorityScheduledTimestamp: UFix64

<<<<<<< HEAD
        /// sorted timestamps manager for efficient processing
        /// excludes lowPriorityScheduledTimestamp
        access(contract) var sortedTimestamps: SortedTimestamps
=======
        /// used for querying historic statuses so that we don't have to store all succeeded statuses
        access(contract) var earliestHistoricID: UInt64
>>>>>>> 9ae44433

        /// Struct that contains all the configuration details for the callback scheduler protocol
        /// Can be updated by the owner of the contract
        access(contract) var configurationDetails: {SchedulerConfig}

        access(all) init() {
            self.nextID = 1
            self.lowPriorityScheduledTimestamp = 0.0
            self.earliestHistoricID = 0
            
            self.callbacks <- {}
            self.historicCallbacks = {}
            self.slotUsedEffort = {
                self.lowPriorityScheduledTimestamp: {
                    Priority.High: 0,
                    Priority.Medium: 0,
                    Priority.Low: 0
                }
            }
            self.slotQueue = {
                self.lowPriorityScheduledTimestamp: {}
            }
            self.sortedTimestamps = SortedTimestamps()
            
            /* Default slot efforts and limits look like this:

                Timestamp Slot (35kee)
                ┌─────────────────────────┐
                │ ┌─────────────┐         │ 
                │ │ High Only   │         │ High: 30kee max
                │ │   20kee     │         │ (20 exclusive + 10 shared)
                │ └─────────────┘         │
                | ┌───────────────┐       |
                │ |  Shared Pool  │       |
                | │ (High+Medium) │       |
                | │     10kee     │       |
                | └───────────────┘       |
                │ ┌─────────────┐         │ Medium: 15kee max  
                │ │ Medium Only │         │ (5 exclusive + 10 shared)
                │ │   5kee      │         │
                │ └─────────────┘         │
                │ ┌─────────────────────┐ │ Low: 5kee max
                │ │ Low (if space left) │ │ (execution time only)
                │ │       5kee          │ │
                │ └─────────────────────┘ │
                └─────────────────────────┘
            */

            let sharedEffortLimit: UInt64 = 10_000
            let highPriorityEffortReserve: UInt64 = 20_000
            let mediumPriorityEffortReserve: UInt64 = 5_000

            self.configurationDetails = Config(
                slotSharedEffortLimit: sharedEffortLimit,
                priorityEffortReserve: {
                    Priority.High: highPriorityEffortReserve,
                    Priority.Medium: mediumPriorityEffortReserve,
                    Priority.Low: 0
                },
                priorityEffortLimit: {
                    Priority.High: highPriorityEffortReserve + sharedEffortLimit,
                    Priority.Medium: mediumPriorityEffortReserve + sharedEffortLimit,
                    Priority.Low: 5_000
                },
                minimumExecutionEffort: 5,
                priorityFeeMultipliers: {
                    Priority.High: 10.0,
                    Priority.Medium: 5.0,
                    Priority.Low: 2.0
                },
                refundMultiplier: 0.5,
                historicStatusAgeLimit: 30.0 * 24.0 * 60.0 * 60.0 // 30 days
            )
        }

        /// Gets a struct containing all the configuration details
        /// of the Scheduler resource
        access(all) fun getConfigurationDetails(): {SchedulerConfig} {
            return self.configurationDetails
        }

        /// sets all the configuration details for the Scheduler resource
        access(UpdateConfig) fun setConfigurationDetails(newConfig: {SchedulerConfig}) {
            self.configurationDetails = newConfig
            emit ConfigUpdated()
        }

        /// Borrows a reference to the specified callback
        access(contract) view fun borrowCallback(id: UInt64): &CallbackData? {
            return &self.callbacks[id]
        }

        /// calculate fee by converting execution effort to a fee in Flow tokens.
        access(all) fun calculateFee(executionEffort: UInt64, priority: Priority, data: AnyStruct?): UFix64 {
            // Use the official FlowFees calculation
            let baseFee = FlowFees.computeFees(inclusionEffort: 1.0, executionEffort: UFix64(executionEffort))
            
            // Scale the execution fee by the multiplier for the priority
            let scaledExecutionFee = baseFee * self.configurationDetails.priorityFeeMultipliers[priority]!

            // Calculate the FLOW required to pay for storage of the callback data
            let storageFee = FlowStorageFees.storageCapacityToFlow(FlowCallbackScheduler.getSizeOfData(data))
            
            return scaledExecutionFee + storageFee
        }

        /// getNextIDAndIncrement returns the next ID and increments the ID counter
        access(self) fun getNextIDAndIncrement(): UInt64 {
            let nextID = self.nextID
            self.nextID = self.nextID + 1
            return nextID
        }

        /// get status of the scheduled callback, if the callback is not found nil is returned.
        access(all) view fun getStatus(id: UInt64): Status? {

            if let callback = self.borrowCallback(id: id) {
                return callback.status
            }

            // if the callback is not found in the callbacks map, we check the callback status map for historic status
            if let historic = self.historicCallbacks[id] {
                return historic.status
            } else if id > self.earliestHistoricID {
                return Status.Succeeded
            }

            return Status.Unknown
        }

        /// schedule is the primary entry point for scheduling a new callback within the scheduler contract. 
        /// If scheduling the callback is not possible either due to invalid arguments or due to 
        /// unavailable slots, the function panics. 
        //
        /// The schedule function accepts the following arguments:
        /// @param: callback: A capability to a resource in storage that implements the callback handler 
        ///    interface. This handler will be invoked at execution time and will receive the specified data payload.
        /// @param: timestamp: Specifies the earliest block timestamp at which the callback is eligible for execution 
        ///    (fractional seconds values are ignored). It must be set in the future.
        /// @param: priority: An enum value (`high`, `medium`, or `low`) that influences the scheduling behavior and determines 
        ///    how soon after the timestamp the callback will be executed.
        /// @param: executionEffort: Defines the maximum computational resources allocated to the callback. This also determines 
        ///    the fee charged. Unused execution effort is not refunded.
        /// @param: fees: A Vault resource containing sufficient funds to cover the required execution effort.
        access(contract) fun schedule(
            callback: Capability<auth(Execute) &{CallbackHandler}>,
            data: AnyStruct?,
            timestamp: UFix64,
            priority: Priority,
            executionEffort: UInt64,
            fees: @FlowToken.Vault
        ): ScheduledCallback {
            // Remove fractional values from the timestamp
            let sanitizedTimestamp = UFix64(UInt64(timestamp))

            // Use the estimate function to validate inputs
            let estimate = self.estimate(
                data: data,
                timestamp: sanitizedTimestamp,
                priority: priority,
                executionEffort: executionEffort
            )

            // Estimate returns an error for low priority callbacks
            // so need to check that the error is fine
            // because low priority callbacks are allowed in schedule
            if estimate.error != nil && estimate.timestamp == nil {
                panic(estimate.error!)
            }

            assert (
                fees.balance >= estimate.flowFee!,
                message: "Insufficient fees: The Fee balance of \(fees.balance) is not sufficient to pay the required amount of \(estimate.flowFee!) for execution of the callback."
            )

            let callbackID = self.getNextIDAndIncrement()
            let callback <- create CallbackData(
                id: callbackID,
                handler: callback,
                data: data,
                originalTimestamp: sanitizedTimestamp,
                priority: priority,
                executionEffort: executionEffort,
                fees: <- fees,
                scheduledTimestamp: estimate.timestamp!
            )
            self.addCallback(slot: estimate.timestamp!, callback: <-callback)
            
            return ScheduledCallback(
                scheduler: FlowCallbackScheduler.sharedScheduler, 
                id: callbackID, 
                timestamp: estimate.timestamp!
            )
        }

        /// The estimate function calculates the required fee in Flow and expected execution time for 
        /// a callback based on timestamp, priority, and execution effort. 
        //
        /// If the provided arguments are invalid or the callback cannot be scheduled (e.g., due to 
        /// insufficient computation effort or unavailable time slots) the estimate function returns `nil`.
        ///        
        /// This helps developers ensure sufficient funding and preview the expected scheduling window, 
        /// reducing the risk of unnecessary cancellations.
        access(contract) fun estimate(
            data: AnyStruct?,
            timestamp: UFix64,
            priority: Priority,
            executionEffort: UInt64
        ): EstimatedCallback {
            // Remove fractional values from the timestamp
            let sanitizedTimestamp = UFix64(UInt64(timestamp))

            if sanitizedTimestamp <= getCurrentBlock().timestamp {
                return EstimatedCallback(flowFee: nil, timestamp: nil, error: "Invalid timestamp: \(sanitizedTimestamp) is in the past, current timestamp: \(getCurrentBlock().timestamp)")
            }

            if executionEffort > self.configurationDetails.priorityEffortLimit[priority]! {
                return EstimatedCallback(flowFee: nil, timestamp: nil, error: "Invalid execution effort: \(executionEffort) is greater than the priority's available effort of \(self.configurationDetails.priorityEffortLimit[priority]!)")
            }

            if executionEffort < self.configurationDetails.minimumExecutionEffort {
                return EstimatedCallback(flowFee: nil, timestamp: nil, error: "Invalid execution effort: \(executionEffort) is less than the minimum execution effort of \(self.configurationDetails.minimumExecutionEffort)")
            }

            let fee = self.calculateFee(executionEffort: executionEffort, priority: priority, data: data)

            let scheduledTimestamp = self.calculateScheduledTimestamp(
                timestamp: sanitizedTimestamp, 
                priority: priority, 
                executionEffort: executionEffort
            )

            if scheduledTimestamp == nil {
                return EstimatedCallback(flowFee: fee, timestamp: nil, error: "Invalid execution effort: \(executionEffort) is greater than the priority's available effort for the requested timestamp.")
            }

            if priority == Priority.Low {
                return EstimatedCallback(flowFee: fee, timestamp: scheduledTimestamp, error: "Invalid Priority: Cannot estimate for Low Priority callbacks. They will be included in the first block with available space.")
            }

            return EstimatedCallback(flowFee: fee, timestamp: scheduledTimestamp, error: nil)
        }

        /// calculateScheduledTimestamp calculates the timestamp at which a callback 
        /// can be scheduled. It takes into account the priority of the callback and 
        /// the execution effort.
        /// - If the callback is low priority, it returns the lowPriorityScheduledTimestamp 
        ///    as a special value.
        /// - If the callback is high priority, it returns the timestamp if there is enough 
        ///    space or nil if there is no space left.
        /// - If the callback is medium priority and there is no space left it finds next 
        ///    available timestamp.
        access(contract) view fun calculateScheduledTimestamp(
            timestamp: UFix64, 
            priority: Priority, 
            executionEffort: UInt64
        ): UFix64? {
            if priority == Priority.Low {
                return self.lowPriorityScheduledTimestamp
            }

            let used = self.slotUsedEffort[timestamp]
            // if nothing is scheduled at this timestamp, we can schedule at provided timestamp
            if used == nil { 
                return timestamp
            }
            
            let available = self.getSlotAvailableEffort(timestamp: timestamp, priority: priority)
            // if theres enough space, we can schedule at provided timestamp
            if executionEffort <= available {
                return timestamp
            } else if priority == Priority.High {
                // high priority demands scheduling at exact timestamp or failing
                return nil
            }

            // if there is no space left for medium priority we search for next available timestamp
            // todo: check how big the callstack can grow and if we should avoid recursion
            return self.calculateScheduledTimestamp(
                timestamp: timestamp + 1.0, 
                priority: priority, 
                executionEffort: executionEffort
            )
        }

        /// slot available effort returns the amount of effort that is available for a given timestamp and priority.
        access(all) view fun getSlotAvailableEffort(timestamp: UFix64, priority: Priority): UInt64 {

            // Remove fractional values from the timestamp
            let sanitizedTimestamp = UFix64(UInt64(timestamp))

            // Get the maxiumum allowed for a priority including shared
            let priorityLimit = self.configurationDetails.priorityEffortLimit[priority]!
            
            // If nothing has been claimed for the requested timestamp,
            // return the full amount
            if !self.slotUsedEffort.containsKey(sanitizedTimestamp) {
                return priorityLimit
            }

            // Get the mapping of how much effort has been used
            // for each priority for the timestamp
            let slotPriorityEffortsUsed = self.slotUsedEffort[sanitizedTimestamp]!

            // Get the exclusive reserves for each priority
            let highReserve = self.configurationDetails.priorityEffortReserve[Priority.High]!
            let mediumReserve = self.configurationDetails.priorityEffortReserve[Priority.Medium]!

            // Get how much effort has been used for each priority
            let highUsed = slotPriorityEffortsUsed[Priority.High] ?? 0
            let mediumUsed = slotPriorityEffortsUsed[Priority.Medium] ?? 0

            // If it is low priority, return whatever effort is remaining
            // under 5000
            if priority == Priority.Low {
                let highPlusMediumUsed = highUsed + mediumUsed
                // prevent underflow
                let totalEffortRemaining = self.configurationDetails.slotTotalEffortLimit.saturatingSubtract(highPlusMediumUsed)
                return totalEffortRemaining < priorityLimit ? totalEffortRemaining : priorityLimit
            }
            
            // Get how much shared effort has been used for each priority
            // Ensure the results are always zero or positive
            let highSharedUsed: UInt64 = highUsed.saturatingSubtract(highReserve)
            let mediumSharedUsed: UInt64 = mediumUsed.saturatingSubtract(mediumReserve)

            // Get the theoretical total shared amount between priorities
            let totalShared = (self.configurationDetails.slotTotalEffortLimit.saturatingSubtract(highReserve)).saturatingSubtract(mediumReserve)

            // Get the amount of shared effort currently available
            let highPlusMediumSharedUsed = highSharedUsed + mediumSharedUsed
            // prevent underflow
            let sharedAvailable = totalShared.saturatingSubtract(highPlusMediumSharedUsed)

            // we calculate available by calculating available shared effort and 
            // adding any unused reserves for that priority
            let reserve = self.configurationDetails.priorityEffortReserve[priority]!
            let used = slotPriorityEffortsUsed[priority] ?? 0
            let unusedReserve: UInt64 = reserve.saturatingSubtract(used)
            let available = sharedAvailable + unusedReserve
            
            return available
        }

        /// add callback to the queue and updates all the internal state as well as emit an event
        access(self) fun addCallback(slot: UFix64, callback: @CallbackData) {

            // If nothing is in the queue for this slot, initialize the slot
            if self.slotQueue[slot] == nil {
                self.slotQueue[slot] = {}

                // This also means that the used effort record for this slot has not been initialized
                self.slotUsedEffort[slot] = {
                    Priority.High: 0,
                    Priority.Medium: 0,
                    Priority.Low: 0
                }

                self.sortedTimestamps.add(timestamp: slot)
            }

            // Add this callback id to the slot
            let slotQueue = self.slotQueue[slot]!
            slotQueue[callback.id] = callback.executionEffort
            self.slotQueue[slot] = slotQueue
            
            // Add the execution effort for this callback to the total for the slot's priority
            let slotEfforts = self.slotUsedEffort[slot]!
            slotEfforts[callback.priority] = slotEfforts[callback.priority]! + callback.executionEffort
            self.slotUsedEffort[slot] = slotEfforts

            emit Scheduled(
                id: callback.id,
                priority: callback.priority.rawValue,
                timestamp: slot,
                executionEffort: callback.executionEffort,
                fees: callback.fees.balance,
                callbackOwner: callback.handler.address
            )

            self.callbacks[callback.id] <-! callback
        }

        /// garbage collection of any resources that can be released after processing.
        /// This includes clearing historic statuses that are older than the limit.
        access(contract) fun garbageCollect(currentTimestamp: UFix64) {
            // note: historic statuses might be present longer than the limit, which is fine.
            let historicCallbacks = self.historicCanceledCallbacks.keys
            for id in historicCallbacks {
                let historicTimestamp = self.historicCanceledCallbacks[id]!
                if historicTimestamp < currentTimestamp - self.configurationDetails.historicStatusLimit {
                    self.historicCanceledCallbacks.remove(key: id)
                }
            }
        }
  
        /// process scheduled callbacks and prepare them for execution. 
        ///
        /// It iterates over past timestamps in the queue and processes the callbacks that are 
        /// eligible for execution. It also emits an event for each callback that is processed.
        ///
        /// This function is only called by the FVM to process callbacks.
        access(contract) fun process() {

            let lowPriorityTimestamp = self.lowPriorityScheduledTimestamp
            let lowPriorityCallbacks = self.slotQueue[lowPriorityTimestamp] ?? {}
            let currentTimestamp = getCurrentBlock().timestamp
            
            // Early exit if no timestamps need processing
            if !self.sortedTimestamps.check(current: currentTimestamp) {
                return
            }
            
            // Collect past timestamps efficiently from sorted array
            let pastTimestamps = self.sortedTimestamps.past(current: currentTimestamp)
            
            // process all callbacks from timestamps in the past
            // and add low priority callbacks to the timestamp if there is space
            for timestamp in pastTimestamps {
                let callbackIDs = self.slotQueue[timestamp] ?? {}

                var sortedCallbackIDs: [UInt64] = []
                let highPriorityIDs: [UInt64] = []
                let mediumPriorityIDs: [UInt64] = []

                for id in callbackIDs.keys {
                    let callback = self.borrowCallback(id: id)!

                    if callback.status == Status.Processed {
                        self.failCallback(id: id)
                        continue
                    }

                    if callback.priority == Priority.High {
                        highPriorityIDs.append(id)
                    } else if callback.priority == Priority.Medium {
                        mediumPriorityIDs.append(id)
                    }
                }
                sortedCallbackIDs = highPriorityIDs.concat(mediumPriorityIDs)

                // Add low priority callbacks to the list until the low available effort is used up
                // todo: This could get pretty costly if there are a lot of low priority callbacks
                // in the queue. Figure out how to more efficiently go through the low priority callbacks
                var lowPriorityEffortAvailable = self.getSlotAvailableEffort(timestamp: timestamp, priority: Priority.Low)
                if lowPriorityEffortAvailable > 0 {
                    for lowCallbackID in lowPriorityCallbacks.keys {
                        let callbackEffort = lowPriorityCallbacks[lowCallbackID]!
                        if callbackEffort <= lowPriorityEffortAvailable {
                            lowPriorityEffortAvailable = lowPriorityEffortAvailable - callbackEffort
<<<<<<< HEAD
=======
                            lowPriorityCallbacks[lowCallbackID] = nil
>>>>>>> 9ae44433
                            sortedCallbackIDs.append(lowCallbackID)
                        }
                    }
                }

                for id in sortedCallbackIDs {
                    // Ensure the callback still exists and is scheduled
                    if let callback = self.borrowCallback(id: id) {
                        if callback.status == Status.Scheduled {
                            callback.setStatus(newStatus: Status.Processed)
                            emit Processed(
                                id: id,
                                priority: callback.priority.rawValue,
                                executionEffort: callback.executionEffort,
                                callbackOwner: callback.handler.address
                            )
                        } else {
                            panic("Invalid Status: \(id) wrong status \(callback.status.rawValue)") // critical bug
                        }
                    } else {
                        panic("Invalid ID: \(id) callback not found during processing") // critical bug
                    }
                }
            }

<<<<<<< HEAD
            self.garbageCollect(currentTimestamp: currentTimestamp)
=======
            // garbage collect historic statuses that are older than the limit
            // todo: maybe not do this every time, but only each X blocks to save compute
            let historicCallbacks = self.historicCallbacks.keys
            for id in historicCallbacks {
                let historicCallback = self.historicCallbacks[id]!
                if historicCallback.timestamp < currentTimestamp - self.configurationDetails.historicStatusAgeLimit {
                    self.historicCallbacks.remove(key: id)
                    if id > self.earliestHistoricID {
                        self.earliestHistoricID = id
                    }
                }
            }
>>>>>>> 9ae44433
        }

        /// cancel scheduled callback and return a portion of the fees that were paid.
        access(Cancel) fun cancel(id: UInt64): @FlowToken.Vault {
            let callback = self.borrowCallback(id: id) ?? 
                panic("Invalid ID: \(id) callback not found")

            // Remove this callback id from its slot
            let slotQueue = self.slotQueue[callback.scheduledTimestamp]!
            slotQueue[id] = nil
            self.slotQueue[callback.scheduledTimestamp] = slotQueue
            
            // Subtract the execution effort for this callback from the slot's priority
            // Low priority efforts don't count toward a slot's execution effort
            // so we don't need to subtract anything for them
            if callback.priority != Priority.Low {
                let slotEfforts = self.slotUsedEffort[callback.scheduledTimestamp]!
                slotEfforts[callback.priority] = slotEfforts[callback.priority]!.saturatingSubtract(callback.executionEffort)
                self.slotUsedEffort[callback.scheduledTimestamp] = slotEfforts
            }

            let totalFees = callback.fees.balance
            let refundedFees <- callback.payAndWithdrawFees(multiplierToWithdraw: self.configurationDetails.refundMultiplier)

            emit Canceled(
                id: callback.id,
                priority: callback.priority.rawValue,
                feesReturned: refundedFees.balance,
                feesDeducted: refundedFees.balance >= totalFees ? 0.0 : totalFees - refundedFees.balance,
                callbackOwner: callback.handler.address
            )

            // keep historic statuses for future queries after garbage collection
            self.historicCallbacks[callback.id] = HistoricCallback(
                timestamp: callback.scheduledTimestamp,
                status: Status.Canceled
            )
            
            self.finalizeCallback(callback: callback, status: Status.Canceled)
            
            return <-refundedFees
        }

        /// execute callback is a system function that is called by FVM to execute a callback by ID.
        /// The callback must be found and in correct state or the function panics and this is a fatal error
        ///
        /// This function is only called by the FVM to execute callbacks.
        access(contract) fun executeCallback(id: UInt64) {
            let callback = self.borrowCallback(id: id) ?? 
                panic("Invalid ID: Callback with id \(id) not found")

            assert (
                callback.status == Status.Processed,
                message: "Invalid ID: Cannot execute callback with id \(id) because it has not been processed yet"
            )
            
            callback.handler.borrow()!.executeCallback(id: id, data: callback.getData())

            emit Executed(
                id: callback.id,
                priority: callback.priority.rawValue,
                executionEffort: callback.executionEffort,
                fees: callback.fees.balance,
                callbackOwner: callback.handler.address,
                status: Status.Succeeded.rawValue
            )

            // Deposit all the fees into the FlowFees vault
            destroy callback.payAndWithdrawFees(multiplierToWithdraw: 0.0)

            
            self.finalizeCallback(callback: callback, status: Status.Succeeded)
        }

        /// fail callback fail a Processed callback by ID.
        /// The callback must be found and in correct state or the function panics and this is a fatal error
        access(contract) fun failCallback(id: UInt64) {
            let callback = self.borrowCallback(id: id) ?? 
                panic("Invalid ID: Callback with id \(id) not found")

            assert (
                callback.status == Status.Processed,
                message: "Invalid ID: Cannot fail callback with id \(id) because it has not been processed yet"
            )

            // keep historic statuses for future queries after garbage collection
            self.historicCallbacks[callback.id] = HistoricCallback(
                timestamp: callback.scheduledTimestamp,
                status: Status.Failed
            )

            // Deposit all the fees into the FlowFees vault
            destroy callback.payAndWithdrawFees(multiplierToWithdraw: 0.0)

            emit Executed(
                id: callback.id,
                priority: callback.priority.rawValue,
                executionEffort: callback.executionEffort,
                fees: callback.fees.balance,
                callbackOwner: callback.handler.address,
                status: Status.Failed.rawValue
            )

            self.finalizeCallback(callback: callback, status: Status.Failed)
        }

        /// finalizes the callback by setting the status to executed or canceled.
        /// It also does garbage collection of the callback resource and the slot map if it is empty.
        /// The callback must be found and in correct state or the function panics.
        /// This function will always be called by the fvm for a given ID
        /// in the same block after it is processed so it won't get processed twice
        access(contract) fun finalizeCallback(callback: &CallbackData, status: Status) {
            pre {
                status == Status.Succeeded || status == Status.Failed || status == Status.Canceled: 
                    "Invalid status: The provided status to finalizeCallback must be Succeeded, Failed, or Canceled"
            }

            callback.setStatus(newStatus: status)

            let callbackID = callback.id
            let slot = callback.scheduledTimestamp

            // remove callback resource
            let callbackRes <- self.callbacks.remove(key: callbackID)
            destroy callbackRes
            
            // garbage collect slots 
            if let callbackQueue = self.slotQueue[slot] {

                callbackQueue[callbackID] = nil
                self.slotQueue[slot] = callbackQueue

                // if the slot is now empty remove it from the maps
                if callbackQueue.keys.length == 0 {
                    self.slotQueue.remove(key: slot)
                    self.slotUsedEffort.remove(key: slot)

                    self.sortedTimestamps.remove(timestamp: slot)
                }
            }
        }
    }

    access(all) fun schedule(
        callback: Capability<auth(Execute) &{CallbackHandler}>,
        data: AnyStruct?,
        timestamp: UFix64,
        priority: Priority,
        executionEffort: UInt64,
        fees: @FlowToken.Vault
    ): ScheduledCallback {
        return self.sharedScheduler.borrow()!.schedule(
            callback: callback, 
            data: data, 
            timestamp: timestamp, 
            priority: priority, 
            executionEffort: executionEffort, 
            fees: <-fees
        )
    }

    access(all) fun estimate(
        data: AnyStruct?,
        timestamp: UFix64,
        priority: Priority,
        executionEffort: UInt64
    ): EstimatedCallback {
        return self.sharedScheduler.borrow()!
            .estimate(
                data: data, 
                timestamp: timestamp, 
                priority: priority, 
                executionEffort: executionEffort,
            )
    }

    access(all) fun cancel(callback: ScheduledCallback): @FlowToken.Vault {
        return <-self.sharedScheduler.borrow()!.cancel(id: callback.id)
    }

    access(all) view fun getStatus(id: UInt64): Status? {
        return self.sharedScheduler.borrow()!.getStatus(id: id)
    }

    access(all) view fun getSlotAvailableEffort(timestamp: UFix64, priority: Priority): UInt64 {
        return self.sharedScheduler.borrow()!.getSlotAvailableEffort(timestamp: timestamp, priority: priority)
    }

    access(all) fun getSchedulerConfigurationDetails(): {SchedulerConfig} {
        return self.sharedScheduler.borrow()!.getConfigurationDetails()
    }
    
    /// getSizeOfData takes a callback's data
    /// argument and stores it in the contract account's storage, 
    /// checking storage used before and after to see how large the data is in MB
    /// If data is nil, the function returns 0.0
    access(all) fun getSizeOfData(_ data: AnyStruct?): UFix64 {
        if data == nil {
            return 0.0
        } else {
            let type = data!.getType()
            if type.isSubtype(of: Type<Number>()) 
            || type.isSubtype(of: Type<Bool>()) 
            || type.isSubtype(of: Type<Path>())
            || type.isSubtype(of: Type<Address>())
            || type.isSubtype(of: Type<Character>())
            || type.isSubtype(of: Type<Capability>()) 
            {
                return 0.0
            }
        }
        let storagePath = /storage/dataTemp
        let storageUsedBefore = self.account.storage.used
        self.account.storage.save(data!, to: storagePath)
        let storageUsedAfter = self.account.storage.used
        self.account.storage.load<AnyStruct>(from: storagePath)

        return FlowStorageFees.convertUInt64StorageBytesToUFix64Megabytes(storageUsedAfter.saturatingSubtract(storageUsedBefore))
    }

    access(all) init() {
        self.schedulerStoragePath = /storage/sharedScheduler
        let scheduler <- create SharedScheduler()
        self.account.storage.save(<-scheduler, to: storagePath)
        
        self.sharedScheduler = self.account.capabilities.storage
            .issue<auth(Cancel) &SharedScheduler>(storagePath)
    }
}<|MERGE_RESOLUTION|>--- conflicted
+++ resolved
@@ -432,14 +432,12 @@
         /// so we use this special value
         access(contract) let lowPriorityScheduledTimestamp: UFix64
 
-<<<<<<< HEAD
         /// sorted timestamps manager for efficient processing
         /// excludes lowPriorityScheduledTimestamp
         access(contract) var sortedTimestamps: SortedTimestamps
-=======
+        
         /// used for querying historic statuses so that we don't have to store all succeeded statuses
         access(contract) var earliestHistoricID: UInt64
->>>>>>> 9ae44433
 
         /// Struct that contains all the configuration details for the callback scheduler protocol
         /// Can be updated by the owner of the contract
@@ -890,10 +888,6 @@
                         let callbackEffort = lowPriorityCallbacks[lowCallbackID]!
                         if callbackEffort <= lowPriorityEffortAvailable {
                             lowPriorityEffortAvailable = lowPriorityEffortAvailable - callbackEffort
-<<<<<<< HEAD
-=======
-                            lowPriorityCallbacks[lowCallbackID] = nil
->>>>>>> 9ae44433
                             sortedCallbackIDs.append(lowCallbackID)
                         }
                     }
@@ -919,22 +913,7 @@
                 }
             }
 
-<<<<<<< HEAD
             self.garbageCollect(currentTimestamp: currentTimestamp)
-=======
-            // garbage collect historic statuses that are older than the limit
-            // todo: maybe not do this every time, but only each X blocks to save compute
-            let historicCallbacks = self.historicCallbacks.keys
-            for id in historicCallbacks {
-                let historicCallback = self.historicCallbacks[id]!
-                if historicCallback.timestamp < currentTimestamp - self.configurationDetails.historicStatusAgeLimit {
-                    self.historicCallbacks.remove(key: id)
-                    if id > self.earliestHistoricID {
-                        self.earliestHistoricID = id
-                    }
-                }
-            }
->>>>>>> 9ae44433
         }
 
         /// cancel scheduled callback and return a portion of the fees that were paid.
