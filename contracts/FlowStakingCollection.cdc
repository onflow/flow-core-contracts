--- conflicted
+++ resolved
@@ -15,11 +15,7 @@
 import FlowIDTableStaking from 0xFLOWIDTABLESTAKINGADDRESS
 import LockedTokens from 0xLOCKEDTOKENSADDRESS
 import FlowStorageFees from 0xFLOWSTORAGEFEESADDRESS
-<<<<<<< HEAD
-import FlowEpochClusterQC from 0xQCADDRESS
-=======
 import FlowClusterQC from 0xQCADDRESS
->>>>>>> 6e64b6ae
 import FlowDKG from 0xDKGADDRESS
 import FlowEpoch from 0xEPOCHADDRESS
 
@@ -57,31 +53,16 @@
     pub struct MachineAccountInfo {
         pub let nodeID: String
         pub let role: UInt8
-<<<<<<< HEAD
-        pub let address: Address
-=======
->>>>>>> 6e64b6ae
         // Capability to the FLOW Vault to allow the owner
         // to withdraw or deposit to their machine account if needed
         access(contract) let machineAccountVaultProvider: Capability<&FlowToken.Vault>
 
-<<<<<<< HEAD
-        init(nodeID: String, role: UInt8, machineAccountAddress: Address, machineAccountVaultProvider: Capability<&FlowToken.Vault>) {
+        init(nodeID: String, role: UInt8, machineAccountVaultProvider: Capability<&FlowToken.Vault>) {
             pre {
                 machineAccountVaultProvider.check(): "Invalid Flow Token Vault Provider"
-                machineAccountVaultProvider.borrow()!.owner!.address == machineAccountAddress: "Vault provider must be stored in the machine account address provided"
             }
             self.nodeID = nodeID
             self.role = role
-            self.address = machineAccountAddress
-=======
-        init(nodeID: String, role: UInt8, machineAccountVaultProvider: Capability<&FlowToken.Vault>) {
-            pre {
-                machineAccountVaultProvider.check(): "Invalid Flow Token Vault Provider"
-            }
-            self.nodeID = nodeID
-            self.role = role
->>>>>>> 6e64b6ae
             self.machineAccountVaultProvider = machineAccountVaultProvider
         }
 
@@ -445,31 +426,19 @@
 
             // Get the vault capability and create the machineAccountInfo struct
             let machineAccountVaultProvider = machineAcct.link<&FlowToken.Vault>(/private/machineAccountPrivateVault, target: /storage/flowTokenVault)!
-<<<<<<< HEAD
-            let machineAccountInfo = MachineAccountInfo(nodeID: nodeInfo.id, role: nodeInfo.role, machineAccountAddress: machineAcct.address, machineAccountVaultProvider: machineAccountVaultProvider)
-=======
             let machineAccountInfo = MachineAccountInfo(nodeID: nodeInfo.id, role: nodeInfo.role, machineAccountVaultProvider: machineAccountVaultProvider)
->>>>>>> 6e64b6ae
-            
+
             // If they are a collector node, create a QC Voter object and store it in the account
             if nodeInfo.role == FlowEpoch.NodeRole.Collector.rawValue {
 
                 // Get the voter object and store it
                 let qcVoter <- FlowEpoch.getClusterQCVoter(nodeStaker: nodeReference)
-<<<<<<< HEAD
-                machineAcct.save(<-qcVoter, to: FlowEpochClusterQC.VoterStoragePath)
-=======
                 machineAcct.save(<-qcVoter, to: FlowClusterQC.VoterStoragePath)
->>>>>>> 6e64b6ae
 
                 // set this node's machine account
                 self.machineAccounts[nodeInfo.id] = machineAccountInfo
 
-<<<<<<< HEAD
-                emit MachineAccountCreated(nodeID: nodeInfo.id, role: FlowEpoch.NodeRole.Collector.rawValue, address: machineAcct.address)
-=======
                 emit MachineAccountCreated(nodeID: nodeInfo.id, role: FlowEpoch.NodeRole.Collector.rawValue, address: machineAccountVaultProvider.borrow()!.owner!.address)
->>>>>>> 6e64b6ae
 
                 return machineAcct
 
@@ -483,11 +452,7 @@
                 // set this node's machine account
                 self.machineAccounts[nodeInfo.id] = machineAccountInfo
 
-<<<<<<< HEAD
-                emit MachineAccountCreated(nodeID: nodeInfo.id, role: FlowEpoch.NodeRole.Consensus.rawValue, address: machineAcct.address)
-=======
                 emit MachineAccountCreated(nodeID: nodeInfo.id, role: FlowEpoch.NodeRole.Consensus.rawValue, address: machineAccountVaultProvider.borrow()!.owner!.address)
->>>>>>> 6e64b6ae
 
                 return machineAcct
             }
@@ -511,11 +476,7 @@
             // Make sure that the QC or DKG object in the machine account is correct for this node ID
 
             if nodeInfo.role == FlowEpoch.NodeRole.Collector.rawValue {
-<<<<<<< HEAD
-                let qcVoterRef = machineAccount.borrow<&FlowEpochClusterQC.Voter>(from: FlowEpochClusterQC.VoterStoragePath)
-=======
                 let qcVoterRef = machineAccount.borrow<&FlowClusterQC.Voter>(from: FlowClusterQC.VoterStoragePath)
->>>>>>> 6e64b6ae
                     ?? panic("Could not access QC Voter object from the provided machine account")
 
                 assert(
@@ -539,11 +500,7 @@
             }
             
             // Create the new Machine account info object and store it
-<<<<<<< HEAD
-            let machineAccountInfo = MachineAccountInfo(nodeID: nodeID, role: nodeInfo.role, machineAccountAddress: machineAccount.address, machineAccountVaultProvider: machineAccountVaultProvider)
-=======
             let machineAccountInfo = MachineAccountInfo(nodeID: nodeID, role: nodeInfo.role, machineAccountVaultProvider: machineAccountVaultProvider)
->>>>>>> 6e64b6ae
             self.machineAccounts[nodeID] = machineAccountInfo
         }
 
@@ -898,11 +855,7 @@
                     let unlockedVault = self.unlockedVault!.borrow()!
                     var availableBalance: UFix64 = 0.0
                     if FlowStorageFees.storageMegaBytesPerReservedFLOW != (0.0 as UFix64) {
-<<<<<<< HEAD
-                        availableBalance = FlowStorageFees.defaultTokenAvailableBalance(machineAccountInfo.address)
-=======
                         availableBalance = FlowStorageFees.defaultTokenAvailableBalance(machineAccountInfo.machineAccountVaultProvider.borrow()!.owner!.address)
->>>>>>> 6e64b6ae
                     } else {
                         availableBalance = vaultRef.balance
                     }
@@ -1144,8 +1097,5 @@
         self.StakingCollectionPrivatePath = /private/stakingCollection
         self.StakingCollectionPublicPath = /public/stakingCollection
     }
-<<<<<<< HEAD
-
-=======
->>>>>>> 6e64b6ae
+
 }