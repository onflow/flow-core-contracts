/*

    FlowStakingCollection

    This contract defines a collection for staking and delegating objects
    which allows users to stake and delegate for as many nodes as they want in a single account.
    It is compatible with the locked token account setup.

    See the onflow/flow-core-contracts README for more high level information about the staking collection.

 */

import FungibleToken from "FungibleToken"
import FlowToken from "FlowToken"
import FlowIDTableStaking from "FlowIDTableStaking"
import LockedTokens from "LockedTokens"
import FlowStorageFees from "FlowStorageFees"
import FlowClusterQC from "FlowClusterQC"
import FlowDKG from "FlowDKG"
import FlowEpoch from "FlowEpoch"
<<<<<<< HEAD
=======
import Burner from "Burner"
>>>>>>> 5634f763

access(all) contract FlowStakingCollection {

    /// Account paths
    access(all) let StakingCollectionStoragePath: StoragePath
    access(all) let StakingCollectionPrivatePath: PrivatePath
    access(all) let StakingCollectionPublicPath: PublicPath

    /// Events
    access(all) event NodeAddedToStakingCollection(nodeID: String, role: UInt8, amountCommitted: UFix64, address: Address?)
    access(all) event DelegatorAddedToStakingCollection(nodeID: String, delegatorID: UInt32, amountCommitted: UFix64, address: Address?)

    access(all) event NodeRemovedFromStakingCollection(nodeID: String, role: UInt8, address: Address?)
    access(all) event DelegatorRemovedFromStakingCollection(nodeID: String, delegatorID: UInt32, address: Address?)

    access(all) event MachineAccountCreated(nodeID: String, role: UInt8, address: Address)

    /// Struct that stores delegator ID info
    access(all) struct DelegatorIDs {
        access(all) let delegatorNodeID: String
        access(all) let delegatorID: UInt32

        view init(nodeID: String, delegatorID: UInt32) {
            self.delegatorNodeID = nodeID
            self.delegatorID = delegatorID
        }
    }

    /// Contains information about a node's machine Account
    /// which is a secondary account that is only meant to hold
    /// the QC or DKG object and FLOW to automatically pay for transaction fees
    /// related to QC or DKG operations.
    access(all) struct MachineAccountInfo {
        access(all) let nodeID: String
        access(all) let role: UInt8
        // Capability to the FLOW Vault to allow the owner
        // to withdraw or deposit to their machine account if needed
        access(contract) let machineAccountVaultProvider: Capability<auth(FungibleToken.Withdraw) &FlowToken.Vault>

        init(nodeID: String, role: UInt8, machineAccountVaultProvider: Capability<auth(FungibleToken.Withdraw) &FlowToken.Vault>) {
            pre {
                machineAccountVaultProvider.check(): "Invalid Flow Token Vault Provider"
            }
            self.nodeID = nodeID
            self.role = role
            self.machineAccountVaultProvider = machineAccountVaultProvider
        }

        // Gets the address of the machine account
<<<<<<< HEAD
        access(all) fun getAddress(): Address {
=======
        access(all) view fun getAddress(): Address {
>>>>>>> 5634f763
            return self.machineAccountVaultProvider.borrow()!.owner!.address
        }
    }

    /// Public interface that users can publish for their staking collection
    /// so that others can query their staking info
    access(all) resource interface StakingCollectionPublic {
        access(all) var lockedTokensUsed: UFix64
        access(all) var unlockedTokensUsed: UFix64
        access(all) fun addNodeObject(_ node: @FlowIDTableStaking.NodeStaker, machineAccountInfo: MachineAccountInfo?)
        access(all) fun addDelegatorObject(_ delegator: @FlowIDTableStaking.NodeDelegator)
<<<<<<< HEAD
        //access(all) fun depositToMachineAccount(nodeID: String, from: @FlowToken.Vault)
=======
>>>>>>> 5634f763
        access(all) view fun doesStakeExist(nodeID: String, delegatorID: UInt32?): Bool
        access(all) fun getNodeIDs(): [String]
        access(all) fun getDelegatorIDs(): [DelegatorIDs]
        access(all) fun getAllNodeInfo(): [FlowIDTableStaking.NodeInfo]
        access(all) fun getAllDelegatorInfo(): [FlowIDTableStaking.DelegatorInfo]
        access(all) fun getMachineAccounts(): {String: MachineAccountInfo}
    }

    access(all) entitlement CollectionOwner

    /// The resource that stakers store in their accounts to store
    /// all their staking objects and capability to the locked account object
    /// Keeps track of how many locked and unlocked tokens are staked
    /// so it knows which tokens to give to the user when they deposit and withdraw
    /// different types of tokens
    /// 
    /// WARNING: If you destroy a staking collection with the `destroy` command,
    /// you will lose access to all your nodes and delegators that the staking collection
    /// manages. If you want to destroy it, you must either transfer your node to a different account
    /// unstake all your tokens and withdraw
    /// your unstaked tokens and rewards first before destroying.
    /// Then use the `destroyStakingCollection` method to destroy it
<<<<<<< HEAD
    access(all) resource StakingCollection: StakingCollectionPublic {
=======
    access(all) resource StakingCollection: StakingCollectionPublic, Burner.Burnable {
>>>>>>> 5634f763

        /// unlocked vault
        access(self) var unlockedVault: Capability<auth(FungibleToken.Withdraw) &FlowToken.Vault>

        /// locked vault
        /// will be nil if the account has no corresponding locked account
        access(self) var lockedVault: Capability<auth(FungibleToken.Withdraw) &FlowToken.Vault>?

        /// Stores staking objects for nodes and delegators
        /// Can only use one delegator per node ID
        /// need to be private for now because they could be using locked tokens
        access(self) var nodeStakers: @{String: FlowIDTableStaking.NodeStaker}
        access(self) var nodeDelegators: @{String: FlowIDTableStaking.NodeDelegator}

        /// Capabilty to the TokenHolder object in the unlocked account
        /// Accounts without a locked account will not store this, it will be nil
        access(self) var tokenHolder: Capability<auth(FungibleToken.Withdraw, LockedTokens.TokenOperations) &LockedTokens.TokenHolder>?

        /// Tracks how many locked and unlocked tokens the staker is using for all their nodes and/or delegators
        /// When committing new tokens, locked tokens are used first, followed by unlocked tokens
        /// When withdrawing tokens, unlocked tokens are withdrawn first, followed by locked tokens
        access(all) var lockedTokensUsed: UFix64
        access(all) var unlockedTokensUsed: UFix64

        /// Tracks the machine accounts associated with nodes
        access(self) var machineAccounts: {String: MachineAccountInfo}

        init(
            unlockedVault: Capability<auth(FungibleToken.Withdraw) &FlowToken.Vault>,
            tokenHolder: Capability<auth(FungibleToken.Withdraw, LockedTokens.TokenOperations) &LockedTokens.TokenHolder>?
        ) {
            pre {
                unlockedVault.check(): "Invalid FlowToken.Vault capability"
            }
            self.unlockedVault = unlockedVault

            self.nodeStakers <- {}
            self.nodeDelegators <- {}

            self.lockedTokensUsed = 0.0
            self.unlockedTokensUsed = 0.0

            // If the account has a locked account, initialize its token holder
            // and locked vault capability
            if let tokenHolderObj = tokenHolder {
                self.tokenHolder = tokenHolder

                // borrow the main token manager object from the locked account 
                // to get access to the locked vault capability
                let lockedTokenManager = tokenHolderObj.borrow()!.borrowTokenManager()
                self.lockedVault = lockedTokenManager.vault
            } else {
                self.tokenHolder = nil
                self.lockedVault = nil
            }

            self.machineAccounts = {}
        }

<<<<<<< HEAD
=======
        /// Called when the collection is destroyed via `Burner.burn()`
        access(contract) fun burnCallback() {

            let nodeIDs = self.getNodeIDs()
            let delegatorIDs = self.getDelegatorIDs()

            for nodeID in nodeIDs {
                self.closeStake(nodeID: nodeID, delegatorID: nil)
            }

            for delegatorID in delegatorIDs {
                self.closeStake(nodeID: delegatorID.delegatorNodeID, delegatorID: delegatorID.delegatorID)
            }
        }

>>>>>>> 5634f763
        /// Called when committing tokens for staking. Gets tokens from either or both vaults
        /// Uses locked tokens first, then unlocked if any more are still needed
        access(self) fun getTokens(amount: UFix64): @{FungibleToken.Vault} {

            let unlockedVault = self.unlockedVault.borrow()!
            let unlockedBalance = unlockedVault.balance - FlowStorageFees.minimumStorageReservation

            // If there is a locked account, use the locked vault first
            if self.lockedVault != nil {

                let lockedVault = self.lockedVault!.borrow()!
                let lockedBalance = lockedVault.balance - FlowStorageFees.minimumStorageReservation

                assert(
                    amount <= lockedBalance + unlockedBalance,
                    message: "Insufficient total available Flow balance"
                )

                // If all the tokens can be removed from locked, withdraw and return them
                if (amount <= lockedBalance) {
                    self.lockedTokensUsed = self.lockedTokensUsed + amount

                    return <-lockedVault.withdraw(amount: amount)
                
                // If not all can be removed from locked, remove what can be, then remove the rest from unlocked
                } else {

                    // update locked tokens used record by adding the rest of the locked balance
                    self.lockedTokensUsed = self.lockedTokensUsed + lockedBalance

                    let numUnlockedTokensToUse = amount - lockedBalance

                    // Update the unlocked tokens used record by adding the amount requested
                    // minus whatever was used from the locked tokens
                    self.unlockedTokensUsed = self.unlockedTokensUsed + numUnlockedTokensToUse

                    let tokens <- FlowToken.createEmptyVault(vaultType: Type<@FlowToken.Vault>())

                    // Get the actual tokens from each vault
                    let lockedPortion <- lockedVault.withdraw(amount: lockedBalance)
                    let unlockedPortion <- unlockedVault.withdraw(amount: numUnlockedTokensToUse)

                    // Deposit them into the same vault
                    tokens.deposit(from: <-lockedPortion)
                    tokens.deposit(from: <-unlockedPortion)

                    return <-tokens
                }
            } else {
                // Since there is no locked account, all tokens have to come from the normal unlocked balance

                assert(
                    amount <= unlockedBalance,
                    message: "Insufficient total Flow balance"
                )

                self.unlockedTokensUsed = self.unlockedTokensUsed + amount

                return <-unlockedVault.withdraw(amount: amount)
            }
        }

        /// Deposits tokens back to a vault after being withdrawn from a Stake or Delegation.
        /// Deposits to unlocked tokens first, if possible, followed by locked tokens
        access(self) fun depositTokens(from: @{FungibleToken.Vault}) {
            pre {
                // This error should never be triggered in production becasue the tokens used fields
                // should be properly managed by all the other functions
                from.balance <= self.unlockedTokensUsed + self.lockedTokensUsed: "Cannot deposit more than is already used"
            }

            let unlockedVault = self.unlockedVault.borrow()!

            /// If there is a locked account, get the locked vault holder for depositing
            if self.lockedVault != nil {
  
                if (from.balance <= self.unlockedTokensUsed) {
                    self.unlockedTokensUsed = self.unlockedTokensUsed - from.balance

                    unlockedVault.deposit(from: <-from)
                } else {
                    // Return unlocked tokens first
                    unlockedVault.deposit(from: <-from.withdraw(amount: self.unlockedTokensUsed))
                    self.unlockedTokensUsed = 0.0

                    self.lockedTokensUsed = self.lockedTokensUsed - from.balance
                    // followed by returning the difference as locked tokens
                    self.lockedVault!.borrow()!.deposit(from: <-from)
                }
            } else {
                self.unlockedTokensUsed = self.unlockedTokensUsed - from.balance
                
                // If there is no locked account, get the users vault capability and deposit tokens to it.
                unlockedVault.deposit(from: <-from)
            }
        }

        /// Returns true if a Stake or Delegation record exists in the StakingCollection for a given nodeID and optional delegatorID, otherwise false.
        access(all) view fun doesStakeExist(nodeID: String, delegatorID: UInt32?): Bool {
            var tokenHolderNodeID: String? = nil
            var tokenHolderDelegatorNodeID: String? = nil
            var tokenHolderDelegatorID: UInt32?  = nil

            // If there is a locked account, get the staking info from that account
            if self.tokenHolder != nil {
                if let _tokenHolder = self.tokenHolder!.borrow() {
                    tokenHolderNodeID = _tokenHolder.getNodeID()
                    tokenHolderDelegatorNodeID = _tokenHolder.getDelegatorNodeID()
                    tokenHolderDelegatorID = _tokenHolder.getDelegatorID()
                }
            }

            // If the request is for a delegator, check all possible delegators for possible matches
            if let delegatorID = delegatorID {
                if (tokenHolderDelegatorNodeID != nil
                    && tokenHolderDelegatorID != nil
                    && tokenHolderDelegatorNodeID! == nodeID
                    && tokenHolderDelegatorID! == delegatorID)
                {
                    return true
                }

                // Look for a delegator with the specified node ID and delegator ID
                return self.borrowDelegator(nodeID: nodeID, delegatorID: delegatorID) != nil 
            } else {
                if (tokenHolderNodeID != nil && tokenHolderNodeID! == nodeID) {
                    return true
                }

                return self.borrowNode(nodeID) != nil
            }
        }

        /// Function to add an existing NodeStaker object
        access(all) fun addNodeObject(_ node: @FlowIDTableStaking.NodeStaker, machineAccountInfo: MachineAccountInfo?) {
            let id = node.id
            let stakingInfo = FlowIDTableStaking.NodeInfo(nodeID: id)
            let totalStaked = stakingInfo.totalTokensInRecord() - stakingInfo.tokensRewarded
            self.unlockedTokensUsed = self.unlockedTokensUsed + totalStaked

            emit NodeAddedToStakingCollection(
                nodeID: stakingInfo.id,
                role: stakingInfo.role,
                amountCommitted: stakingInfo.totalCommittedWithoutDelegators(),
                address: self.owner?.address
            )

            self.nodeStakers[id] <-! node
            // Set the machine account for the existing node
            // can be the same as the old account if needed
            self.machineAccounts[id] = machineAccountInfo
        }

        /// Function to add an existing NodeDelegator object
        access(all) fun addDelegatorObject(_ delegator: @FlowIDTableStaking.NodeDelegator) {
            let stakingInfo = FlowIDTableStaking.DelegatorInfo(nodeID: delegator.nodeID, delegatorID: delegator.id)
            let totalStaked = stakingInfo.totalTokensInRecord() - stakingInfo.tokensRewarded
            self.unlockedTokensUsed = self.unlockedTokensUsed + totalStaked
            emit DelegatorAddedToStakingCollection(
                nodeID: stakingInfo.nodeID,
                delegatorID: stakingInfo.id,
                amountCommitted: stakingInfo.tokensStaked + stakingInfo.tokensCommitted - stakingInfo.tokensRequestedToUnstake,
                address: self.owner?.address
            )
            self.nodeDelegators[delegator.nodeID] <-! delegator
        }

        /// Function to remove an existing NodeStaker object.
        /// If the user has used any locked tokens, removing NodeStaker objects is not allowed.
        /// We do not clear the machine account field for this node here
        /// because the operator may want to keep it the same
        access(CollectionOwner) fun removeNode(nodeID: String): @FlowIDTableStaking.NodeStaker? {
            pre {
                self.doesStakeExist(nodeID: nodeID, delegatorID: nil): "Specified node does not exist in this collection"
                self.lockedTokensUsed == UFix64(0.0): "Cannot remove node if locked tokens are used"
            }
            
            if self.nodeStakers[nodeID] != nil {
                let stakingInfo = FlowIDTableStaking.NodeInfo(nodeID: nodeID)
                let totalStaked = stakingInfo.totalTokensInRecord() - stakingInfo.tokensRewarded

                // Since the NodeStaker object is being removed, the total number of unlocked tokens staked to it is deducted from the counter.
                self.unlockedTokensUsed = self.unlockedTokensUsed - totalStaked

                // Removes the NodeStaker object from the Staking Collections internal nodeStakers map.
                let nodeStaker <- self.nodeStakers[nodeID] <- nil

                // Clear the machine account info from the record
                self.machineAccounts[nodeID] = nil

                emit NodeRemovedFromStakingCollection(nodeID: nodeID, role: stakingInfo.role, address: self.owner?.address)
                
                return <- nodeStaker
            } else {
                // The function does not allow for removing a NodeStaker stored in the locked account, if one exists.
                panic("Cannot remove node stored in locked account.")
            }
        }

        /// Function to remove an existing NodeDelegator object.
        /// If the user has used any locked tokens, removing NodeDelegator objects is not allowed.
        access(CollectionOwner) fun removeDelegator(nodeID: String, delegatorID: UInt32): @FlowIDTableStaking.NodeDelegator? {
            pre {
                self.doesStakeExist(nodeID: nodeID, delegatorID: delegatorID): "Specified delegator does not exist in this collection"
                self.lockedTokensUsed == UFix64(0.0): "Cannot remove delegator if locked tokens are used"
            }
            
            if self.nodeDelegators[nodeID] != nil {
                let delegatorRef = (&self.nodeDelegators[nodeID] as &FlowIDTableStaking.NodeDelegator?)!
                if delegatorRef.id == delegatorID { 
                    let stakingInfo = FlowIDTableStaking.DelegatorInfo(nodeID: nodeID, delegatorID: delegatorID)
                    let totalStaked = stakingInfo.totalTokensInRecord() - stakingInfo.tokensRewarded

                    // Since the NodeDelegator object is being removed, the total number of unlocked tokens delegated to it is deducted from the counter.
                    self.unlockedTokensUsed = self.unlockedTokensUsed - totalStaked

                    // Removes the NodeDelegator object from the Staking Collections internal nodeDelegators map.
                    let nodeDelegator <- self.nodeDelegators[nodeID] <- nil

                    emit DelegatorRemovedFromStakingCollection(
                        nodeID: nodeID,
                        delegatorID: delegatorID,
                        address: self.owner?.address
                    )

                    return <- nodeDelegator
                } else { 
                    panic("Expected delegatorID does not correspond to the delegator in the Staking Collection.")
                }
            } else {
                // The function does not allow for removing a NodeDelegator stored in the locked account, if one exists.
                panic("Cannot remove delegator stored in locked account.")
            }
        }

        /// Operations to register new staking objects

        /// Function to register a new Staking Record to the Staking Collection
        access(CollectionOwner) fun registerNode(
            id: String,
            role: UInt8,
            networkingAddress: String,
            networkingKey: String,
            stakingKey: String,
<<<<<<< HEAD
            stakingKeyPoP: String,
=======
>>>>>>> 5634f763
            amount: UFix64,
            payer: auth(BorrowValue) &Account
        ): auth(Storage, Capabilities, Contracts, Keys, Inbox) &Account? {

            let tokens <- self.getTokens(amount: amount)

            let nodeStaker <- FlowIDTableStaking.addNodeRecord(
                id: id,
                role: role,
                networkingAddress: networkingAddress,
                networkingKey: networkingKey,
                stakingKey: stakingKey,
<<<<<<< HEAD
                stakingKeyPoP: stakingKeyPoP,
=======
>>>>>>> 5634f763
                tokensCommitted: <-tokens
            )

            emit NodeAddedToStakingCollection(
                nodeID: nodeStaker.id,
                role: role,
                amountCommitted: amount,
                address: self.owner?.address
            )

            self.nodeStakers[id] <-! nodeStaker

            let nodeReference = self.borrowNode(id)
                ?? panic("Could not borrow node reference")

            let nodeInfo = FlowIDTableStaking.NodeInfo(nodeID: nodeReference.id)

            // Register the machine account for the node
            // creates an auth account object and returns it to the caller
            if nodeInfo.role == FlowEpoch.NodeRole.Collector.rawValue || nodeInfo.role == FlowEpoch.NodeRole.Consensus.rawValue {
                return self.registerMachineAccount(nodeReference: nodeReference, payer: payer)
            } else {
                return nil
            }
        }

        /// Registers the secondary machine account for a node
        /// to store their epoch-related objects
        /// Only returns an AuthAccount object if the node is collector or consensus, otherwise returns nil
        /// The caller's qc or dkg object is stored in the new account
        /// but it is the caller's responsibility to add public keys to it
        access(self) fun registerMachineAccount(
            nodeReference: &FlowIDTableStaking.NodeStaker,
            payer: auth(BorrowValue) &Account
        ): auth(Storage, Capabilities, Contracts, Keys, Inbox) &Account? {

            let nodeInfo = FlowIDTableStaking.NodeInfo(nodeID: nodeReference.id)

            // Create the new account
            let machineAcct = Account(payer: payer)

            // Get the vault capability and create the machineAccountInfo struct
            let machineAccountVaultProvider = machineAcct.capabilities.storage
                .issue<auth(FungibleToken.Withdraw) &FlowToken.Vault>(/storage/flowTokenVault)!

            let machineAccountInfo = MachineAccountInfo(
                nodeID: nodeInfo.id,
                role: nodeInfo.role,
                machineAccountVaultProvider: machineAccountVaultProvider
            )
            
            // If they are a collector node, create a QC Voter object and store it in the account
            if nodeInfo.role == FlowEpoch.NodeRole.Collector.rawValue {

                // Get the voter object and store it
                let qcVoter <- FlowEpoch.getClusterQCVoter(nodeStaker: nodeReference)
                machineAcct.storage.save(<-qcVoter, to: FlowClusterQC.VoterStoragePath)

                // set this node's machine account
                self.machineAccounts[nodeInfo.id] = machineAccountInfo

                emit MachineAccountCreated(
                    nodeID: nodeInfo.id,
                    role: FlowEpoch.NodeRole.Collector.rawValue,
                    address: machineAccountVaultProvider.borrow()!.owner!.address
                )

                return machineAcct

            // If they are a consensus node, create a DKG Participant object and store it in the account
            } else if nodeInfo.role == FlowEpoch.NodeRole.Consensus.rawValue {

                // get the participant object and store it
                let dkgParticipant <- FlowEpoch.getDKGParticipant(nodeStaker: nodeReference)
                machineAcct.storage.save(<-dkgParticipant, to: FlowDKG.ParticipantStoragePath)

                // set this node's machine account
                self.machineAccounts[nodeInfo.id] = machineAccountInfo

                emit MachineAccountCreated(
                    nodeID: nodeInfo.id,
                    role: FlowEpoch.NodeRole.Consensus.rawValue,
                    address: machineAccountVaultProvider.borrow()!.owner!.address
                )

                return machineAcct
            }

            return nil
        }

        /// Allows the owner to set the machine account for one of their nodes
        /// This is used if the owner decides to transfer the machine account resource to another account
        /// without also transferring the old machine account record,
        /// or if they decide they want to use a different machine account for one of their nodes
        /// If they want to use a different machine account, it is their responsibility to
        /// transfer the qc or dkg object to the new account
        access(all) fun addMachineAccountRecord(
            nodeID: String,
            machineAccount: auth(BorrowValue, StorageCapabilities) &Account
        ) {

            pre {
                self.doesStakeExist(nodeID: nodeID, delegatorID: nil): "Cannot add a machine account record for a node that you do not own"
            }

            let nodeInfo = FlowIDTableStaking.NodeInfo(nodeID: nodeID)

            // Make sure that the QC or DKG object in the machine account is correct for this node ID

            if nodeInfo.role == FlowEpoch.NodeRole.Collector.rawValue {
                let qcVoterRef = machineAccount.storage.borrow<&FlowClusterQC.Voter>(from: FlowClusterQC.VoterStoragePath)
                    ?? panic("Could not access QC Voter object from the provided machine account")

                assert(
                    nodeID == qcVoterRef.nodeID,
                    message: "QC Voter Object in machine account does not match machine node ID"
                )
            } else if nodeInfo.role == FlowEpoch.NodeRole.Consensus.rawValue {
                let dkgParticipantRef = machineAccount.storage.borrow<&FlowDKG.Participant>(from: FlowDKG.ParticipantStoragePath)
                    ?? panic("Could not access DKG Participant object from the provided machine account")

                assert(
                    nodeID == dkgParticipantRef.nodeID,
                    message: "DKG Participant Object in machine account does not match machine node ID"
                )
            }

            // Make sure that the vault capability is created
            let machineAccountVaultProvider = machineAccount.capabilities.storage
                .issue<auth(FungibleToken.Withdraw) &FlowToken.Vault>(/storage/flowTokenVault)!

            // Create the new Machine account info object and store it
            let machineAccountInfo = MachineAccountInfo(
                nodeID: nodeID,
                role: nodeInfo.role,
                machineAccountVaultProvider: machineAccountVaultProvider
            )

            self.machineAccounts[nodeID] = machineAccountInfo
        }

        /// If a user has created a node before epochs were enabled, they'll need to use this function
        /// to create their machine account with their node 
        access(CollectionOwner) fun createMachineAccountForExistingNode(nodeID: String, payer: auth(BorrowValue) &Account): auth(Storage, Capabilities, Contracts, Keys, Inbox) &Account? {
            pre {
                self.doesStakeExist(nodeID: nodeID, delegatorID: nil)
            }

            let nodeInfo = FlowIDTableStaking.NodeInfo(nodeID: nodeID)

            if let nodeReference = self.borrowNode(nodeID) {
                return self.registerMachineAccount(nodeReference: nodeReference, payer: payer)
            } else {
                if let tokenHolderObj = self.tokenHolder {

                    // borrow the main token manager object from the locked account 
                    // to get access to the locked vault capability
                    let lockedTokenManager = tokenHolderObj.borrow()!.borrowTokenManager()
                
                    let lockedNodeReference = lockedTokenManager.borrowNode()
                        ?? panic("Could not borrow a node reference from the locked account")

                    return self.registerMachineAccount(nodeReference: lockedNodeReference, payer: payer)
                }
            }

            return nil
        }

        /// Allows the owner to withdraw any available FLOW from their machine account
        access(CollectionOwner) fun withdrawFromMachineAccount(nodeID: String, amount: UFix64) {
            pre {
                self.doesStakeExist(nodeID: nodeID, delegatorID: nil): "Specified stake does not exist in this collection"
            }
            if let machineAccountInfo = self.machineAccounts[nodeID] {
                let vaultRef = machineAccountInfo.machineAccountVaultProvider.borrow()
                    ?? panic("Could not borrow reference to machine account vault")

                let tokens <- vaultRef.withdraw(amount: amount)

                let unlockedVault = self.unlockedVault.borrow()!
                unlockedVault.deposit(from: <-tokens)

            } else {
                panic("Could not find a machine account for the specified node ID")
            }
        }

        /// Function to register a new Delegator Record to the Staking Collection
        access(CollectionOwner) fun registerDelegator(nodeID: String, amount: UFix64) {
            let delegatorIDs = self.getDelegatorIDs()
            for idInfo in delegatorIDs {
                if idInfo.delegatorNodeID == nodeID { 
                    panic("Cannot register a delegator for a node that is already being delegated to")
                }
            }
            
            let tokens <- self.getTokens(amount: amount)

            let nodeDelegator <- FlowIDTableStaking.registerNewDelegator(nodeID: nodeID, tokensCommitted: <-tokens)

            emit DelegatorAddedToStakingCollection(
                nodeID: nodeDelegator.nodeID,
                delegatorID: nodeDelegator.id,
                amountCommitted: amount,
                address: self.owner?.address
            )

            self.nodeDelegators[nodeDelegator.nodeID] <-! nodeDelegator
        }

        /// Borrows a reference to a node in the collection
        access(self) view fun borrowNode(_ nodeID: String): auth(FlowIDTableStaking.NodeOperator) &FlowIDTableStaking.NodeStaker? {
            if self.nodeStakers[nodeID] != nil {
                return &self.nodeStakers[nodeID] as auth(FlowIDTableStaking.NodeOperator) &FlowIDTableStaking.NodeStaker?
            } else {
                return nil
            }
        }

        /// Borrows a reference to a delegator in the collection
        access(self) view fun borrowDelegator(nodeID: String, delegatorID: UInt32): auth(FlowIDTableStaking.DelegatorOwner) &FlowIDTableStaking.NodeDelegator? {
            if self.nodeDelegators[nodeID] != nil {
                let delegatorRef = (&self.nodeDelegators[nodeID] as auth(FlowIDTableStaking.DelegatorOwner) &FlowIDTableStaking.NodeDelegator?)!
                if delegatorRef.id == delegatorID { return delegatorRef } else { return nil }
            } else {
                return nil
            }
        }

        // Staking Operations

        // The owner calls the same function whether or not they are staking for a node or delegating.
        // If they are staking for a node, they provide their node ID and `nil` as the delegator ID
        // If they are staking for a delegator, they provide the node ID for the node they are delegating to
        // and their delegator ID to specify that it is for their delegator object

        /// Updates the stored networking address for the specified node
        access(CollectionOwner) fun updateNetworkingAddress(nodeID: String, newAddress: String) {
            pre {
                self.doesStakeExist(nodeID: nodeID, delegatorID: nil): "Specified stake does not exist in this collection"
            }

            // If the node is stored in the collection, borrow it 
            if let node = self.borrowNode(nodeID) {
                node.updateNetworkingAddress(newAddress)
            } else {
                // Use the node stored in the locked account
                let node = self.tokenHolder!.borrow()!.borrowStaker()
                node.updateNetworkingAddress(newAddress)
            }
        }

        /// Function to stake new tokens for an existing Stake or Delegation record in the StakingCollection
        access(CollectionOwner) fun stakeNewTokens(nodeID: String, delegatorID: UInt32?, amount: UFix64) {
            pre {
                self.doesStakeExist(nodeID: nodeID, delegatorID: delegatorID): "Specified stake does not exist in this collection"
            }

            // If staking as a delegator, use the delegate functionality
            if let delegatorID = delegatorID {       
                // If the delegator is stored in the collection, borrow it         
                if let delegator = self.borrowDelegator(nodeID: nodeID, delegatorID: delegatorID) {
                    delegator.delegateNewTokens(from: <- self.getTokens(amount: amount))
                } else {
                    let tokenHolder = self.tokenHolder!.borrow()!

                    // Get any needed unlocked tokens, and deposit them to the locked vault.
                    let lockedBalance = self.lockedVault!.borrow()!.balance - FlowStorageFees.minimumStorageReservation
                    if (amount > lockedBalance) {
                        let numUnlockedTokensToUse = amount - lockedBalance
                        tokenHolder.deposit(from: <- self.unlockedVault.borrow()!.withdraw(amount: numUnlockedTokensToUse))
                    }   

                    // Use the delegator stored in the locked account
                    let delegator = tokenHolder.borrowDelegator()
                    delegator.delegateNewTokens(amount: amount)
                }

            // If the node is stored in the collection, borrow it 
            } else if let node = self.borrowNode(nodeID) {
                node.stakeNewTokens(<-self.getTokens(amount: amount))
            } else {
                // Get any needed unlocked tokens, and deposit them to the locked vault.
                let lockedBalance = self.lockedVault!.borrow()!.balance - FlowStorageFees.minimumStorageReservation
                if (amount > lockedBalance) {
                    let numUnlockedTokensToUse = amount - lockedBalance
                    self.tokenHolder!.borrow()!.deposit(from: <- self.unlockedVault.borrow()!.withdraw(amount: numUnlockedTokensToUse))
                } 

                // Use the staker stored in the locked account
                let staker = self.tokenHolder!.borrow()!.borrowStaker()
                staker.stakeNewTokens(amount: amount)
            }
        }

        /// Function to stake unstaked tokens for an existing Stake or Delegation record in the StakingCollection
        access(CollectionOwner) fun stakeUnstakedTokens(nodeID: String, delegatorID: UInt32?, amount: UFix64) {
            pre {
                self.doesStakeExist(nodeID: nodeID, delegatorID: delegatorID): "Specified stake does not exist in this collection"
            }

            if let delegatorID = delegatorID {
                if let delegator = self.borrowDelegator(nodeID: nodeID, delegatorID: delegatorID) {
                    delegator.delegateUnstakedTokens(amount: amount)

                } else {
                    let delegator = self.tokenHolder!.borrow()!.borrowDelegator()
                    delegator.delegateUnstakedTokens(amount: amount)
                }
            } else if let node = self.borrowNode(nodeID) {
                node.stakeUnstakedTokens(amount: amount)
            } else {
                let staker = self.tokenHolder!.borrow()!.borrowStaker()
                staker.stakeUnstakedTokens(amount: amount)
            }
        }

        /// Function to stake rewarded tokens for an existing Stake or Delegation record in the StakingCollection
        access(CollectionOwner) fun stakeRewardedTokens(nodeID: String, delegatorID: UInt32?, amount: UFix64) {
            pre {
                self.doesStakeExist(nodeID: nodeID, delegatorID: delegatorID): "Specified stake does not exist in this collection"
            }

            if let delegatorID = delegatorID {
                if let delegator = self.borrowDelegator(nodeID: nodeID, delegatorID: delegatorID) {
                    // We add the amount to the unlocked tokens used because rewards are newly minted tokens
                    // and aren't immediately reflected in the tokens used fields
                    self.unlockedTokensUsed = self.unlockedTokensUsed + amount
                    delegator.delegateRewardedTokens(amount: amount)
                } else {
                    // Staking tokens in the locked account staking objects are not reflected in the tokens used fields,
                    // so they are not updated here
                    let delegator = self.tokenHolder!.borrow()!.borrowDelegator()
                    delegator.delegateRewardedTokens(amount: amount)
                }
            } else if let node = self.borrowNode(nodeID) {
                self.unlockedTokensUsed = self.unlockedTokensUsed + amount
                node.stakeRewardedTokens(amount: amount)
            } else {
                let staker = self.tokenHolder!.borrow()!.borrowStaker()
                staker.stakeRewardedTokens(amount: amount)
            }
        }

        /// Function to request tokens to be unstaked for an existing Stake or Delegation record in the StakingCollection
        access(CollectionOwner) fun requestUnstaking(nodeID: String, delegatorID: UInt32?, amount: UFix64) { 
            pre {
                self.doesStakeExist(nodeID: nodeID, delegatorID: delegatorID): "Specified stake does not exist in this collection"
            }

            if let delegatorID = delegatorID {
                if let delegator = self.borrowDelegator(nodeID: nodeID, delegatorID: delegatorID) {
                    delegator.requestUnstaking(amount: amount)

                } else {
                    let delegator = self.tokenHolder!.borrow()!.borrowDelegator()
                    delegator.requestUnstaking(amount: amount)
                }
            } else if let node = self.borrowNode(nodeID) {
                node.requestUnstaking(amount: amount)
            } else {
                let staker = self.tokenHolder!.borrow()!.borrowStaker()
                staker.requestUnstaking(amount: amount)
            }
        }

        /// Function to unstake all tokens for an existing node staking record in the StakingCollection
        /// Only available for node operators
        access(CollectionOwner) fun unstakeAll(nodeID: String) {
            pre {
                self.doesStakeExist(nodeID: nodeID, delegatorID: nil): "Specified stake does not exist in this collection"
            }
    
            if let node = self.borrowNode(nodeID) {
                node.unstakeAll()
            } else {
                let staker = self.tokenHolder!.borrow()!.borrowStaker()
                staker.unstakeAll()
            }
        }

        /// Function to withdraw unstaked tokens for an existing Stake or Delegation record in the StakingCollection
        access(CollectionOwner) fun withdrawUnstakedTokens(nodeID: String, delegatorID: UInt32?, amount: UFix64) { 
            pre {
                self.doesStakeExist(nodeID: nodeID, delegatorID: delegatorID): "Specified stake does not exist in this collection"
            }

            if let delegatorID = delegatorID {
                if let delegator = self.borrowDelegator(nodeID: nodeID, delegatorID: delegatorID) {
                    let tokens <- delegator.withdrawUnstakedTokens(amount: amount)
                    self.depositTokens(from: <-tokens)
                } else {
                    let delegator = self.tokenHolder!.borrow()!.borrowDelegator()
                    delegator.withdrawUnstakedTokens(amount: amount)
                }
            } else if let node = self.borrowNode(nodeID) {
                let tokens <- node.withdrawUnstakedTokens(amount: amount)
                self.depositTokens(from: <-tokens)
            } else {
                let staker = self.tokenHolder!.borrow()!.borrowStaker()
                staker.withdrawUnstakedTokens(amount: amount)
            }
        }

        /// Function to withdraw rewarded tokens for an existing Stake or Delegation record in the StakingCollection
        access(CollectionOwner) fun withdrawRewardedTokens(nodeID: String, delegatorID: UInt32?, amount: UFix64) {
            pre {
                self.doesStakeExist(nodeID: nodeID, delegatorID: delegatorID): "Specified stake does not exist in this collection"
            }

            if let delegatorID = delegatorID {
                if let delegator = self.borrowDelegator(nodeID: nodeID, delegatorID: delegatorID) {
                    // We update the unlocked tokens used field before withdrawing because 
                    // rewards are newly minted and not immediately reflected in the tokens used fields
                    self.unlockedTokensUsed = self.unlockedTokensUsed + amount

                    let tokens <- delegator.withdrawRewardedTokens(amount: amount)

                    self.depositTokens(from: <-tokens)
                } else {
                    let delegator = self.tokenHolder!.borrow()!.borrowDelegator()
                    
                    delegator.withdrawRewardedTokens(amount: amount)

                    // move the unlocked rewards from the locked account to the unlocked account
                    let unlockedRewards <- self.tokenHolder!.borrow()!.withdraw(amount: amount)
                    self.unlockedVault.borrow()!.deposit(from: <-unlockedRewards)
                }
            } else if let node = self.borrowNode(nodeID) {
                self.unlockedTokensUsed = self.unlockedTokensUsed + amount

                let tokens <- node.withdrawRewardedTokens(amount: amount)

                self.depositTokens(from: <-tokens)
            } else {
                let staker = self.tokenHolder!.borrow()!.borrowStaker()
                
                staker.withdrawRewardedTokens(amount: amount)

                // move the unlocked rewards from the locked account to the unlocked account
                let unlockedRewards <- self.tokenHolder!.borrow()!.withdraw(amount: amount)
                self.unlockedVault.borrow()!.deposit(from: <-unlockedRewards)
            }
        }

        // Closers

        /// Closes an existing stake or delegation, moving all withdrawable tokens back to the users account and removing the stake
        /// or delegator object from the StakingCollection.
        access(CollectionOwner) fun closeStake(nodeID: String, delegatorID: UInt32?) {
            pre {
                self.doesStakeExist(nodeID: nodeID, delegatorID: delegatorID): "Specified stake does not exist in this collection"
            }

            if let delegatorID = delegatorID {
                let delegatorInfo = FlowIDTableStaking.DelegatorInfo(nodeID: nodeID, delegatorID: delegatorID)

                assert(
                    delegatorInfo.tokensStaked + delegatorInfo.tokensCommitted + delegatorInfo.tokensUnstaking == 0.0,
                    message: "Cannot close a delegation until all tokens have been withdrawn, or moved to a withdrawable state."
                )

                if delegatorInfo.tokensUnstaked > 0.0 {
                    self.withdrawUnstakedTokens(nodeID: nodeID, delegatorID: delegatorID, amount: delegatorInfo.tokensUnstaked)
                }

                if delegatorInfo.tokensRewarded > 0.0 {
                    self.withdrawRewardedTokens(nodeID: nodeID, delegatorID: delegatorID, amount: delegatorInfo.tokensRewarded)
                }

                if let delegator = self.borrowDelegator(nodeID: nodeID, delegatorID: delegatorID) {
                    let delegator <- self.nodeDelegators[nodeID] <- nil
                    destroy delegator
                } else if let tokenHolderCapability = self.tokenHolder {
                    let tokenManager = tokenHolderCapability.borrow()!.borrowTokenManager()
                    let delegator <- tokenManager.removeDelegator()
                    destroy delegator
                } else {
                    panic("Token Holder capability needed and not found.")
                }

                emit DelegatorRemovedFromStakingCollection(nodeID: nodeID, delegatorID: delegatorID, address: self.owner?.address)

            } else {
                let stakeInfo = FlowIDTableStaking.NodeInfo(nodeID: nodeID)

                /// Set the machine account for this node to `nil` because it no longer exists
                if let machineAccountInfo = self.machineAccounts[nodeID] {
                    let vaultRef = machineAccountInfo.machineAccountVaultProvider.borrow()
                        ?? panic("Could not borrow vault ref from machine account")

                    let unlockedVault = self.unlockedVault!.borrow()!
                    var availableBalance: UFix64 = 0.0
                    if FlowStorageFees.storageMegaBytesPerReservedFLOW != (0.0) {
                        availableBalance = FlowStorageFees.defaultTokenAvailableBalance(machineAccountInfo.machineAccountVaultProvider.borrow()!.owner!.address)
                    } else {
                        availableBalance = vaultRef.balance
                    }
                    unlockedVault.deposit(from: <-vaultRef.withdraw(amount: availableBalance))

                    self.machineAccounts[nodeID] = nil
                }

                assert(
                    stakeInfo.tokensStaked + stakeInfo.tokensCommitted + stakeInfo.tokensUnstaking == 0.0,
                    message: "Cannot close a stake until all tokens have been withdrawn, or moved to a withdrawable state."
                )

                if stakeInfo.tokensUnstaked > 0.0 {
                    self.withdrawUnstakedTokens(nodeID: nodeID, delegatorID: delegatorID, amount: stakeInfo.tokensUnstaked)
                }

                if stakeInfo.tokensRewarded > 0.0 {
                    self.withdrawRewardedTokens(nodeID: nodeID, delegatorID: delegatorID, amount: stakeInfo.tokensRewarded)
                }

                if let node = self.borrowNode(nodeID) {
                    let staker <- self.nodeStakers[nodeID] <- nil
                    destroy staker
                } else if let tokenHolderCapability = self.tokenHolder {
                    let tokenManager = tokenHolderCapability.borrow()!.borrowTokenManager()
                    let staker <- tokenManager.removeNode()
                    destroy staker
                } else {
                    panic("Token Holder capability needed and not found.")
                }

                emit NodeRemovedFromStakingCollection(nodeID: nodeID, role: stakeInfo.role, address: self.owner?.address)
            }
        }

        /// Getters

        /// Function to get all node ids for all Staking records in the StakingCollection
        access(all) fun getNodeIDs(): [String] {
            let nodeIDs: [String] = self.nodeStakers.keys

            if let tokenHolderCapability = self.tokenHolder {
                let _tokenHolder = tokenHolderCapability.borrow()!

                let tokenHolderNodeID = _tokenHolder.getNodeID()
                if let _tokenHolderNodeID = tokenHolderNodeID {
                    nodeIDs.append(_tokenHolderNodeID)
                }
            }

            return nodeIDs
        }

        /// Function to get all delegator ids for all Delegation records in the StakingCollection
        access(all) fun getDelegatorIDs(): [DelegatorIDs] {
            let nodeIDs: [String] = self.nodeDelegators.keys
            let delegatorIDs: [DelegatorIDs] = []

            for nodeID in nodeIDs {
                let delID = self.nodeDelegators[nodeID]?.id

                delegatorIDs.append(DelegatorIDs(nodeID: nodeID, delegatorID: delID!))
            }

            if let tokenHolderCapability = self.tokenHolder {
                let _tokenHolder = tokenHolderCapability.borrow()!

                let tokenHolderDelegatorNodeID = _tokenHolder.getDelegatorNodeID()
                let tokenHolderDelegatorID = _tokenHolder.getDelegatorID()

                if let _tokenHolderDelegatorNodeID = tokenHolderDelegatorNodeID {
                    if let _tokenHolderDelegatorID = tokenHolderDelegatorID {
                        delegatorIDs.append(DelegatorIDs(nodeID: _tokenHolderDelegatorNodeID, delegatorID: _tokenHolderDelegatorID))
                    }
                }
            }

            return delegatorIDs
        }

        /// Function to get all Node Info records for all Staking records in the StakingCollection
        access(all) fun getAllNodeInfo(): [FlowIDTableStaking.NodeInfo] {
            let nodeInfo: [FlowIDTableStaking.NodeInfo] = []

            let nodeIDs: [String] = self.nodeStakers.keys
            for nodeID in nodeIDs {
                nodeInfo.append(FlowIDTableStaking.NodeInfo(nodeID: nodeID))
            }

            if let tokenHolderCapability = self.tokenHolder {
                let _tokenHolder = tokenHolderCapability.borrow()!

                let tokenHolderNodeID = _tokenHolder.getNodeID()
                if let _tokenHolderNodeID = tokenHolderNodeID {
                    nodeInfo.append(FlowIDTableStaking.NodeInfo(nodeID: _tokenHolderNodeID))
                }
            }

            return nodeInfo
        }

        /// Function to get all Delegator Info records for all Delegation records in the StakingCollection
        access(all) fun getAllDelegatorInfo(): [FlowIDTableStaking.DelegatorInfo] {
            let delegatorInfo: [FlowIDTableStaking.DelegatorInfo] = []

            let nodeIDs: [String] = self.nodeDelegators.keys

            for nodeID in nodeIDs {

                let delegatorID = self.nodeDelegators[nodeID]?.id

                let info = FlowIDTableStaking.DelegatorInfo(nodeID: nodeID, delegatorID: delegatorID!)

                delegatorInfo.append(info)
            }

            if let tokenHolderCapability = self.tokenHolder {
                let _tokenHolder = tokenHolderCapability.borrow()!

                let tokenHolderDelegatorNodeID = _tokenHolder.getDelegatorNodeID()
                let tokenHolderDelegatorID = _tokenHolder.getDelegatorID()

                if let _tokenHolderDelegatorNodeID = tokenHolderDelegatorNodeID {
                    if let _tokenHolderDelegatorID = tokenHolderDelegatorID {
                        let info = FlowIDTableStaking.DelegatorInfo(nodeID: _tokenHolderDelegatorNodeID, delegatorID: _tokenHolderDelegatorID)

                        delegatorInfo.append(info)
                    }
                }
            }

            return delegatorInfo
        }

        /// Gets a users list of machine account information
        access(all) fun getMachineAccounts(): {String: MachineAccountInfo} {
            return self.machineAccounts
        }

    } 

    // Getter functions for accounts StakingCollection information

    /// Function to get see if a node or delegator exists in an accounts staking collection
    access(all) fun doesStakeExist(address: Address, nodeID: String, delegatorID: UInt32?): Bool {
        let account = getAccount(address)

        let stakingCollectionRef = account.capabilities.borrow<&StakingCollection>(self.StakingCollectionPublicPath)
            ?? panic("Could not borrow ref to StakingCollection")

        return stakingCollectionRef.doesStakeExist(nodeID: nodeID, delegatorID: delegatorID)
    }

    /// Function to get the unlocked tokens used amount for an account
    access(all) fun getUnlockedTokensUsed(address: Address): UFix64 {
        let account = getAccount(address)

        let stakingCollectionRef = account.capabilities.borrow<&StakingCollection>(self.StakingCollectionPublicPath)
            ?? panic("Could not borrow ref to StakingCollection")

        return stakingCollectionRef.unlockedTokensUsed
    }

    /// Function to get the locked tokens used amount for an account
    access(all) fun getLockedTokensUsed(address: Address): UFix64 {
        let account = getAccount(address)

        let stakingCollectionRef = account.capabilities.borrow<&StakingCollection>(self.StakingCollectionPublicPath)
            ?? panic("Could not borrow ref to StakingCollection")

        return stakingCollectionRef.lockedTokensUsed
    }

    /// Function to get all node ids for all Staking records in a users StakingCollection, if one exists.
    access(all) fun getNodeIDs(address: Address): [String] {
        let account = getAccount(address)

        let stakingCollectionRef = account.capabilities.borrow<&StakingCollection>(self.StakingCollectionPublicPath)
            ?? panic("Could not borrow ref to StakingCollection")

        return stakingCollectionRef.getNodeIDs()
    }

    /// Function to get all delegator ids for all Delegation records in a users StakingCollection, if one exists.
    access(all) fun getDelegatorIDs(address: Address): [DelegatorIDs] {
        let account = getAccount(address)

        let stakingCollectionRef = account.capabilities.borrow<&StakingCollection>(self.StakingCollectionPublicPath)
            ?? panic("Could not borrow ref to StakingCollection")

        return stakingCollectionRef.getDelegatorIDs()
    }

    /// Function to get all Node Info records for all Staking records in a users StakingCollection, if one exists.
    access(all) fun getAllNodeInfo(address: Address): [FlowIDTableStaking.NodeInfo] {
        let account = getAccount(address)

        let stakingCollectionRef = account.capabilities.borrow<&StakingCollection>(self.StakingCollectionPublicPath)
            ?? panic("Could not borrow ref to StakingCollection")

        return stakingCollectionRef.getAllNodeInfo()
    }

    /// Function to get all Delegator Info records for all Delegation records in a users StakingCollection, if one exists.
    access(all) fun getAllDelegatorInfo(address: Address): [FlowIDTableStaking.DelegatorInfo] {
        let account = getAccount(address)

        let stakingCollectionRef = account.capabilities.borrow<&StakingCollection>(self.StakingCollectionPublicPath)
            ?? panic("Could not borrow ref to StakingCollection")

        return stakingCollectionRef.getAllDelegatorInfo()
    }

    /// Global function to get all the machine account info for all the nodes managed by an address' staking collection
    access(all) fun getMachineAccounts(address: Address): {String: MachineAccountInfo} {
        let account = getAccount(address)

        let stakingCollectionRef = account.capabilities.borrow<&StakingCollection>(self.StakingCollectionPublicPath)
            ?? panic("Could not borrow ref to StakingCollection")

        return stakingCollectionRef.getMachineAccounts()
    }

    /// Determines if an account is set up with a Staking Collection
    access(all) fun doesAccountHaveStakingCollection(address: Address): Bool {
        let account = getAccount(address)
        return account.capabilities
            .get<&StakingCollection>(self.StakingCollectionPublicPath)
            .check()
    }

    /// Creates a brand new empty staking collection resource and returns it to the caller
    access(all) fun createStakingCollection(
        unlockedVault: Capability<auth(FungibleToken.Withdraw) &FlowToken.Vault>,
        tokenHolder: Capability<auth(FungibleToken.Withdraw, LockedTokens.TokenOperations) &LockedTokens.TokenHolder>?
    ): @StakingCollection {
        return <- create StakingCollection(unlockedVault: unlockedVault, tokenHolder: tokenHolder)
    }

    /// Destroys the provided staking collection
    /// This closes all the stakes before destroying everything
    /// This uses the closeStake method, so it will panic if there are still tokens staked in any of the objects
    access(all) fun destroyStakingCollection(_ collection: @StakingCollection) {
        let nodeIDs = collection.getNodeIDs()
        let delegatorIDs = collection.getDelegatorIDs()

        for nodeID in nodeIDs {
            collection.closeStake(nodeID: nodeID, delegatorID: nil)
        }

        for delegatorID in delegatorIDs {
            collection.closeStake(nodeID: delegatorID.delegatorNodeID, delegatorID: delegatorID.delegatorID)
        }

        destroy collection
    }

    init() {
        self.StakingCollectionStoragePath = /storage/stakingCollection
        self.StakingCollectionPrivatePath = /private/stakingCollection
        self.StakingCollectionPublicPath = /public/stakingCollection
    }
}
 <|MERGE_RESOLUTION|>--- conflicted
+++ resolved
@@ -18,10 +18,7 @@
 import FlowClusterQC from "FlowClusterQC"
 import FlowDKG from "FlowDKG"
 import FlowEpoch from "FlowEpoch"
-<<<<<<< HEAD
-=======
 import Burner from "Burner"
->>>>>>> 5634f763
 
 access(all) contract FlowStakingCollection {
 
@@ -71,11 +68,7 @@
         }
 
         // Gets the address of the machine account
-<<<<<<< HEAD
-        access(all) fun getAddress(): Address {
-=======
         access(all) view fun getAddress(): Address {
->>>>>>> 5634f763
             return self.machineAccountVaultProvider.borrow()!.owner!.address
         }
     }
@@ -87,10 +80,6 @@
         access(all) var unlockedTokensUsed: UFix64
         access(all) fun addNodeObject(_ node: @FlowIDTableStaking.NodeStaker, machineAccountInfo: MachineAccountInfo?)
         access(all) fun addDelegatorObject(_ delegator: @FlowIDTableStaking.NodeDelegator)
-<<<<<<< HEAD
-        //access(all) fun depositToMachineAccount(nodeID: String, from: @FlowToken.Vault)
-=======
->>>>>>> 5634f763
         access(all) view fun doesStakeExist(nodeID: String, delegatorID: UInt32?): Bool
         access(all) fun getNodeIDs(): [String]
         access(all) fun getDelegatorIDs(): [DelegatorIDs]
@@ -113,11 +102,7 @@
     /// unstake all your tokens and withdraw
     /// your unstaked tokens and rewards first before destroying.
     /// Then use the `destroyStakingCollection` method to destroy it
-<<<<<<< HEAD
-    access(all) resource StakingCollection: StakingCollectionPublic {
-=======
     access(all) resource StakingCollection: StakingCollectionPublic, Burner.Burnable {
->>>>>>> 5634f763
 
         /// unlocked vault
         access(self) var unlockedVault: Capability<auth(FungibleToken.Withdraw) &FlowToken.Vault>
@@ -177,8 +162,6 @@
             self.machineAccounts = {}
         }
 
-<<<<<<< HEAD
-=======
         /// Called when the collection is destroyed via `Burner.burn()`
         access(contract) fun burnCallback() {
 
@@ -194,7 +177,6 @@
             }
         }
 
->>>>>>> 5634f763
         /// Called when committing tokens for staking. Gets tokens from either or both vaults
         /// Uses locked tokens first, then unlocked if any more are still needed
         access(self) fun getTokens(amount: UFix64): @{FungibleToken.Vault} {
@@ -439,10 +421,7 @@
             networkingAddress: String,
             networkingKey: String,
             stakingKey: String,
-<<<<<<< HEAD
             stakingKeyPoP: String,
-=======
->>>>>>> 5634f763
             amount: UFix64,
             payer: auth(BorrowValue) &Account
         ): auth(Storage, Capabilities, Contracts, Keys, Inbox) &Account? {
@@ -455,10 +434,7 @@
                 networkingAddress: networkingAddress,
                 networkingKey: networkingKey,
                 stakingKey: stakingKey,
-<<<<<<< HEAD
                 stakingKeyPoP: stakingKeyPoP,
-=======
->>>>>>> 5634f763
                 tokensCommitted: <-tokens
             )
 
