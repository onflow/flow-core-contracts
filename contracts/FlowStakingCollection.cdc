--- conflicted
+++ resolved
@@ -48,13 +48,17 @@
     pub struct MachineAccountInfo {
         pub let nodeID: String
         pub let role: UInt8
-        pub let machineAccountAddress: Address
+        pub let address: Address
         access(contract) let machineAccountVaultProvider: Capability<&FlowToken.Vault>
 
         init(nodeID: String, role: UInt8, machineAccountAddress: Address, machineAccountVaultProvider: Capability<&FlowToken.Vault>) {
+            pre {
+                machineAccountVaultProvider.check(): "Invalid Flow Token Vault Provider"
+                machineAccountVaultProvider.borrow()!.owner!.address == machineAccountAddress: "Vault provider must be stored in the machine account address provided"
+            }
             self.nodeID = nodeID
             self.role = role
-            self.machineAccountAddress = machineAccountAddress
+            self.address = machineAccountAddress
             self.machineAccountVaultProvider = machineAccountVaultProvider
         }
     }
@@ -64,18 +68,14 @@
     pub resource interface StakingCollectionPublic {
         pub var lockedTokensUsed: UFix64
         pub var unlockedTokensUsed: UFix64
-        pub fun addNodeObject(_ node: @FlowIDTableStaking.NodeStaker, machineAccount: Address?)
+        pub fun addNodeObject(_ node: @FlowIDTableStaking.NodeStaker, machineAccountInfo: MachineAccountInfo?)
         pub fun addDelegatorObject(_ delegator: @FlowIDTableStaking.NodeDelegator)
         pub fun doesStakeExist(nodeID: String, delegatorID: UInt32?): Bool
         pub fun getNodeIDs(): [String]
         pub fun getDelegatorIDs(): [DelegatorIDs]
         pub fun getAllNodeInfo(): [FlowIDTableStaking.NodeInfo]
         pub fun getAllDelegatorInfo(): [FlowIDTableStaking.DelegatorInfo]
-<<<<<<< HEAD
-        pub fun getMachineAccounts(): {String: Address}
-=======
         pub fun getMachineAccounts(): {String: MachineAccountInfo}
->>>>>>> d02c91ca
     }
 
     /// The resource that stakers store in their accounts to store
@@ -292,24 +292,16 @@
         }
 
         /// Function to add an existing NodeStaker object
-<<<<<<< HEAD
-        pub fun addNodeObject(_ node: @FlowIDTableStaking.NodeStaker, machineAccount: Address?) {
+        pub fun addNodeObject(_ node: @FlowIDTableStaking.NodeStaker, machineAccountInfo: MachineAccountInfo?) {
             let id = node.id
             let stakingInfo = FlowIDTableStaking.NodeInfo(nodeID: id)
-            let totalStaked = stakingInfo.tokensStaked + stakingInfo.tokensCommitted + stakingInfo.tokensUnstaking + stakingInfo.tokensUnstaked
+            let totalStaked = stakingInfo.totalTokensInRecord() - stakingInfo.tokensRewarded
             self.unlockedTokensUsed = self.unlockedTokensUsed + totalStaked
+            emit NodeAddedToStakingCollection(nodeID: stakingInfo.id, role: stakingInfo.role, amountCommitted: stakingInfo.totalCommittedWithoutDelegators(), address: self.owner?.address)
             self.nodeStakers[id] <-! node
             // Set the machine account for the existing node
             // can be the same as the old account if needed
-            FlowStakingCollection.setMachineAccount(nodeID: id, address: machineAccount)
-=======
-        pub fun addNodeObject(_ node: @FlowIDTableStaking.NodeStaker) {
-            let stakingInfo = FlowIDTableStaking.NodeInfo(nodeID: node.id)
-            let totalStaked = stakingInfo.totalTokensInRecord() - stakingInfo.tokensRewarded
-            self.unlockedTokensUsed = self.unlockedTokensUsed + totalStaked
-            emit NodeAddedToStakingCollection(nodeID: stakingInfo.id, role: stakingInfo.role, amountCommitted: stakingInfo.totalCommittedWithoutDelegators(), address: self.owner?.address)
-            self.nodeStakers[node.id] <-! node
->>>>>>> d02c91ca
+            self.machineAccounts[id] = machineAccountInfo
         }
 
         /// Function to add an existing NodeDelegator object
@@ -335,16 +327,20 @@
                 let stakingInfo = FlowIDTableStaking.NodeInfo(nodeID: nodeID)
                 let totalStaked = stakingInfo.totalTokensInRecord() - stakingInfo.tokensRewarded
 
-                /// Since the NodeStaker object is being removed, the total number of unlocked tokens staked to it is deducted from the counter.
+                // Since the NodeStaker object is being removed, the total number of unlocked tokens staked to it is deducted from the counter.
                 self.unlockedTokensUsed = self.unlockedTokensUsed - totalStaked
 
-                /// Removes the NodeStaker object from the Staking Collections internal nodeStakers map.
+                // Removes the NodeStaker object from the Staking Collections internal nodeStakers map.
                 let nodeStaker <- self.nodeStakers[nodeID] <- nil
+
+                // Clear the machine account info from the record
+                self.machineAccounts[nodeID] = nil
+
                 emit NodeRemovedFromStakingCollection(nodeID: nodeID, role: stakingInfo.role, address: self.owner?.address)
                 
                 return <- nodeStaker
             } else {
-                /// The function does not allow for removing a NodeStaker stored in the locked account, if one exists.
+                // The function does not allow for removing a NodeStaker stored in the locked account, if one exists.
                 panic("Cannot remove node stored in locked account.")
             }
 
@@ -365,10 +361,10 @@
                     let stakingInfo = FlowIDTableStaking.DelegatorInfo(nodeID: nodeID, delegatorID: delegatorID)
                     let totalStaked = stakingInfo.totalTokensInRecord() - stakingInfo.tokensRewarded
 
-                    /// Since the NodeDelegator object is being removed, the total number of unlocked tokens delegated to it is deducted from the counter.
+                    // Since the NodeDelegator object is being removed, the total number of unlocked tokens delegated to it is deducted from the counter.
                     self.unlockedTokensUsed = self.unlockedTokensUsed - totalStaked
 
-                    /// Removes the NodeDelegator object from the Staking Collections internal nodeDelegators map.
+                    // Removes the NodeDelegator object from the Staking Collections internal nodeDelegators map.
                     let nodeDelegator <- self.nodeDelegators[nodeID] <- nil
 
                     emit DelegatorRemovedFromStakingCollection(nodeID: nodeID, delegatorID: delegatorID, address: self.owner?.address)
@@ -378,7 +374,7 @@
                     panic("Expected delegatorID does not correspond to the delegator in the Staking Collection.")
                 }
             } else {
-                /// The function does not allow for removing a NodeDelegator stored in the locked account, if one exists.
+                // The function does not allow for removing a NodeDelegator stored in the locked account, if one exists.
                 panic("Cannot remove delegator stored in locked account.")
             }
 
@@ -413,10 +409,14 @@
         /// but it is the caller's responsibility to add public keys to it
         access(self) fun registerMachineAccount(nodeReference: &FlowIDTableStaking.NodeStaker, payer: AuthAccount): AuthAccount? {
 
+            let nodeInfo = FlowIDTableStaking.NodeInfo(nodeID: nodeReference.id)
+
             // Create the new account
             let machineAcct = AuthAccount(payer: payer)
 
-            let nodeInfo = FlowIDTableStaking.NodeInfo(nodeID: nodeReference.id)
+            // Get the vault capability and create the machineAccountInfo struct
+            let machineAccountVaultProvider = machineAcct.link<&FlowToken.Vault>(/private/machineAccountPrivateVault, target: /storage/flowTokenVault)!
+            let machineAccountInfo = MachineAccountInfo(nodeID: nodeInfo.id, role: nodeInfo.role, machineAccountAddress: machineAcct.address, machineAccountVaultProvider: machineAccountVaultProvider)
             
             // If they are a collector node, create a QC Voter object and store it in the account
             if nodeInfo.role == FlowEpoch.NodeRole.Collector.rawValue {
@@ -425,10 +425,10 @@
                 let qcVoter <- FlowEpoch.getClusterQCVoter(nodeStaker: nodeReference)
                 machineAcct.save(<-qcVoter, to: FlowEpochClusterQC.VoterStoragePath)
 
-                // Set this node's machine account
-                FlowStakingCollection.setMachineAccount(nodeID: nodeReference.id, address: machineAcct.address)
-
-                emit MachineAccountCreated(nodeID: nodeReference.id, role: FlowEpoch.NodeRole.Collector.rawValue, address: machineAcct.address)
+                // set this node's machine account
+                self.machineAccounts[nodeInfo.id] = machineAccountInfo
+
+                emit MachineAccountCreated(nodeID: nodeInfo.id, role: FlowEpoch.NodeRole.Collector.rawValue, address: machineAcct.address)
 
                 return machineAcct
 
@@ -440,9 +440,9 @@
                 machineAcct.save(<-dkgParticipant, to: FlowDKG.ParticipantStoragePath)
 
                 // set this node's machine account
-                FlowStakingCollection.setMachineAccount(nodeID: nodeReference.id, address: machineAcct.address)
-
-                emit MachineAccountCreated(nodeID: nodeReference.id, role: FlowEpoch.NodeRole.Consensus.rawValue, address: machineAcct.address)
+                self.machineAccounts[nodeInfo.id] = machineAccountInfo
+
+                emit MachineAccountCreated(nodeID: nodeInfo.id, role: FlowEpoch.NodeRole.Consensus.rawValue, address: machineAcct.address)
 
                 return machineAcct
             }
@@ -455,11 +455,15 @@
         /// or if they decide they want to use a different machine account for one of their nodes
         /// If they want to use a different machine account, it is their responsibility to
         /// transfer the qc or dkg object to the new account
-        pub fun addMachineAccountRecord(nodeID: String, address: Address?) {
-            pre {
-                self.doesStakeExist(nodeID: nodeID, delegatorID: nil)
-            }
-            FlowStakingCollection.setMachineAccount(nodeID: nodeID, address: address)
+        pub fun addMachineAccountRecord(nodeID: String, address: Address, vaultProvider: Capability<&FlowToken.Vault>) {
+            pre {
+                self.doesStakeExist(nodeID: nodeID, delegatorID: nil): "Cannot add a machine account record for a node that you do not own"
+                vaultProvider.check(): "Invalid Flow Token Vault Provider"
+                vaultProvider.borrow()!.owner!.address == address: "Vault provider must be stored in the machine account address provided"
+            }
+            let nodeInfo = FlowIDTableStaking.NodeInfo(nodeID)
+            let machineAccountInfo = MachineAccountInfo(nodeID: nodeID, role: nodeInfo.role, machineAccountAddress: address, machineAccountVaultProvider: vaultProvider)
+            self.machineAccounts[nodeID] = machineAccountInfo
         }
 
         /// If a user has created a node before epochs were enabled, they'll need to use this function
@@ -771,7 +775,21 @@
                 let stakeInfo = FlowIDTableStaking.NodeInfo(nodeID: nodeID)
 
                 /// Set the machine account for this node to `nil` because it no longer exists
-                FlowStakingCollection.setMachineAccount(nodeID: nodeID, address: nil)
+                if let machineAccountInfo = self.machineAccounts[nodeID] {
+                    let vaultRef = machineAccountInfo.machineAccountVaultProvider.borrow()
+                        ?? panic("Could not borrow vault ref from machine account")
+
+                    let unlockedVault = self.unlockedVault!.borrow()!
+                    var availableBalance: UFix64 = 0.0
+                    if FlowStorageFees.storageMegaBytesPerReservedFLOW != (0.0 as UFix64) {
+                        availableBalance = FlowStorageFees.defaultTokenAvailableBalance(machineAccountInfo.address)
+                    } else {
+                        availableBalance = vaultRef.balance
+                    }
+                    unlockedVault.deposit(from: <-vaultRef.withdraw(amount: availableBalance))
+
+                    self.machineAccounts[nodeID] = nil
+                }
 
                 assert(
                     stakeInfo.tokensStaked + stakeInfo.tokensCommitted + stakeInfo.tokensUnstaking == 0.0,
@@ -900,53 +918,12 @@
             return delegatorInfo
         }
 
-<<<<<<< HEAD
-        /// Function to get the list of all of the machine accounts for a node in the collection
-        /// Key: Node ID
-        /// Value: Account address for the account that stores the QC or dkg object
-        pub fun getMachineAccounts(): {String: Address} {
-            let accountsRecord = FlowStakingCollection.account.copy<{String: Address}>(from: /storage/epochMachineAccounts)
-                ?? panic("Could not load machine account record from storage")
-
-            // Get all the node IDs directly stored in the staking collection
-            let nodeIDs = self.nodeStakers.keys
-
-            // Get the node ID stored in the locked account if it exists
-            if let tokenHolderCapability = self.tokenHolder {
-                let _tokenHolder = tokenHolderCapability.borrow()!
-
-                let tokenHolderNodeID = _tokenHolder.getNodeID()
-                if let _tokenHolderNodeID = tokenHolderNodeID {
-                    nodeIDs.append(_tokenHolderNodeID)
-                }
-            }
-
-            // combine the IDs
-            let machineAccounts: {String: Address} = {}
-            for id in nodeIDs {
-                machineAccounts[id] = accountsRecord[id]
-            }
-
-            return machineAccounts
-        }
-=======
         /// Gets a users list of machine account information
         pub fun getMachineAccounts(): {String: MachineAccountInfo} {
             return self.machineAccounts
         }
 
->>>>>>> d02c91ca
     } 
-
-    /// Function to set the secondary machine account for a node
-    access(contract) fun setMachineAccount(nodeID: String, address: Address?) {
-        let accountsRecord = self.account.load<{String: Address}>(from: /storage/epochMachineAccounts)
-            ?? panic("Could not load machine account record from storage")
-
-        accountsRecord[nodeID] = address
-
-        self.account.save(accountsRecord, to: /storage/epochMachineAccounts)
-    }
 
     // Getter functions for accounts StakingCollection information
 
@@ -1020,13 +997,8 @@
         return stakingCollectionRef.getAllDelegatorInfo()
     }
 
-<<<<<<< HEAD
-    /// Global function to get all the machine accounts for all the nodes managed by an address' staking collection
-    pub fun getMachineAccounts(address: Address): {String: Address} {
-=======
     /// Global function to get all the machine account info for all the nodes managed by an address' staking collection
     pub fun getMachineAccounts(address: Address): {String: MachineAccountInfo} {
->>>>>>> d02c91ca
         let account = getAccount(address)
 
         let stakingCollectionRef = account.getCapability<&StakingCollection{StakingCollectionPublic}>(self.StakingCollectionPublicPath).borrow()
@@ -1051,10 +1023,6 @@
         self.StakingCollectionStoragePath = /storage/stakingCollection
         self.StakingCollectionPrivatePath = /private/stakingCollection
         self.StakingCollectionPublicPath = /public/stakingCollection
-
-        // initialize the machine account record to empty
-        let machineAccountRecord: {String: Address} = {}
-        self.account.save(machineAccountRecord, to: /storage/epochMachineAccounts)
     }
 }
  