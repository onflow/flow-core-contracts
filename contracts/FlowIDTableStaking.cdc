--- conflicted
+++ resolved
@@ -32,12 +32,11 @@
 import FlowFees from 0xFLOWFEESADDRESS
 import Crypto
 
-<<<<<<< HEAD
 access(all) contract FlowIDTableStaking {
 
     /// Epoch
-    access(all) event NewEpoch(totalStaked: UFix64, totalRewardPayout: UFix64)
-    access(all) event EpochTotalRewardsPaid(total: UFix64, fromFees: UFix64, minted: UFix64, feesBurned: UFix64)
+    access(all) event NewEpoch(totalStaked: UFix64, totalRewardPayout: UFix64, newEpochCounter: UInt64)
+    access(all) event EpochTotalRewardsPaid(total: UFix64, fromFees: UFix64, minted: UFix64, feesBurned: UFix64, epochCounterForRewards: UInt64)
 
     /// Node
     access(all) event NewNodeCreated(nodeID: String, role: UInt8, amountCommitted: UFix64)
@@ -47,7 +46,7 @@
     access(all) event TokensUnstaking(nodeID: String, amount: UFix64)
     access(all) event TokensUnstaked(nodeID: String, amount: UFix64)
     access(all) event NodeRemovedAndRefunded(nodeID: String, amount: UFix64)
-    access(all) event RewardsPaid(nodeID: String, amount: UFix64)
+    access(all) event RewardsPaid(nodeID: String, amount: UFix64, epochCounter:  UInt64)
     access(all) event UnstakedTokensWithdrawn(nodeID: String, amount: UFix64)
     access(all) event RewardTokensWithdrawn(nodeID: String, amount: UFix64)
     access(all) event NetworkingAddressUpdated(nodeID: String, newAddress: String)
@@ -60,7 +59,7 @@
     access(all) event DelegatorTokensRequestedToUnstake(nodeID: String, delegatorID: UInt32, amount: UFix64)
     access(all) event DelegatorTokensUnstaking(nodeID: String, delegatorID: UInt32, amount: UFix64)
     access(all) event DelegatorTokensUnstaked(nodeID: String, delegatorID: UInt32, amount: UFix64)
-    access(all) event DelegatorRewardsPaid(nodeID: String, delegatorID: UInt32, amount: UFix64)
+    access(all) event DelegatorRewardsPaid(nodeID: String, delegatorID: UInt32, amount: UFix64, epochCounter:  UInt64)
     access(all) event DelegatorUnstakedTokensWithdrawn(nodeID: String, delegatorID: UInt32, amount: UFix64)
     access(all) event DelegatorRewardTokensWithdrawn(nodeID: String, delegatorID: UInt32, amount: UFix64)
 
@@ -69,45 +68,6 @@
     access(all) event NewWeeklyPayout(newPayout: UFix64)
     access(all) event NewStakingMinimums(newMinimums: {UInt8: UFix64})
     access(all) event NewDelegatorStakingMinimum(newMinimum: UFix64)
-=======
-pub contract FlowIDTableStaking {
-
-    /****** ID Table and Staking Events ******/
-
-    pub event NewEpoch(totalStaked: UFix64, totalRewardPayout: UFix64, newEpochCounter: UInt64)
-    pub event EpochTotalRewardsPaid(total: UFix64, fromFees: UFix64, minted: UFix64, feesBurned: UFix64, epochCounterForRewards: UInt64)
-
-    /// Node Events
-    pub event NewNodeCreated(nodeID: String, role: UInt8, amountCommitted: UFix64)
-    pub event TokensCommitted(nodeID: String, amount: UFix64)
-    pub event TokensStaked(nodeID: String, amount: UFix64)
-    pub event NodeTokensRequestedToUnstake(nodeID: String, amount: UFix64)
-    pub event TokensUnstaking(nodeID: String, amount: UFix64)
-    pub event TokensUnstaked(nodeID: String, amount: UFix64)
-    pub event NodeRemovedAndRefunded(nodeID: String, amount: UFix64)
-    pub event RewardsPaid(nodeID: String, amount: UFix64, epochCounter:  UInt64)
-    pub event UnstakedTokensWithdrawn(nodeID: String, amount: UFix64)
-    pub event RewardTokensWithdrawn(nodeID: String, amount: UFix64)
-    pub event NetworkingAddressUpdated(nodeID: String, newAddress: String)
-    pub event NodeWeightChanged(nodeID: String, newWeight: UInt64)
-
-    /// Delegator Events
-    pub event NewDelegatorCreated(nodeID: String, delegatorID: UInt32)
-    pub event DelegatorTokensCommitted(nodeID: String, delegatorID: UInt32, amount: UFix64)
-    pub event DelegatorTokensStaked(nodeID: String, delegatorID: UInt32, amount: UFix64)
-    pub event DelegatorTokensRequestedToUnstake(nodeID: String, delegatorID: UInt32, amount: UFix64)
-    pub event DelegatorTokensUnstaking(nodeID: String, delegatorID: UInt32, amount: UFix64)
-    pub event DelegatorTokensUnstaked(nodeID: String, delegatorID: UInt32, amount: UFix64)
-    pub event DelegatorRewardsPaid(nodeID: String, delegatorID: UInt32, amount: UFix64, epochCounter:  UInt64)
-    pub event DelegatorUnstakedTokensWithdrawn(nodeID: String, delegatorID: UInt32, amount: UFix64)
-    pub event DelegatorRewardTokensWithdrawn(nodeID: String, delegatorID: UInt32, amount: UFix64)
-
-    /// Contract Field Change Events
-    pub event NewDelegatorCutPercentage(newCutPercentage: UFix64)
-    pub event NewWeeklyPayout(newPayout: UFix64)
-    pub event NewStakingMinimums(newMinimums: {UInt8: UFix64})
-    pub event NewDelegatorStakingMinimum(newMinimum: UFix64)
->>>>>>> e05552a7
 
     /// Holds the identity table for all the nodes in the network.
     /// Includes nodes that aren't actively participating
@@ -700,17 +660,11 @@
         }
     }
 
-<<<<<<< HEAD
     /// Public interface to query information about a delegator
     /// from the account it is stored in 
     access(all) resource interface NodeDelegatorPublic {
         access(all) let id: UInt32
         access(all) let nodeID: String
-=======
-    pub resource interface NodeDelegatorPublic {
-        pub let id: UInt32
-        pub let nodeID: String
->>>>>>> e05552a7
     }
 
     access(all) entitlement DelegatorOwner
@@ -908,16 +862,15 @@
     /// Interface that only contains operations that are part
     /// of the regular automated functioning of the epoch process
     /// These are accessed by the `FlowEpoch` contract through a capability
-<<<<<<< HEAD
     access(all) resource interface EpochOperations {
         access(all) fun setEpochTokenPayout(_ newPayout: UFix64)
         access(all) fun setSlotLimits(slotLimits: {UInt8: UInt16})
         access(all) fun setNodeWeight(nodeID: String, weight: UInt64)
         access(all) fun startStakingAuction()
-        access(all) fun endStakingAuction()
-        access(all) fun payRewards(_ rewardsSummary: EpochRewardsSummary)
+        access(all) fun endStakingAuction(): [String]
+        access(all) fun payRewards(forEpochCounter: UInt64, rewardsSummary: EpochRewardsSummary)
         access(all) fun calculateRewards(): EpochRewardsSummary
-        access(all) fun moveTokens()
+        access(all) fun moveTokens(newEpochCounter: UInt64)
     }
 
     access(all) resource Admin: EpochOperations {
@@ -925,23 +878,6 @@
         /// Sets a new set of minimum staking requirements for all the nodes
         /// Nodes' indexes are their role numbers
         access(all) fun setMinimumStakeRequirements(_ newRequirements: {UInt8: UFix64}) {
-=======
-    pub resource interface EpochOperations {
-        pub fun setEpochTokenPayout(_ newPayout: UFix64)
-        pub fun setSlotLimits(slotLimits: {UInt8: UInt16})
-        pub fun setNodeWeight(nodeID: String, weight: UInt64)
-        pub fun startStakingAuction()
-        pub fun endStakingAuction(): [String]
-        pub fun payRewards(forEpochCounter: UInt64, rewardsSummary: EpochRewardsSummary)
-        pub fun calculateRewards(): EpochRewardsSummary
-        pub fun moveTokens(newEpochCounter: UInt64)
-    }
-    
-    pub resource Admin: EpochOperations {
-
-        /// Sets a new set of minimum staking requirements for all the nodes
-        pub fun setMinimumStakeRequirements(_ newRequirements: {UInt8: UFix64}) {
->>>>>>> e05552a7
             pre {
                 newRequirements.keys.length == 5:
                     "There must be six entries for node minimum stake requirements"
@@ -1010,7 +946,7 @@
         /// Sets the number of open node slots to allow per epoch
         /// Only access nodes are used for this currently,
         /// but other node types will be added in the future
-        pub fun setOpenNodeSlots(openSlots: {UInt8: UInt16}) {
+        access(all) fun setOpenNodeSlots(openSlots: {UInt8: UInt16}) {
             pre {
                 openSlots[5] != nil: "Need to have a value set for access nodes"
             }
@@ -1023,27 +959,17 @@
         /// This is used during epochs to punish nodes who have poor uptime 
         /// or who do not update to latest node software quickly enough
         /// The parameter is a dictionary mapping node IDs
-<<<<<<< HEAD
         /// to a percentage, which is the percentage of their expected rewards that
         /// they will receive instead of the full amount
         access(all) fun setNonOperationalNodesList(_ nodeIDs: {String: UFix64}) {
-=======
-        /// to a percentage, which is the percentage of their expected rewards they will receive
-        pub fun setNonOperationalNodesList(_ nodeIDs: {String: UFix64}) {
->>>>>>> e05552a7
             for percentage in nodeIDs.values {
                 assert(
                     percentage >= 0.0 && percentage < 1.0,
                     message: "Percentage value to decrease rewards payout should be between 0 and 1"
                 )
             }
-<<<<<<< HEAD
-            let list = FlowIDTableStaking.account.storage.load<{String: UFix64}>(from: /storage/idTableNonOperationalNodesList)
-            FlowIDTableStaking.account.storage.save<{String: UFix64}>(nodeIDs, to: /storage/idTableNonOperationalNodesList)
-=======
             FlowIDTableStaking.account.load<{String: UFix64}>(from: /storage/idTableNonOperationalNodesList)
             FlowIDTableStaking.account.save<{String: UFix64}>(nodeIDs, to: /storage/idTableNonOperationalNodesList)
->>>>>>> e05552a7
         }
 
         /// Allows the protocol to set a specific weight for a node
@@ -1054,11 +980,7 @@
             }
 
             let nodeRecord = FlowIDTableStaking.borrowNodeRecord(nodeID)
-<<<<<<< HEAD
             nodeRecord.setWeight(weight)
-=======
-            nodeRecord.initialWeight = weight
->>>>>>> e05552a7
             emit NodeWeightChanged(nodeID: nodeID, newWeight: weight)
         }
 
@@ -1129,7 +1051,6 @@
                 ?? panic("No moves pending list in account storage")
 
             // Iterate through all delegators and unstake their tokens
-<<<<<<< HEAD
             // since their node has unstaked
             let keys = nodeRecord.delegators.keys
             var index = 0
@@ -1137,9 +1058,6 @@
                 let delegator = keys[index]
                 index = index + 1
 
-=======
-            for delegator in nodeRecord.delegators.keys {
->>>>>>> e05552a7
                 let delRecord = nodeRecord.borrowDelegatorRecord(delegator)
 
                 if delRecord.tokensCommitted.balance > 0.0 {
@@ -1151,13 +1069,8 @@
 
                 // Request to unstake all tokens
                 if delRecord.tokensStaked.balance > 0.0 {
-<<<<<<< HEAD
                     delRecord.setTokensRequestedToUnstake(delRecord.tokensStaked.balance)
-                    FlowIDTableStaking.setNewMovesPending(nodeID: nodeRecord.id, delegatorID: delegator)
-=======
-                    delRecord.tokensRequestedToUnstake = delRecord.tokensStaked.balance
                     FlowIDTableStaking.modifyNewMovesPending(nodeID: nodeRecord.id, delegatorID: delegator, existingList: movesPendingList)
->>>>>>> e05552a7
                 }
             }
 
@@ -1169,14 +1082,9 @@
             nodeRecord.setWeight(0)
         }
 
-<<<<<<< HEAD
         /// Removes nodes by setting their weight to zero and refunding
         /// staked and delegated tokens.
         access(all) fun removeAndRefundNodeRecord(_ nodeID: String) {
-=======
-        /// Removes nodes by setting their weight to zero and refunding staked and delegated tokens.
-        pub fun removeAndRefundNodeRecord(_ nodeID: String) {
->>>>>>> e05552a7
             // remove the refunded node from the approve list
             let approveList = FlowIDTableStaking.getApprovedList()
                 ?? panic("Could not load approve list from storage")
@@ -1192,22 +1100,9 @@
             FlowIDTableStaking.account.storage.save(true, to: /storage/stakingEnabled)
         }
 
-<<<<<<< HEAD
-        /// Ends the staking Auction by removing any unapproved nodes
-        /// and setting stakingEnabled to false
-        access(all) fun endStakingAuction() {
-            let approvedNodeIDs = FlowIDTableStaking.getApprovedList()
-                ?? panic("Could not read the approve list from storage")
-
-            self.removeInvalidNodes(approvedNodeIDs: approvedNodeIDs)
-            self.fillNodeRoleSlots()
-
-            FlowIDTableStaking.account.storage.load<Bool>(from: /storage/stakingEnabled)
-            FlowIDTableStaking.account.storage.save(false, to: /storage/stakingEnabled)
-=======
         /// Ends the staking Auction by removing any unapproved nodes and setting stakingEnabled to false
         /// returns a list of all the proposed node IDs for the next epoch
-        pub fun endStakingAuction(): [String] {
+        access(all) fun endStakingAuction(): [String] {
             var proposedNodeList = self.removeInvalidNodes()
             var newNodes = self.fillNodeRoleSlots()
             for id in newNodes {
@@ -1218,25 +1113,15 @@
             FlowIDTableStaking.account.save(false, to: /storage/stakingEnabled)
 
             return proposedNodeList.keys
->>>>>>> e05552a7
         }
 
         /// Iterates through all the registered nodes and if it finds
         /// a node that has insufficient tokens committed for the next epoch or isn't in the approved list
         /// it moves their committed tokens to their unstaked bucket
-<<<<<<< HEAD
-        ///
-        /// Parameter: approvedNodeIDs: A list of nodeIDs that have been approved
-        /// by the protocol to be a staker for the next epoch. The node software
-        /// checks if the node that corresponds to each proposed ID is running properly
-        /// and that its node info is correct
-        access(all) fun removeInvalidNodes(approvedNodeIDs: {String: Bool}) {
-=======
-        pub fun removeInvalidNodes(): {String: Bool} {
+        access(all) fun removeInvalidNodes(): {String: Bool} {
             let approvedNodeIDs = FlowIDTableStaking.getApprovedList()
                 ?? panic("Could not read the approve list from storage")
 
->>>>>>> e05552a7
             let movesPendingList = FlowIDTableStaking.getMovesPendingList()
                 ?? panic("Could not copy moves pending list from storage")
 
@@ -1293,11 +1178,7 @@
         /// All candidate nodes left staked after this function exits are implicitly selected to fill the 
         /// available slots, and will become participants at the next epoch transition.
         /// 
-<<<<<<< HEAD
-        access(all) fun fillNodeRoleSlots() {
-=======
-        pub fun fillNodeRoleSlots(): [String] {
->>>>>>> e05552a7
+        access(all) fun fillNodeRoleSlots(): [String] {
 
             var currentNodeCount: {UInt8: UInt16} = FlowIDTableStaking.getCurrentRoleNodeCounts()
 
@@ -1370,26 +1251,17 @@
                 }
             }
 
-<<<<<<< HEAD
-            FlowIDTableStaking.account.storage.load<{UInt8: UInt16}>(from: /storage/flowStakingRoleNodeCounts)
-            FlowIDTableStaking.account.storage.save(currentNodeCount, to: /storage/flowStakingRoleNodeCounts)
-=======
             FlowIDTableStaking.account.load<{UInt8: UInt16}>(from: /storage/flowStakingRoleNodeCounts)
             FlowIDTableStaking.account.save(currentNodeCount, to: /storage/flowStakingRoleNodeCounts)
 
             self.setSlotLimits(slotLimits: slotLimits)
 
             return nodesToAdd
->>>>>>> e05552a7
         }
 
         /// Called at the end of the epoch to pay rewards to node operators
         /// based on the tokens that they have staked
-<<<<<<< HEAD
-        access(all) fun payRewards(_ rewardsSummary: EpochRewardsSummary) {
-=======
-        pub fun payRewards(forEpochCounter: UInt64, rewardsSummary: EpochRewardsSummary) {
->>>>>>> e05552a7
+        access(all) fun payRewards(forEpochCounter: UInt64, rewardsSummary: EpochRewardsSummary) {
 
             let rewardsBreakdownArray = rewardsSummary.breakdown
             let totalRewards = rewardsSummary.totalRewards
@@ -1443,11 +1315,7 @@
             if feeBalance >= totalRewards {
                 fromFees = totalRewards
             }
-<<<<<<< HEAD
-            emit EpochTotalRewardsPaid(total: totalRewards, fromFees: fromFees, minted: mintedRewards, feesBurned: rewardsVault.getBalance())
-=======
             emit EpochTotalRewardsPaid(total: totalRewards, fromFees: fromFees, minted: mintedRewards, feesBurned: rewardsVault.balance, epochCounterForRewards: forEpochCounter)
->>>>>>> e05552a7
 
             // Clear the non-operational node list so it doesn't persist to the next rewards payment
             let emptyNodeList: {String: UFix64} = {}
@@ -1592,11 +1460,7 @@
         /// Tokens that have been committed are moved to the staked bucket
         /// Tokens that were unstaking during the last epoch are fully unstaked
         /// Unstaking requests are filled by moving those tokens from staked to unstaking
-<<<<<<< HEAD
-        access(all) fun moveTokens() {
-=======
-        pub fun moveTokens(newEpochCounter: UInt64) {
->>>>>>> e05552a7
+        access(all) fun moveTokens(newEpochCounter: UInt64) {
             pre {
                 !FlowIDTableStaking.stakingEnabled(): "Cannot move tokens if the staking auction is still in progress"
             }
@@ -1608,15 +1472,10 @@
                 ?? panic("No moves pending list in account storage")
 
             // Reset the movesPendingList
-<<<<<<< HEAD
-            let movesPendingList: {String: {UInt32: Bool}} = {}
-            FlowIDTableStaking.account.storage.save<{String: {UInt32: Bool}}>(movesPendingList, to: /storage/idTableMovesPendingList)
-=======
             var emptyMovesPendingList: {String: {UInt32: Bool}} = {}
             FlowIDTableStaking.account.save(emptyMovesPendingList, to: /storage/idTableMovesPendingList)
             let newMovesPendingList = FlowIDTableStaking.account.borrow<&{String: {UInt32: Bool}}>(from: /storage/idTableMovesPendingList)
                 ?? panic("No moves pending list in account storage")
->>>>>>> e05552a7
 
             let stakedNodeIDs: {String: Bool} = FlowIDTableStaking.getParticipantNodeList()!
 
@@ -1817,11 +1676,7 @@
     /// Updates a claimed boolean for a specific path to indicate that
     /// a piece of node metadata has been claimed by a node
     access(account) fun updateClaimed(path: StoragePath, _ key: String, claimed: Bool) {
-<<<<<<< HEAD
-        let claimedDictionary = self.account.storage.load<{String: Bool}>(from: path)
-=======
         let claimedDictionary = self.account.borrow<&{String: Bool}>(from: path)
->>>>>>> e05552a7
             ?? panic("Invalid path for dictionary")
 
         if claimed {
@@ -1829,11 +1684,6 @@
         } else {
             claimedDictionary.remove(key: key)
         }
-<<<<<<< HEAD
-
-        self.account.storage.save(claimedDictionary, to: path)
-=======
->>>>>>> e05552a7
     }
 
     /// Sets a list of approved node IDs for the current epoch
@@ -1855,16 +1705,6 @@
         return nodeIDs.keys
     }
 
-<<<<<<< HEAD
-    /// Adds a node and/or a delegator to the list of node IDs who have pending token movements
-    /// or whose delegators have pending movements
-    access(contract) fun setNewMovesPending(nodeID: String, delegatorID: UInt32?) {
-        if self.nodes[nodeID] == nil {
-            return
-        }
-        let movesPendingList = self.account.storage.load<{String: {UInt32: Bool}}>(from: /storage/idTableMovesPendingList)
-            ?? panic("No moves pending list in account storage")
-=======
     /// Adds a node and/or delegator to the moves pending list
     /// and returns the list
     /// If `existingList` is `nil`, this loads the current list from storage and modifies it
@@ -1875,7 +1715,6 @@
     {
         let movesPendingList = existingList ?? (self.account.borrow<&{String: {UInt32: Bool}}>(from: /storage/idTableMovesPendingList)
             ?? panic("No moves pending list in account storage"))
->>>>>>> e05552a7
 
         // Create an empty list of delegators with pending moves for the node ID
         var delegatorList: {UInt32: Bool} = {}
@@ -1894,11 +1733,6 @@
         // Save the modified list to the node's entry
         // If it was just a node, it will save an empty/unmodified delegator list
         movesPendingList[nodeID] = delegatorList
-<<<<<<< HEAD
-
-        self.account.storage.save<{String: {UInt32: Bool}}>(movesPendingList, to: /storage/idTableMovesPendingList)
-=======
->>>>>>> e05552a7
     }
 
     /// Gets a list of node IDs who have pending token movements
@@ -1924,11 +1758,7 @@
             roleToAdd >= UInt8(1) && roleToAdd <= UInt8(5): "The role must be 1, 2, 3, 4, or 5"
         }
 
-<<<<<<< HEAD
-        var candidateNodes = FlowIDTableStaking.account.storage.load<{UInt8: {String: Bool}}>(from: /storage/idTableCandidateNodes) ?? {}
-=======
         var candidateNodes = FlowIDTableStaking.account.borrow<&{UInt8: {String: Bool}}>(from: /storage/idTableCandidateNodes)!
->>>>>>> e05552a7
         var candidateNodesForRole = candidateNodes[roleToAdd]!
 
         if UInt64(candidateNodesForRole.keys.length) >= self.getCandidateNodeLimits()![roleToAdd]! {
@@ -1937,11 +1767,6 @@
 
         candidateNodesForRole[nodeID] = true
         candidateNodes[roleToAdd] = candidateNodesForRole
-<<<<<<< HEAD
-
-        FlowIDTableStaking.account.storage.save(candidateNodes, to: /storage/idTableCandidateNodes)
-=======
->>>>>>> e05552a7
     }
 
     /// Removes the provided node ID from the candidate node list
@@ -1950,21 +1775,12 @@
             role >= UInt8(1) && role <= UInt8(5): "The role must be 1, 2, 3, 4, or 5"
         }
 
-<<<<<<< HEAD
-        var candidateNodes = FlowIDTableStaking.account.storage.load<{UInt8: {String: Bool}}>(from: /storage/idTableCandidateNodes) ?? {}
-=======
         var candidateNodes = FlowIDTableStaking.account.borrow<&{UInt8: {String: Bool}}>(from: /storage/idTableCandidateNodes)
             ?? panic("Could not load candidate node list from storage")
->>>>>>> e05552a7
         var candidateNodesForRole = candidateNodes[role]!
         
         candidateNodesForRole.remove(key: nodeID)
         candidateNodes[role] = candidateNodesForRole
-<<<<<<< HEAD
-
-        FlowIDTableStaking.account.storage.save(candidateNodes, to: /storage/idTableCandidateNodes)
-=======
->>>>>>> e05552a7
     }
 
     /// Returns the current candidate node list
@@ -1980,7 +1796,7 @@
     }
 
     /// Gets the number of auto-opened slots for each node role. 
-    pub fun getOpenNodeSlots(): {UInt8: UInt16} {
+    access(all) fun getOpenNodeSlots(): {UInt8: UInt16} {
         return FlowIDTableStaking.account.copy<{UInt8: UInt16}>(from: /storage/flowStakingOpenNodeSlots)
             ?? {}
     }
