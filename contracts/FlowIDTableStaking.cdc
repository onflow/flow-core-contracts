/*

    FlowIDTableStaking

    The Flow ID Table and Staking contract manages
    node operators' and delegators' information
    and Flow tokens that are staked as part of the Flow Protocol.

    Nodes submit their stake to the public addNodeInfo function
    during the staking auction phase.

    This records their info and committed tokens. They also will get a Node
    Object that they can use to stake, unstake, and withdraw rewards.

    Each node has multiple token buckets that hold their tokens
    based on their status: committed, staked, unstaking, unstaked, and rewarded.

    Delegators can also register to delegate FLOW to a node operator
    during the staking auction phase by using the registerNewDelegator() function.
    They have the same token buckets that node operators do.

    The Admin has the authority to remove node records,
    refund insufficiently staked nodes, pay rewards,
    and move tokens between buckets. These will happen once every epoch.

    See additional staking documentation here: https://docs.onflow.org/staking/

 */

import FungibleToken from "FungibleToken"
import FlowToken from 0xFLOWTOKENADDRESS
import FlowFees from 0xFLOWFEESADDRESS
import Crypto

pub contract FlowIDTableStaking {

    /****** ID Table and Staking Events ******/

    pub event NewEpoch(totalStaked: UFix64, totalRewardPayout: UFix64, newEpochCounter: UInt64)
    pub event EpochTotalRewardsPaid(total: UFix64, fromFees: UFix64, minted: UFix64, feesBurned: UFix64, epochCounterForRewards: UInt64)

    /// Node Events
    pub event NewNodeCreated(nodeID: String, role: UInt8, amountCommitted: UFix64)
    pub event TokensCommitted(nodeID: String, amount: UFix64)
    pub event TokensStaked(nodeID: String, amount: UFix64)
    pub event NodeTokensRequestedToUnstake(nodeID: String, amount: UFix64)
    pub event TokensUnstaking(nodeID: String, amount: UFix64)
    pub event TokensUnstaked(nodeID: String, amount: UFix64)
    pub event NodeRemovedAndRefunded(nodeID: String, amount: UFix64)
    pub event RewardsPaid(nodeID: String, amount: UFix64, epochCounter:  UInt64)
    pub event UnstakedTokensWithdrawn(nodeID: String, amount: UFix64)
    pub event RewardTokensWithdrawn(nodeID: String, amount: UFix64)
    pub event NetworkingAddressUpdated(nodeID: String, newAddress: String)
    pub event NodeWeightChanged(nodeID: String, newWeight: UInt64)

    /// Delegator Events
    pub event NewDelegatorCreated(nodeID: String, delegatorID: UInt32)
    pub event DelegatorTokensCommitted(nodeID: String, delegatorID: UInt32, amount: UFix64)
    pub event DelegatorTokensStaked(nodeID: String, delegatorID: UInt32, amount: UFix64)
    pub event DelegatorTokensRequestedToUnstake(nodeID: String, delegatorID: UInt32, amount: UFix64)
    pub event DelegatorTokensUnstaking(nodeID: String, delegatorID: UInt32, amount: UFix64)
    pub event DelegatorTokensUnstaked(nodeID: String, delegatorID: UInt32, amount: UFix64)
    pub event DelegatorRewardsPaid(nodeID: String, delegatorID: UInt32, amount: UFix64, epochCounter:  UInt64)
    pub event DelegatorUnstakedTokensWithdrawn(nodeID: String, delegatorID: UInt32, amount: UFix64)
    pub event DelegatorRewardTokensWithdrawn(nodeID: String, delegatorID: UInt32, amount: UFix64)

    /// Contract Field Change Events
    pub event NewDelegatorCutPercentage(newCutPercentage: UFix64)
    pub event NewWeeklyPayout(newPayout: UFix64)
    pub event NewStakingMinimums(newMinimums: {UInt8: UFix64})
    pub event NewDelegatorStakingMinimum(newMinimum: UFix64)

    /// Holds the identity table for all the nodes in the network.
    /// Includes nodes that aren't actively participating
    /// key = node ID
    /// value = the record of that node's info, tokens, and delegators
    access(contract) var nodes: @{String: NodeRecord}

    /// The minimum amount of tokens that each staker type has to stake
    /// in order to be considered valid
    /// Keys:
    /// 1 - Collector Nodes
    /// 2 - Consensus Nodes
    /// 3 - Execution Nodes
    /// 4 - Verification Nodes
    /// 5 - Access Nodes
    access(account) var minimumStakeRequired: {UInt8: UFix64}

    /// The total amount of tokens that are staked for all the nodes
    /// of each node type during the current epoch
    access(account) var totalTokensStakedByNodeType: {UInt8: UFix64}

    /// The total amount of tokens that are paid as rewards every epoch
    /// could be manually changed by the admin resource
    access(account) var epochTokenPayout: UFix64

    /// The ratio of the weekly awards that each node type gets
    /// NOTE: Currently is not used
    access(contract) var rewardRatios: {UInt8: UFix64}

    /// The percentage of rewards that every node operator takes from
    /// the users that are delegating to it
    access(account) var nodeDelegatingRewardCut: UFix64

    /// Paths for storing staking resources
    pub let NodeStakerStoragePath: StoragePath
    pub let NodeStakerPublicPath: PublicPath
    pub let StakingAdminStoragePath: StoragePath
    pub let DelegatorStoragePath: StoragePath

    /*********** ID Table and Staking Composite Type Definitions *************/

    /// Contains information that is specific to a node in Flow
    pub resource NodeRecord {

        /// The unique ID of the node
        /// Set when the node is created
        pub let id: String

        /// The type of node:
        /// 1 = collection
        /// 2 = consensus
        /// 3 = execution
        /// 4 = verification
        /// 5 = access
        pub var role: UInt8

        pub(set) var networkingAddress: String
        pub(set) var networkingKey: String
        pub(set) var stakingKey: String

        /// The total tokens that only this node currently has staked, not including delegators
        /// This value must always be above the minimum requirement to stay staked or accept delegators
        pub var tokensStaked: @FlowToken.Vault

        /// The tokens that this node has committed to stake for the next epoch.
        /// Moves to the tokensStaked bucket at the end of an epoch
        pub var tokensCommitted: @FlowToken.Vault

        /// The tokens that this node has unstaked from the previous epoch
        /// Moves to the tokensUnstaked bucket at the end of an epoch.
        pub var tokensUnstaking: @FlowToken.Vault

        /// Tokens that this node has unstaked and are able to withdraw whenever they want
        pub var tokensUnstaked: @FlowToken.Vault

        /// Staking rewards are paid to this bucket
        pub var tokensRewarded: @FlowToken.Vault

        /// list of delegators for this node operator
        pub let delegators: @{UInt32: DelegatorRecord}

        /// The incrementing ID used to register new delegators
        pub(set) var delegatorIDCounter: UInt32

        /// The amount of tokens that this node has requested to unstake for the next epoch
        pub(set) var tokensRequestedToUnstake: UFix64

        /// weight as determined by the amount staked after the staking auction
        pub(set) var initialWeight: UInt64

        init(
            id: String,
            role: UInt8,
            networkingAddress: String,
            networkingKey: String,
            stakingKey: String,
            stakingKeyPoP: String,
            tokensCommitted: @FungibleToken.Vault
        ) {
            pre {
                id.length == 64: "Node ID length must be 32 bytes (64 hex characters)"
                FlowIDTableStaking.isValidNodeID(id): "The node ID must have only numbers and lowercase hex characters"
                FlowIDTableStaking.nodes[id] == nil: "The ID cannot already exist in the record"
                role >= UInt8(1) && role <= UInt8(5): "The role must be 1, 2, 3, 4, or 5"
                networkingAddress.length > 0 && networkingAddress.length <= 510: "The networkingAddress must be less than 510 characters"
                networkingKey.length == 128: "The networkingKey length must be exactly 64 bytes (128 hex characters)"
                stakingKey.length == 192: "The stakingKey length must be exactly 96 bytes (192 hex characters)"
                !FlowIDTableStaking.getNetworkingAddressClaimed(address: networkingAddress): "The networkingAddress cannot have already been claimed"
                !FlowIDTableStaking.getNetworkingKeyClaimed(key: networkingKey): "The networkingKey cannot have already been claimed"
                !FlowIDTableStaking.getStakingKeyClaimed(key: stakingKey): "The stakingKey cannot have already been claimed"
            }

            let stakeKey = PublicKey(
                publicKey: stakingKey.decodeHex(),
                signatureAlgorithm: SignatureAlgorithm.BLS_BLS12_381
            )

            // Verify the proof of possesion of the private staking key
            assert(
                stakeKey.verifyPoP(stakingKeyPoP.decodeHex()),
                message: "Invalid Proof of Possesion for staking key"
            )

            let netKey = PublicKey(
                publicKey: networkingKey.decodeHex(),
                signatureAlgorithm: SignatureAlgorithm.ECDSA_P256
            )

            self.id = id
            self.role = role
            self.networkingAddress = networkingAddress
            self.networkingKey = networkingKey
            self.stakingKey = stakingKey
            self.initialWeight = 0
            self.delegators <- {}
            self.delegatorIDCounter = 0

            FlowIDTableStaking.updateClaimed(path: /storage/networkingAddressesClaimed, networkingAddress, claimed: true)
            FlowIDTableStaking.updateClaimed(path: /storage/networkingKeysClaimed, networkingKey, claimed: true)
            FlowIDTableStaking.updateClaimed(path: /storage/stakingKeysClaimed, stakingKey, claimed: true)

            self.tokensCommitted <- tokensCommitted as! @FlowToken.Vault
            self.tokensStaked <- FlowToken.createEmptyVault() as! @FlowToken.Vault
            self.tokensUnstaking <- FlowToken.createEmptyVault() as! @FlowToken.Vault
            self.tokensUnstaked <- FlowToken.createEmptyVault() as! @FlowToken.Vault
            self.tokensRewarded <- FlowToken.createEmptyVault() as! @FlowToken.Vault
            self.tokensRequestedToUnstake = 0.0

            emit NewNodeCreated(nodeID: self.id, role: self.role, amountCommitted: self.tokensCommitted.balance)
        }

        destroy() {
            let flowTokenRef = FlowIDTableStaking.account.borrow<&FlowToken.Vault>(from: /storage/flowTokenVault)!
            FlowIDTableStaking.totalTokensStakedByNodeType[self.role] = FlowIDTableStaking.totalTokensStakedByNodeType[self.role]! - self.tokensStaked.balance
            flowTokenRef.deposit(from: <-self.tokensStaked)
            flowTokenRef.deposit(from: <-self.tokensCommitted)
            flowTokenRef.deposit(from: <-self.tokensUnstaking)
            flowTokenRef.deposit(from: <-self.tokensUnstaked)
            flowTokenRef.deposit(from: <-self.tokensRewarded)

            // Return all of the delegators' funds
            for delegator in self.delegators.keys {
                let delRecord = self.borrowDelegatorRecord(delegator)
                flowTokenRef.deposit(from: <-delRecord.tokensCommitted.withdraw(amount: delRecord.tokensCommitted.balance))
                flowTokenRef.deposit(from: <-delRecord.tokensStaked.withdraw(amount: delRecord.tokensStaked.balance))
                flowTokenRef.deposit(from: <-delRecord.tokensUnstaked.withdraw(amount: delRecord.tokensUnstaked.balance))
                flowTokenRef.deposit(from: <-delRecord.tokensRewarded.withdraw(amount: delRecord.tokensRewarded.balance))
                flowTokenRef.deposit(from: <-delRecord.tokensUnstaking.withdraw(amount: delRecord.tokensUnstaking.balance))
            }

            destroy self.delegators
        }

        /// Utility Function that checks a node's overall committed balance from its borrowed record
        access(account) fun nodeFullCommittedBalance(): UFix64 {
            if (self.tokensCommitted.balance + self.tokensStaked.balance) < self.tokensRequestedToUnstake {
                return 0.0
            } else {
                return self.tokensCommitted.balance + self.tokensStaked.balance - self.tokensRequestedToUnstake
            }
        }

        /// borrow a reference to to one of the delegators for a node in the record
        access(account) fun borrowDelegatorRecord(_ delegatorID: UInt32): &DelegatorRecord {
            pre {
                self.delegators[delegatorID] != nil:
                    "Specified delegator ID does not exist in the record"
            }
            return (&self.delegators[delegatorID] as &DelegatorRecord?)!
        }

        /// Add a delegator to the node record
        access(account) fun setDelegator(delegatorID: UInt32, delegator: @DelegatorRecord) {
            self.delegators[delegatorID] <-! delegator
        }
    }

    /// Struct to create to get read-only info about a node
    pub struct NodeInfo {
        pub let id: String
        pub let role: UInt8
        pub let networkingAddress: String
        pub let networkingKey: String
        pub let stakingKey: String
        pub let tokensStaked: UFix64
        pub let tokensCommitted: UFix64
        pub let tokensUnstaking: UFix64
        pub let tokensUnstaked: UFix64
        pub let tokensRewarded: UFix64

        /// list of delegator IDs for this node operator
        pub let delegators: [UInt32]
        pub let delegatorIDCounter: UInt32
        pub let tokensRequestedToUnstake: UFix64
        pub let initialWeight: UInt64

        init(nodeID: String) {
            let nodeRecord = FlowIDTableStaking.borrowNodeRecord(nodeID)

            self.id = nodeRecord.id
            self.role = nodeRecord.role
            self.networkingAddress = nodeRecord.networkingAddress
            self.networkingKey = nodeRecord.networkingKey
            self.stakingKey = nodeRecord.stakingKey
            self.tokensStaked = nodeRecord.tokensStaked.balance
            self.tokensCommitted = nodeRecord.tokensCommitted.balance
            self.tokensUnstaking = nodeRecord.tokensUnstaking.balance
            self.tokensUnstaked = nodeRecord.tokensUnstaked.balance
            self.tokensRewarded = nodeRecord.tokensRewarded.balance
            self.delegators = nodeRecord.delegators.keys
            self.delegatorIDCounter = nodeRecord.delegatorIDCounter
            self.tokensRequestedToUnstake = nodeRecord.tokensRequestedToUnstake
            self.initialWeight = nodeRecord.initialWeight
        }

        /// Derived Fields
        pub fun totalCommittedWithDelegators(): UFix64 {
            let nodeRecord = FlowIDTableStaking.borrowNodeRecord(self.id)
            var committedSum = self.totalCommittedWithoutDelegators()
            for delegator in self.delegators {
                let delRecord = nodeRecord.borrowDelegatorRecord(delegator)
                committedSum = committedSum + delRecord.delegatorFullCommittedBalance()
            }
            return committedSum
        }

        pub fun totalCommittedWithoutDelegators(): UFix64 {
            let nodeRecord = FlowIDTableStaking.borrowNodeRecord(self.id)
            return nodeRecord.nodeFullCommittedBalance()
        }

        pub fun totalStakedWithDelegators(): UFix64 {
            let nodeRecord = FlowIDTableStaking.borrowNodeRecord(self.id)
            var stakedSum = self.tokensStaked
            for delegator in self.delegators {
                let delRecord = nodeRecord.borrowDelegatorRecord(delegator)
                stakedSum = stakedSum + delRecord.tokensStaked.balance
            }
            return stakedSum
        }

        pub fun totalTokensInRecord(): UFix64 {
            return self.tokensStaked + self.tokensCommitted + self.tokensUnstaking + self.tokensUnstaked + self.tokensRewarded
        }
    }

    /// Records the staking info associated with a delegator
    /// This resource is stored in the NodeRecord object that is being delegated to
    pub resource DelegatorRecord {
        /// Tokens this delegator has committed for the next epoch
        pub var tokensCommitted: @FlowToken.Vault

        /// Tokens this delegator has staked for the current epoch
        pub var tokensStaked: @FlowToken.Vault

        /// Tokens this delegator has requested to unstake and is locked for the current epoch
        pub var tokensUnstaking: @FlowToken.Vault

        /// Tokens this delegator has been rewarded and can withdraw
        pub let tokensRewarded: @FlowToken.Vault

        /// Tokens that this delegator unstaked and can withdraw
        pub let tokensUnstaked: @FlowToken.Vault

        /// Amount of tokens that the delegator has requested to unstake
        pub(set) var tokensRequestedToUnstake: UFix64

        init() {
            self.tokensCommitted <- FlowToken.createEmptyVault() as! @FlowToken.Vault
            self.tokensStaked <- FlowToken.createEmptyVault() as! @FlowToken.Vault
            self.tokensUnstaking <- FlowToken.createEmptyVault() as! @FlowToken.Vault
            self.tokensRewarded <- FlowToken.createEmptyVault() as! @FlowToken.Vault
            self.tokensUnstaked <- FlowToken.createEmptyVault() as! @FlowToken.Vault
            self.tokensRequestedToUnstake = 0.0
        }

        destroy () {
            destroy self.tokensCommitted
            destroy self.tokensStaked
            destroy self.tokensUnstaking
            destroy self.tokensRewarded
            destroy self.tokensUnstaked
        }

        /// Utility Function that checks a delegator's overall committed balance from its borrowed record
        access(contract) fun delegatorFullCommittedBalance(): UFix64 {
            if (self.tokensCommitted.balance + self.tokensStaked.balance) < self.tokensRequestedToUnstake {
                return 0.0
            } else {
                return self.tokensCommitted.balance + self.tokensStaked.balance - self.tokensRequestedToUnstake
            }
        }
    }

    /// Struct that can be returned to show all the info about a delegator
    pub struct DelegatorInfo {
        pub let id: UInt32
        pub let nodeID: String
        pub let tokensCommitted: UFix64
        pub let tokensStaked: UFix64
        pub let tokensUnstaking: UFix64
        pub let tokensRewarded: UFix64
        pub let tokensUnstaked: UFix64
        pub let tokensRequestedToUnstake: UFix64

        init(nodeID: String, delegatorID: UInt32) {
            let nodeRecord = FlowIDTableStaking.borrowNodeRecord(nodeID)
            let delegatorRecord = nodeRecord.borrowDelegatorRecord(delegatorID)
            self.id = delegatorID
            self.nodeID = nodeID
            self.tokensCommitted = delegatorRecord.tokensCommitted.balance
            self.tokensStaked = delegatorRecord.tokensStaked.balance
            self.tokensUnstaking = delegatorRecord.tokensUnstaking.balance
            self.tokensUnstaked = delegatorRecord.tokensUnstaked.balance
            self.tokensRewarded = delegatorRecord.tokensRewarded.balance
            self.tokensRequestedToUnstake = delegatorRecord.tokensRequestedToUnstake
        }

        pub fun totalTokensInRecord(): UFix64 {
            return self.tokensStaked + self.tokensCommitted + self.tokensUnstaking + self.tokensUnstaked + self.tokensRewarded
        }
    }

    pub resource interface NodeStakerPublic {
        pub let id: String
    }

    /// Resource that the node operator controls for staking
    pub resource NodeStaker: NodeStakerPublic {

        /// Unique ID for the node operator
        pub let id: String

        init(id: String) {
            self.id = id
        }

        /// Tells whether the node is currently eligible for CandidateNodeStatus
        /// which means that it is a new node who currently is not participating with tokens staked
        /// and has enough committed for the next epoch for its role
        access(self) fun isEligibleForCandidateNodeStatus(_ nodeRecord: &FlowIDTableStaking.NodeRecord): Bool {
            let participantList = FlowIDTableStaking.account.borrow<&{String: Bool}>(from: /storage/idTableCurrentList)!
            if participantList[nodeRecord.id] == true {
                return false
            }
            return nodeRecord.tokensStaked.balance == 0.0 &&
                FlowIDTableStaking.isGreaterThanMinimumForRole(numTokens: nodeRecord.tokensCommitted.balance, role: nodeRecord.role)
        }

        /// Change the node's networking address to a new one
        pub fun updateNetworkingAddress(_ newAddress: String) {
            pre {
                FlowIDTableStaking.stakingEnabled(): "Cannot update networking address if the staking auction isn't in progress"
                newAddress.length > 0 && newAddress.length <= 510: "The networkingAddress must be less than 510 characters"
                !FlowIDTableStaking.getNetworkingAddressClaimed(address: newAddress): "The networkingAddress cannot have already been claimed"
            }

            // Borrow the node's record from the staking contract
            let nodeRecord = FlowIDTableStaking.borrowNodeRecord(self.id)

            FlowIDTableStaking.updateClaimed(path: /storage/networkingAddressesClaimed, nodeRecord.networkingAddress, claimed: false)

            nodeRecord.networkingAddress = newAddress

            FlowIDTableStaking.updateClaimed(path: /storage/networkingAddressesClaimed, newAddress, claimed: true)

            emit NetworkingAddressUpdated(nodeID: self.id, newAddress: newAddress)
        }

        /// Add new tokens to the system to stake during the next epoch
        pub fun stakeNewTokens(_ tokens: @FungibleToken.Vault) {
            pre {
                FlowIDTableStaking.stakingEnabled(): "Cannot stake if the staking auction isn't in progress"
            }

            // Borrow the node's record from the staking contract
            let nodeRecord = FlowIDTableStaking.borrowNodeRecord(self.id)

            emit TokensCommitted(nodeID: nodeRecord.id, amount: tokens.balance)

            // Add the new tokens to tokens committed
            nodeRecord.tokensCommitted.deposit(from: <-tokens)

            // Only add them as a candidate node if they don't already
            // have tokens staked and are above the minimum
            if self.isEligibleForCandidateNodeStatus(nodeRecord) {
                FlowIDTableStaking.addToCandidateNodeList(nodeID: nodeRecord.id, roleToAdd: nodeRecord.role)
            }

            FlowIDTableStaking.modifyNewMovesPending(nodeID: self.id, delegatorID: nil, existingList: nil)
        }

        /// Stake tokens that are in the tokensUnstaked bucket
        pub fun stakeUnstakedTokens(amount: UFix64) {
            pre {
                FlowIDTableStaking.stakingEnabled(): "Cannot stake if the staking auction isn't in progress"
            }

            let nodeRecord = FlowIDTableStaking.borrowNodeRecord(self.id)

            var remainingAmount = amount

            // If there are any tokens that have been requested to unstake for the current epoch,
            // cancel those first before staking new unstaked tokens
            if remainingAmount <= nodeRecord.tokensRequestedToUnstake {
                nodeRecord.tokensRequestedToUnstake = nodeRecord.tokensRequestedToUnstake - remainingAmount
                remainingAmount = 0.0
            } else if remainingAmount > nodeRecord.tokensRequestedToUnstake {
                remainingAmount = remainingAmount - nodeRecord.tokensRequestedToUnstake
                nodeRecord.tokensRequestedToUnstake = 0.0
            }

            // Commit the remaining amount from the tokens unstaked bucket
            nodeRecord.tokensCommitted.deposit(from: <-nodeRecord.tokensUnstaked.withdraw(amount: remainingAmount))

            emit TokensCommitted(nodeID: nodeRecord.id, amount: remainingAmount)

            // Only add them as a candidate node if they don't already
            // have tokens staked and are above the minimum
            if self.isEligibleForCandidateNodeStatus(nodeRecord) {
                FlowIDTableStaking.addToCandidateNodeList(nodeID: nodeRecord.id, roleToAdd: nodeRecord.role)
            }

            FlowIDTableStaking.modifyNewMovesPending(nodeID: self.id, delegatorID: nil, existingList: nil)
        }

        /// Stake tokens that are in the tokensRewarded bucket
        pub fun stakeRewardedTokens(amount: UFix64) {
            pre {
                FlowIDTableStaking.stakingEnabled(): "Cannot stake if the staking auction isn't in progress"
            }

            let nodeRecord = FlowIDTableStaking.borrowNodeRecord(self.id)

            nodeRecord.tokensCommitted.deposit(from: <-nodeRecord.tokensRewarded.withdraw(amount: amount))

            emit TokensCommitted(nodeID: nodeRecord.id, amount: amount)

            // Only add them as a candidate node if they don't already
            // have tokens staked and are above the minimum
            if self.isEligibleForCandidateNodeStatus(nodeRecord) {
                FlowIDTableStaking.addToCandidateNodeList(nodeID: nodeRecord.id, roleToAdd: nodeRecord.role)
            }

            FlowIDTableStaking.modifyNewMovesPending(nodeID: self.id, delegatorID: nil, existingList: nil)
        }

        /// Request amount tokens to be removed from staking at the end of the next epoch
        pub fun requestUnstaking(amount: UFix64) {
            pre {
                FlowIDTableStaking.stakingEnabled(): "Cannot unstake if the staking auction isn't in progress"
            }

            let nodeRecord = FlowIDTableStaking.borrowNodeRecord(self.id)

            // If the request is greater than the total number of tokens
            // that can be unstaked, revert
            assert (
                nodeRecord.tokensStaked.balance +
                nodeRecord.tokensCommitted.balance
                >= amount + nodeRecord.tokensRequestedToUnstake,
                message: "Not enough tokens to unstake!"
            )

            // Node operators who have delegators have to have enough of their own tokens staked
            // to meet the minimum, without any contributions from delegators
            assert (
                nodeRecord.delegators.length == 0 ||
                FlowIDTableStaking.isGreaterThanMinimumForRole(numTokens: FlowIDTableStaking.NodeInfo(nodeID: nodeRecord.id).totalCommittedWithoutDelegators() - amount, role: nodeRecord.role),
                message: "Cannot unstake below the minimum if there are delegators"
            )

            let amountCommitted = nodeRecord.tokensCommitted.balance

            // If the request can come from committed, withdraw from committed to unstaked
            if amountCommitted >= amount {

                // withdraw the requested tokens from committed since they have not been staked yet
                nodeRecord.tokensUnstaked.deposit(from: <-nodeRecord.tokensCommitted.withdraw(amount: amount))

                emit TokensUnstaked(nodeID: self.id, amount: amount)

            } else {
                let amountCommitted = nodeRecord.tokensCommitted.balance

                // withdraw the requested tokens from committed since they have not been staked yet
                nodeRecord.tokensUnstaked.deposit(from: <-nodeRecord.tokensCommitted.withdraw(amount: amountCommitted))

                // update request to show that leftover amount is requested to be unstaked
                nodeRecord.tokensRequestedToUnstake = nodeRecord.tokensRequestedToUnstake + (amount - amountCommitted)

                FlowIDTableStaking.modifyNewMovesPending(nodeID: self.id, delegatorID: nil, existingList: nil)

                emit TokensUnstaked(nodeID: self.id, amount: amountCommitted)
                emit NodeTokensRequestedToUnstake(nodeID: self.id, amount: nodeRecord.tokensRequestedToUnstake)
            }

            // Remove the node as a candidate node if they were one before but aren't now
            if !self.isEligibleForCandidateNodeStatus(nodeRecord) {
                FlowIDTableStaking.removeFromCandidateNodeList(nodeID: self.id, role: nodeRecord.role)
            }   
        }

        /// Requests to unstake all of the node operators staked and committed tokens
        /// as well as all the staked and committed tokens of all of their delegators
        pub fun unstakeAll() {
            pre {
                FlowIDTableStaking.stakingEnabled(): "Cannot unstake if the staking auction isn't in progress"
            }

            let nodeRecord = FlowIDTableStaking.borrowNodeRecord(self.id)

            if nodeRecord.tokensCommitted.balance > 0.0 {

                emit TokensUnstaked(nodeID: self.id, amount: nodeRecord.tokensCommitted.balance)

                /// if the request can come from committed, withdraw from committed to unstaked
                /// withdraw the requested tokens from committed since they have not been staked yet
                nodeRecord.tokensUnstaked.deposit(from: <-nodeRecord.tokensCommitted.withdraw(amount: nodeRecord.tokensCommitted.balance))
            }

            if nodeRecord.tokensStaked.balance > 0.0 {

                /// update request to show that leftover amount is requested to be unstaked
                nodeRecord.tokensRequestedToUnstake = nodeRecord.tokensStaked.balance

                FlowIDTableStaking.modifyNewMovesPending(nodeID: self.id, delegatorID: nil, existingList: nil)

                emit NodeTokensRequestedToUnstake(nodeID: self.id, amount: nodeRecord.tokensRequestedToUnstake)
            }

            FlowIDTableStaking.removeFromCandidateNodeList(nodeID: self.id, role: nodeRecord.role)
        }

        /// Withdraw tokens from the unstaked bucket
        pub fun withdrawUnstakedTokens(amount: UFix64): @FungibleToken.Vault {
            let nodeRecord = FlowIDTableStaking.borrowNodeRecord(self.id)

            emit UnstakedTokensWithdrawn(nodeID: nodeRecord.id, amount: amount)

            return <- nodeRecord.tokensUnstaked.withdraw(amount: amount)
        }

        /// Withdraw tokens from the rewarded bucket
        pub fun withdrawRewardedTokens(amount: UFix64): @FungibleToken.Vault {
            let nodeRecord = FlowIDTableStaking.borrowNodeRecord(self.id)

            emit RewardTokensWithdrawn(nodeID: nodeRecord.id, amount: amount)

            return <- nodeRecord.tokensRewarded.withdraw(amount: amount)
        }
    }

    pub resource interface NodeDelegatorPublic {
        pub let id: UInt32
        pub let nodeID: String
    }

    /// Resource object that the delegator stores in their account to perform staking actions
    pub resource NodeDelegator: NodeDelegatorPublic {

        pub let id: UInt32
        pub let nodeID: String

        init(id: UInt32, nodeID: String) {
            self.id = id
            self.nodeID = nodeID
        }

        /// Delegate new tokens to the node operator
        pub fun delegateNewTokens(from: @FungibleToken.Vault) {
            pre {
                FlowIDTableStaking.stakingEnabled(): "Cannot delegate if the staking auction isn't in progress"
            }

            // borrow the node record of the node in order to get the delegator record
            let nodeRecord = FlowIDTableStaking.borrowNodeRecord(self.nodeID)
            let delRecord = nodeRecord.borrowDelegatorRecord(self.id)

            emit DelegatorTokensCommitted(nodeID: self.nodeID, delegatorID: self.id, amount: from.balance)

            // Commit the new tokens to the delegator record
            delRecord.tokensCommitted.deposit(from: <-from)

            FlowIDTableStaking.modifyNewMovesPending(nodeID: self.nodeID, delegatorID: self.id, existingList: nil)
        }

        /// Delegate tokens from the unstaked bucket to the node operator
        pub fun delegateUnstakedTokens(amount: UFix64) {
            pre {
                FlowIDTableStaking.stakingEnabled(): "Cannot delegate if the staking auction isn't in progress"
            }

            let nodeRecord = FlowIDTableStaking.borrowNodeRecord(self.nodeID)
            let delRecord = nodeRecord.borrowDelegatorRecord(self.id)

            var remainingAmount = amount

            // If there are any tokens that have been requested to unstake for the current epoch,
            // cancel those first before staking new unstaked tokens
            if remainingAmount <= delRecord.tokensRequestedToUnstake {
                delRecord.tokensRequestedToUnstake = delRecord.tokensRequestedToUnstake - remainingAmount
                remainingAmount = 0.0
            } else if remainingAmount > delRecord.tokensRequestedToUnstake {
                remainingAmount = remainingAmount - delRecord.tokensRequestedToUnstake
                delRecord.tokensRequestedToUnstake = 0.0
            }

            // Commit the remaining unstaked tokens
            delRecord.tokensCommitted.deposit(from: <-delRecord.tokensUnstaked.withdraw(amount: remainingAmount))

            emit DelegatorTokensCommitted(nodeID: self.nodeID, delegatorID: self.id, amount: amount)

            FlowIDTableStaking.modifyNewMovesPending(nodeID: self.nodeID, delegatorID: self.id, existingList: nil)
        }

        /// Delegate tokens from the rewards bucket to the node operator
        pub fun delegateRewardedTokens(amount: UFix64) {
            pre {
                FlowIDTableStaking.stakingEnabled(): "Cannot delegate if the staking auction isn't in progress"
            }

            let nodeRecord = FlowIDTableStaking.borrowNodeRecord(self.nodeID)
            let delRecord = nodeRecord.borrowDelegatorRecord(self.id)

            delRecord.tokensCommitted.deposit(from: <-delRecord.tokensRewarded.withdraw(amount: amount))

            emit DelegatorTokensCommitted(nodeID: self.nodeID, delegatorID: self.id, amount: amount)

            FlowIDTableStaking.modifyNewMovesPending(nodeID: self.nodeID, delegatorID: self.id, existingList: nil)
        }

        /// Request to unstake delegated tokens during the next epoch
        pub fun requestUnstaking(amount: UFix64) {
            pre {
                FlowIDTableStaking.stakingEnabled(): "Cannot request unstaking if the staking auction isn't in progress"
            }

            let nodeRecord = FlowIDTableStaking.borrowNodeRecord(self.nodeID)
            let delRecord = nodeRecord.borrowDelegatorRecord(self.id)

            // The delegator must have enough tokens to unstake
            assert (
                delRecord.tokensStaked.balance +
                delRecord.tokensCommitted.balance
                >= amount + delRecord.tokensRequestedToUnstake,
                message: "Not enough tokens to unstake!"
            )

            // if the request can come from committed, withdraw from committed to unstaked
            if delRecord.tokensCommitted.balance >= amount {

                // withdraw the requested tokens from committed since they have not been staked yet
                delRecord.tokensUnstaked.deposit(from: <-delRecord.tokensCommitted.withdraw(amount: amount))
                emit DelegatorTokensUnstaked(nodeID: self.nodeID, delegatorID: self.id, amount: amount)

            } else {
                /// Get the balance of the tokens that are currently committed
                let amountCommitted = delRecord.tokensCommitted.balance

                if amountCommitted > 0.0 {
                    delRecord.tokensUnstaked.deposit(from: <-delRecord.tokensCommitted.withdraw(amount: amountCommitted))
                }

                /// update request to show that leftover amount is requested to be unstaked
                delRecord.tokensRequestedToUnstake = delRecord.tokensRequestedToUnstake + (amount - amountCommitted)

                FlowIDTableStaking.modifyNewMovesPending(nodeID: self.nodeID, delegatorID: self.id, existingList: nil)

                emit DelegatorTokensUnstaked(nodeID: self.nodeID, delegatorID: self.id, amount: amountCommitted)
                emit DelegatorTokensRequestedToUnstake(nodeID: self.nodeID, delegatorID: self.id, amount: delRecord.tokensRequestedToUnstake)
            }
        }

        /// Withdraw tokens from the unstaked bucket
        pub fun withdrawUnstakedTokens(amount: UFix64): @FungibleToken.Vault {
            let nodeRecord = FlowIDTableStaking.borrowNodeRecord(self.nodeID)
            let delRecord = nodeRecord.borrowDelegatorRecord(self.id)

            emit DelegatorUnstakedTokensWithdrawn(nodeID: nodeRecord.id, delegatorID: self.id, amount: amount)

            return <- delRecord.tokensUnstaked.withdraw(amount: amount)
        }

        /// Withdraw tokens from the rewarded bucket
        pub fun withdrawRewardedTokens(amount: UFix64): @FungibleToken.Vault {
            let nodeRecord = FlowIDTableStaking.borrowNodeRecord(self.nodeID)
            let delRecord = nodeRecord.borrowDelegatorRecord(self.id)

            emit DelegatorRewardTokensWithdrawn(nodeID: nodeRecord.id, delegatorID: self.id, amount: amount)

            return <- delRecord.tokensRewarded.withdraw(amount: amount)
        }
    }

    /// Includes all the rewards breakdowns for all the nodes and delegators for a specific epoch
    /// as well as the total amount of tokens to be minted for rewards
    pub struct EpochRewardsSummary {
        pub let totalRewards: UFix64
        pub let breakdown: [RewardsBreakdown]

        init(totalRewards: UFix64, breakdown: [RewardsBreakdown]) {
            self.totalRewards = totalRewards
            self.breakdown = breakdown
        }
    }

    /// Details the rewards breakdown for an individual node and its delegators
    pub struct RewardsBreakdown {
        pub let nodeID: String
        pub(set) var nodeRewards: UFix64
        pub let delegatorRewards: {UInt32: UFix64}

        init(nodeID: String) {
            self.nodeID = nodeID
            self.nodeRewards = 0.0
            self.delegatorRewards = {}
        }

        /// Scale the rewards of a single delegator by a scaling factor
        pub fun scaleDelegatorRewards(delegatorID: UInt32, scalingFactor: UFix64) {
            if let reward = self.delegatorRewards[delegatorID] {
                    self.delegatorRewards[delegatorID] = reward * scalingFactor
            }
        }
        
        pub fun scaleOperatorRewards(scalingFactor: UFix64) {
            self.nodeRewards = self.nodeRewards * scalingFactor
        }

        /// Scale the rewards of all the stakers in the record
        pub fun scaleAllRewards(scalingFactor: UFix64) {
            self.scaleOperatorRewards(scalingFactor: scalingFactor)
            for id in self.delegatorRewards.keys {
                self.scaleDelegatorRewards(delegatorID: id, scalingFactor: scalingFactor)
            }
        }

        /// Sets the reward amount for a specific delegator of this node
        pub fun setDelegatorReward(delegatorID: UInt32, rewards: UFix64) {
            self.delegatorRewards[delegatorID] = rewards
        }
    }

    /// Interface that only contains operations that are part
    /// of the regular automated functioning of the epoch process
    /// These are accessed by the `FlowEpoch` contract through a capability
    pub resource interface EpochOperations {
        pub fun setEpochTokenPayout(_ newPayout: UFix64)
        pub fun setSlotLimits(slotLimits: {UInt8: UInt16})
        pub fun setNodeWeight(nodeID: String, weight: UInt64)
        pub fun startStakingAuction()
        pub fun endStakingAuction(): [String]
        pub fun payRewards(forEpochCounter: UInt64, rewardsSummary: EpochRewardsSummary)
        pub fun calculateRewards(): EpochRewardsSummary
        pub fun moveTokens(newEpochCounter: UInt64)
    }
    
    pub resource Admin: EpochOperations {

        /// Sets a new set of minimum staking requirements for all the nodes
        pub fun setMinimumStakeRequirements(_ newRequirements: {UInt8: UFix64}) {
            pre {
                newRequirements.keys.length == 5:
                    "There must be six entries for node minimum stake requirements"
            }
            FlowIDTableStaking.minimumStakeRequired = newRequirements
            emit NewStakingMinimums(newMinimums: newRequirements)
        }

        /// Sets a new set of minimum staking requirements for all the delegators
        pub fun setDelegatorMinimumStakeRequirement(_ newRequirement: UFix64) {
            FlowIDTableStaking.account.load<UFix64>(from: /storage/delegatorStakingMinimum)
            FlowIDTableStaking.account.save(newRequirement, to: /storage/delegatorStakingMinimum)

            emit NewDelegatorStakingMinimum(newMinimum: newRequirement)
        }

        /// Changes the total weekly payout to a new value
        pub fun setEpochTokenPayout(_ newPayout: UFix64) {
            if newPayout != FlowIDTableStaking.epochTokenPayout {
                emit NewWeeklyPayout(newPayout: newPayout)
            }
            FlowIDTableStaking.epochTokenPayout = newPayout
        }

        /// Sets a new delegator cut percentage that nodes take from delegator rewards
        pub fun setCutPercentage(_ newCutPercentage: UFix64) {
            pre {
                newCutPercentage > 0.0 && newCutPercentage < 1.0:
                    "Cut percentage must be between 0 and 1!"
            }
            if newCutPercentage != FlowIDTableStaking.nodeDelegatingRewardCut {
                emit NewDelegatorCutPercentage(newCutPercentage: newCutPercentage)
            }
            FlowIDTableStaking.nodeDelegatingRewardCut = newCutPercentage
        }

        /// Sets new limits to the number of candidate nodes for an epoch
        pub fun setCandidateNodeLimit(role: UInt8, newLimit: UInt64) {
            pre {
                role >= UInt8(1) && role <= UInt8(5): "The role must be 1, 2, 3, 4, or 5"
            }

            let candidateNodeLimits = FlowIDTableStaking.account.load<{UInt8: UInt64}>(from: /storage/idTableCandidateNodeLimits)!
            candidateNodeLimits[role] = newLimit
            FlowIDTableStaking.account.save<{UInt8: UInt64}>(candidateNodeLimits, to: /storage/idTableCandidateNodeLimits)
        }

        /// Set slot (count) limits for each node role
        /// The slot limit limits the number of participant nodes with the given role which may be added to the network.
        /// It only prevents candidate nodes from joining. It does not cause existing participant nodes to unstake,
        /// even if the number of participant nodes exceeds the slot limit.
        pub fun setSlotLimits(slotLimits: {UInt8: UInt16}) {
            pre {
                slotLimits.keys.length == 5: "Slot Limits Dictionary can only have 5 entries"
                slotLimits[1] != nil: "Need to have a limit set for collector nodes"
                slotLimits[2] != nil: "Need to have a limit set for consensus nodes"
                slotLimits[3] != nil: "Need to have a limit set for execution nodes"
                slotLimits[4] != nil: "Need to have a limit set for verification nodes"
                slotLimits[5] != nil: "Need to have a limit set for access nodes"
            }

            FlowIDTableStaking.account.load<{UInt8: UInt16}>(from: /storage/flowStakingSlotLimits)
            FlowIDTableStaking.account.save(slotLimits, to: /storage/flowStakingSlotLimits)
        }

        /// Sets the number of open node slots to allow per epoch
        /// Only access nodes are used for this currently,
        /// but other node types will be added in the future
        pub fun setOpenNodeSlots(openSlots: {UInt8: UInt16}) {
            pre {
                openSlots[5] != nil: "Need to have a value set for access nodes"
            }

            FlowIDTableStaking.account.load<{UInt8: UInt16}>(from: /storage/flowStakingOpenNodeSlots)
            FlowIDTableStaking.account.save(openSlots, to: /storage/flowStakingOpenNodeSlots)
        }

        /// Sets a list of node IDs who will not receive rewards for the current epoch
        /// This is used during epochs to punish nodes who have poor uptime 
        /// or who do not update to latest node software quickly enough
        /// The parameter is a dictionary mapping node IDs
        /// to a percentage, which is the percentage of their expected rewards they will receive
        pub fun setNonOperationalNodesList(_ nodeIDs: {String: UFix64}) {
            for percentage in nodeIDs.values {
                assert(
                    percentage >= 0.0 && percentage < 1.0,
                    message: "Percentage value to decrease rewards payout should be between 0 and 1"
                )
            }
            FlowIDTableStaking.account.load<{String: UFix64}>(from: /storage/idTableNonOperationalNodesList)
            FlowIDTableStaking.account.save<{String: UFix64}>(nodeIDs, to: /storage/idTableNonOperationalNodesList)
        }

        /// Allows the protocol to set a specific weight for a node
        /// if their staked amount changes or if they are removed
        pub fun setNodeWeight(nodeID: String, weight: UInt64) {
            if weight > 100 {
                panic("Specified node weight out of range.")
            }

            let nodeRecord = FlowIDTableStaking.borrowNodeRecord(nodeID)
            nodeRecord.initialWeight = weight
            emit NodeWeightChanged(nodeID: nodeID, newWeight: weight)
        }

        /// Sets a list of approved node IDs for the next epoch
        /// Nodes not on this list will be unstaked at the end of the staking auction
        /// and not considered to be a proposed/staked node
        pub fun setApprovedList(_ newApproveList: {String: Bool}) {
            let currentApproveList = FlowIDTableStaking.getApprovedList()
                ?? panic("Could not load approve list from storage")

            for id in newApproveList.keys {
                if FlowIDTableStaking.nodes[id] == nil {
                    panic("Approved node ".concat(id).concat(" does not already exist in the identity table"))
                }
            }

            // If one of the nodes has been removed from the approve list
            // it need to be set as movesPending so it will be caught in the `removeInvalidNodes` method
            // If this happens not during the staking auction, the node should be removed and marked to unstake immediately
            for id in currentApproveList.keys {
                if newApproveList[id] == nil {
                    if FlowIDTableStaking.stakingEnabled() {
                        FlowIDTableStaking.modifyNewMovesPending(nodeID: id, delegatorID: nil, existingList: nil)
                    } else {
                        self.unsafeRemoveAndRefundNodeRecord(id)
                    }
                }
            }
            self.unsafeSetApprovedList(newApproveList)
        }

        /// Sets the approved list without validating it (requires caller to validate)
        access(self) fun unsafeSetApprovedList(_ newApproveList: {String: Bool}) {
            let currentApproveList = FlowIDTableStaking.account.load<{String: Bool}>(from: /storage/idTableApproveList)
                ?? panic("Could not load the current approve list from storage")
            FlowIDTableStaking.account.save<{String: Bool}>(newApproveList, to: /storage/idTableApproveList)
        }

        /// Removes and refunds the node record without also removing them from the approved-list
        access(self) fun unsafeRemoveAndRefundNodeRecord(_ nodeID: String) {
            let nodeRecord = FlowIDTableStaking.borrowNodeRecord(nodeID)

            emit NodeRemovedAndRefunded(nodeID: nodeRecord.id, amount: nodeRecord.tokensCommitted.balance + nodeRecord.tokensStaked.balance)

            // move their committed tokens back to their unstaked tokens
            nodeRecord.tokensUnstaked.deposit(from: <-nodeRecord.tokensCommitted.withdraw(amount: nodeRecord.tokensCommitted.balance))

            // If the node is currently staked, unstake it and subtract one from the count
            // if staking is currently disabled, then that means that the node
            // has already been added to the node counts and needs to be subtracted also
            if nodeRecord.tokensStaked.balance > 0.0 || !FlowIDTableStaking.stakingEnabled() {
                // Set their request to unstake equal to all their staked tokens
                // since they are forced to unstake
                nodeRecord.tokensRequestedToUnstake = nodeRecord.tokensStaked.balance

                // Subract 1 from the counts for this node's role
                // Since they will not fill an open slot any more
                var currentRoleNodeCounts: {UInt8: UInt16} = FlowIDTableStaking.getCurrentRoleNodeCounts()
                var currentRoleCount = currentRoleNodeCounts[nodeRecord.role]!
                if currentRoleCount > 0 {
                    currentRoleNodeCounts[nodeRecord.role] = currentRoleCount - 1
                }
                FlowIDTableStaking.account.load<{UInt8: UInt16}>(from: /storage/flowStakingRoleNodeCounts)
                FlowIDTableStaking.account.save(currentRoleNodeCounts, to: /storage/flowStakingRoleNodeCounts)
            }

            var movesPendingList = FlowIDTableStaking.account.borrow<&{String: {UInt32: Bool}}>(from: /storage/idTableMovesPendingList)
                ?? panic("No moves pending list in account storage")

            // Iterate through all delegators and unstake their tokens
            for delegator in nodeRecord.delegators.keys {
                let delRecord = nodeRecord.borrowDelegatorRecord(delegator)

                if delRecord.tokensCommitted.balance > 0.0 {
                    emit DelegatorTokensUnstaked(nodeID: nodeRecord.id, delegatorID: delegator, amount: delRecord.tokensCommitted.balance)

                    // move their committed tokens back to their unstaked tokens
                    delRecord.tokensUnstaked.deposit(from: <-delRecord.tokensCommitted.withdraw(amount: delRecord.tokensCommitted.balance))
                }

                // Request to unstake all tokens
                if delRecord.tokensStaked.balance > 0.0 {
                    delRecord.tokensRequestedToUnstake = delRecord.tokensStaked.balance
                    FlowIDTableStaking.modifyNewMovesPending(nodeID: nodeRecord.id, delegatorID: delegator, existingList: movesPendingList)
                }
            }

            FlowIDTableStaking.modifyNewMovesPending(nodeID: nodeRecord.id, delegatorID: nil, existingList: movesPendingList)

            FlowIDTableStaking.removeFromCandidateNodeList(nodeID: nodeRecord.id, role: nodeRecord.role)

            // Clear initial weight because the node is not staked any more
            nodeRecord.initialWeight = 0
        }

        /// Removes nodes by setting their weight to zero and refunding staked and delegated tokens.
        pub fun removeAndRefundNodeRecord(_ nodeID: String) {
            // remove the refunded node from the approve list
            let approveList = FlowIDTableStaking.getApprovedList()
                ?? panic("Could not load approve list from storage")
            approveList.remove(key: nodeID)
            self.unsafeSetApprovedList(approveList)
            self.unsafeRemoveAndRefundNodeRecord(nodeID)
        }

        /// Starts the staking auction, the period when nodes and delegators
        /// are allowed to perform staking related operations
        pub fun startStakingAuction() {
            FlowIDTableStaking.account.load<Bool>(from: /storage/stakingEnabled)
            FlowIDTableStaking.account.save(true, to: /storage/stakingEnabled)
        }

        /// Ends the staking Auction by removing any unapproved nodes and setting stakingEnabled to false
        /// returns a list of all the proposed node IDs for the next epoch
        pub fun endStakingAuction(): [String] {
            var proposedNodeList = self.removeInvalidNodes()
            var newNodes = self.fillNodeRoleSlots()
            for id in newNodes {
                proposedNodeList[id] = true
            }

            FlowIDTableStaking.account.load<Bool>(from: /storage/stakingEnabled)
            FlowIDTableStaking.account.save(false, to: /storage/stakingEnabled)

            return proposedNodeList.keys
        }

        /// Iterates through all the registered nodes and if it finds
        /// a node that has insufficient tokens committed for the next epoch or isn't in the approved list
        /// it moves their committed tokens to their unstaked bucket
        pub fun removeInvalidNodes(): {String: Bool} {
            let approvedNodeIDs = FlowIDTableStaking.getApprovedList()
                ?? panic("Could not read the approve list from storage")

            let movesPendingList = FlowIDTableStaking.getMovesPendingList()
                ?? panic("Could not copy moves pending list from storage")

            let participantList = FlowIDTableStaking.getParticipantNodeList()
                ?? panic("Could not copy participant list from storage")    

            // We only iterate through movesPendingList here because any node
            // that has insufficient stake committed will be because it has submitted
            // a staking operation that would have gotten it into that state to be removed
            // and candidate nodes will also be on the movesPendingList
            // to get their initialWeight set to 100
            // Nodes removed from the approve list are already refunded at the time
            // of removal in the setApprovedList method
            for nodeID in movesPendingList.keys {
                let nodeRecord = FlowIDTableStaking.borrowNodeRecord(nodeID)

                let totalTokensCommitted = nodeRecord.nodeFullCommittedBalance()

                let greaterThanMin = FlowIDTableStaking.isGreaterThanMinimumForRole(numTokens: totalTokensCommitted, role: nodeRecord.role)
                let nodeIsApproved: Bool =  approvedNodeIDs[nodeID] ?? false

                // admin-approved node roles (execution/collection/consensus/verification)
                // must be approved AND have sufficient stake
                if nodeRecord.role != UInt8(5) && (!greaterThanMin || !nodeIsApproved) {
                    self.removeAndRefundNodeRecord(nodeID)
                    FlowIDTableStaking.removeFromCandidateNodeList(nodeID: nodeRecord.id, role: nodeRecord.role)
                    participantList.remove(key: nodeRecord.id)
                    continue
                }

                // permissionless node roles (access)
                // NOTE: Access nodes which registered prior to the 100-FLOW stake requirement
                // (which must be approved) are not removed during a temporary grace period during 
                // which these grandfathered node operators may submit the necessary stake requirement.
                // Therefore Access nodes must either be approved OR have sufficient stake:
                //  - Old ANs must be approved, but are allowed to have zero stake
                //  - New ANs may be unapproved, but must have submitted sufficient stake
                if nodeRecord.role == UInt8(5) && !greaterThanMin && !nodeIsApproved {
                    self.removeAndRefundNodeRecord(nodeID)
                    participantList.remove(key: nodeRecord.id)
                    continue
                }

                nodeRecord.initialWeight = 100
            }

            return participantList
        }

        /// Each node role only has a certain number of slots available per epoch
        /// so if there are more candidate nodes for that role than there are slots
        /// nodes are randomly selected from the list to be included.
        /// Nodes which are not selected for inclusion are removed and refunded in this function.
        /// All candidate nodes left staked after this function exits are implicitly selected to fill the 
        /// available slots, and will become participants at the next epoch transition.
        /// 
        pub fun fillNodeRoleSlots(): [String] {

            var currentNodeCount: {UInt8: UInt16} = FlowIDTableStaking.getCurrentRoleNodeCounts()

            let slotLimits: {UInt8: UInt16} = FlowIDTableStaking.getRoleSlotLimits()

            let openSlots = FlowIDTableStaking.getOpenNodeSlots()

            let nodesToAdd: [String] = []

            // Load and reset the candidate node list
            let candidateNodes = FlowIDTableStaking.account.load<{UInt8: {String: Bool}}>(from: /storage/idTableCandidateNodes) ?? {}
            let emptyCandidateNodes: {UInt8: {String: Bool}} = {1: {}, 2: {}, 3: {}, 4: {}, 5: {}}
            FlowIDTableStaking.account.save(emptyCandidateNodes, to: /storage/idTableCandidateNodes)

            for role in currentNodeCount.keys {

                let candidateNodesForRole = candidateNodes[role]!

                if currentNodeCount[role]! >= slotLimits[role]! {
                    // if all slots are full, remove and refund all pending nodes
                    for nodeID in candidateNodesForRole.keys {
                        self.removeAndRefundNodeRecord(nodeID)
                    }
                } else if currentNodeCount[role]! + UInt16(candidateNodesForRole.keys.length) > slotLimits[role]! {
                    
                    // Not all slots are full, but addition of all the candidate nodes exceeds the slot limit
                    // Calculate how many nodes to remove from the candidate list for this role
                    var numNodesToRemove: UInt16 = currentNodeCount[role]! + UInt16(candidateNodesForRole.keys.length) - slotLimits[role]!
                    
                    let numNodesToAdd = UInt16(candidateNodesForRole.keys.length) - numNodesToRemove

                    // Indicates which indicies in the candidate nodes array will be removed
                    var deletionList: {UInt16: Bool} = {}
                    
                    // Randomly select which indicies will be removed
                    while numNodesToRemove > 0 {
                        let selection = UInt16(unsafeRandom() % UInt64(candidateNodesForRole.keys.length))
                        // If the index has already, been selected, try again
                        // if it has not, mark it to be removed
                        if deletionList[selection] == nil {
                            deletionList[selection] = true
                            numNodesToRemove = numNodesToRemove - 1
                        }
                    }

                    // Remove and Refund the selected nodes
                    for nodeIndex in deletionList.keys {
                        let nodeID = candidateNodesForRole.keys[nodeIndex]
                        self.removeAndRefundNodeRecord(nodeID)
                        candidateNodesForRole.remove(key: nodeID)
                    }

                    // Set the current node count for the role to the limit for the role, since they were all filled
                    currentNodeCount[role] = currentNodeCount[role]! + numNodesToAdd

                } else {
                    // Not all the slots are full, and the addition of all the candidate nodes
                    // does not exceed the slot limit
                    // No action is needed to mark the nodes as added because they are already included
                    currentNodeCount[role] = currentNodeCount[role]! + UInt16(candidateNodesForRole.keys.length)
                }

                nodesToAdd.appendAll(candidateNodesForRole.keys)

                // Add the desired open slots for each role to the current node count
                // to make the slot limits. This could lower the slot limits if the
                // new open slots are lower than the existing slot limits
                if let openSlotsForRole = openSlots[role] {
                    slotLimits[role] = currentNodeCount[role]! + openSlotsForRole
                }
            }

            FlowIDTableStaking.account.load<{UInt8: UInt16}>(from: /storage/flowStakingRoleNodeCounts)
            FlowIDTableStaking.account.save(currentNodeCount, to: /storage/flowStakingRoleNodeCounts)

            self.setSlotLimits(slotLimits: slotLimits)

            return nodesToAdd
        }

        /// Called at the end of the epoch to pay rewards to node operators
        /// based on the tokens that they have staked
        pub fun payRewards(forEpochCounter: UInt64, rewardsSummary: EpochRewardsSummary) {

            let rewardsBreakdownArray = rewardsSummary.breakdown
            let totalRewards = rewardsSummary.totalRewards
            
            // If there are no node operators to pay rewards to, do not mint new tokens
            if rewardsBreakdownArray.length == 0 {
                emit EpochTotalRewardsPaid(total: totalRewards, fromFees: 0.0, minted: 0.0, feesBurned: 0.0, epochCounterForRewards: forEpochCounter)

                // Clear the non-operational node list so it doesn't persist to the next rewards payment
                let emptyNodeList: {String: UFix64} = {}
                self.setNonOperationalNodesList(emptyNodeList)

                return
            } 

            let feeBalance = FlowFees.getFeeBalance()
            var mintedRewards: UFix64 = 0.0
            if feeBalance < totalRewards {
                mintedRewards = totalRewards - feeBalance
            }

            // Borrow the fee admin and withdraw all the fees that have been collected since the last rewards payment
            let feeAdmin = FlowIDTableStaking.borrowFeesAdmin()
            let rewardsVault <- feeAdmin.withdrawTokensFromFeeVault(amount: feeBalance)

            // Mint the remaining FLOW for rewards
            if mintedRewards > 0.0 {
                let flowTokenMinter = FlowIDTableStaking.account.borrow<&FlowToken.Minter>(from: /storage/flowTokenMinter)
                    ?? panic("Could not borrow minter reference")
                rewardsVault.deposit(from: <-flowTokenMinter.mintTokens(amount: mintedRewards))
            }

            for rewardBreakdown in rewardsBreakdownArray {
                let nodeRecord = FlowIDTableStaking.borrowNodeRecord(rewardBreakdown.nodeID)
                let nodeReward = rewardBreakdown.nodeRewards
                
                nodeRecord.tokensRewarded.deposit(from: <-rewardsVault.withdraw(amount: nodeReward))

                for delegator in rewardBreakdown.delegatorRewards.keys {
                    let delRecord = nodeRecord.borrowDelegatorRecord(delegator)
                    let delegatorReward = rewardBreakdown.delegatorRewards[delegator]!
                        
                    delRecord.tokensRewarded.deposit(from: <-rewardsVault.withdraw(amount: delegatorReward))
                    emit DelegatorRewardsPaid(nodeID: rewardBreakdown.nodeID, delegatorID: delegator, amount: delegatorReward, epochCounter: forEpochCounter)
                }

                emit RewardsPaid(nodeID: rewardBreakdown.nodeID, amount: nodeReward, epochCounter: forEpochCounter)
            }

            var fromFees = feeBalance
            if feeBalance >= totalRewards {
                fromFees = totalRewards
            }
            emit EpochTotalRewardsPaid(total: totalRewards, fromFees: fromFees, minted: mintedRewards, feesBurned: rewardsVault.balance, epochCounterForRewards: forEpochCounter)

            // Clear the non-operational node list so it doesn't persist to the next rewards payment
            let emptyNodeList: {String: UFix64} = {}
            self.setNonOperationalNodesList(emptyNodeList)

            // Destroy the remaining fees, even if there are some left
            destroy rewardsVault
        }

        /// Calculates rewards for all the staked node operators and delegators
        pub fun calculateRewards(): EpochRewardsSummary {
            let stakedNodeIDs: {String: Bool} = FlowIDTableStaking.getParticipantNodeList()!

            // Get the sum of all tokens staked
            var totalStaked = FlowIDTableStaking.getTotalStaked()
            if totalStaked == 0.0 {
                return EpochRewardsSummary(totalRewards: 0.0, breakdown: [])
            }
            // Calculate the scale to be multiplied by number of tokens staked per node
            var totalRewardScale = FlowIDTableStaking.epochTokenPayout / totalStaked

            var rewardsBreakdownArray: [FlowIDTableStaking.RewardsBreakdown] = []

            // The total rewards that are withheld from the non-operational nodes
            var sumRewardsWithheld = 0.0

            // The total amount of stake from non-operational nodes and delegators
            var sumStakeFromNonOperationalStakers = 0.0

            // Iterate through all the non-operational nodes and calculate
            // their rewards that will be withheld
            let nonOperationalNodes = FlowIDTableStaking.getNonOperationalNodesList()
            for nodeID in nonOperationalNodes.keys {
                let nodeRecord = FlowIDTableStaking.borrowNodeRecord(nodeID)

                // Each node's rewards can be decreased to a different percentage
                // Its delegator's rewards are also decreased to the same percentage
                let rewardDecreaseToPercentage = nonOperationalNodes[nodeID]!

                sumStakeFromNonOperationalStakers = sumStakeFromNonOperationalStakers + nodeRecord.tokensStaked.balance

                // Calculate the normal reward amount, then the rewards left after the decrease
                var nodeRewardAmount = nodeRecord.tokensStaked.balance * totalRewardScale
                var nodeRewardsAfterWithholding = nodeRewardAmount * rewardDecreaseToPercentage

                // Add the remaining to the total number of rewards withheld
                sumRewardsWithheld = sumRewardsWithheld + (nodeRewardAmount - nodeRewardsAfterWithholding)

                let rewardsBreakdown = FlowIDTableStaking.RewardsBreakdown(nodeID: nodeID)

                // Iterate through all the withheld node's delegators
                // and calculate their decreased rewards as well
                for delegator in nodeRecord.delegators.keys {
                    let delRecord = nodeRecord.borrowDelegatorRecord(delegator)

                    sumStakeFromNonOperationalStakers = sumStakeFromNonOperationalStakers + delRecord.tokensStaked.balance

                    // Calculate the amount of tokens that this delegator receives
                    // decreased to the percentage from the non-operational node
                    var delegatorRewardAmount = delRecord.tokensStaked.balance * totalRewardScale
                    var delegatorRewardsAfterWithholding = delegatorRewardAmount * rewardDecreaseToPercentage

                    // Add the withheld rewards to the total sum
                    sumRewardsWithheld = sumRewardsWithheld + (delegatorRewardAmount - delegatorRewardsAfterWithholding)

                    if delegatorRewardsAfterWithholding == 0.0 { continue }

                    // take the node operator's cut
                    if (delegatorRewardsAfterWithholding * FlowIDTableStaking.nodeDelegatingRewardCut) > 0.0 {

                        let nodeCutAmount = delegatorRewardsAfterWithholding * FlowIDTableStaking.nodeDelegatingRewardCut

                        nodeRewardsAfterWithholding = nodeRewardsAfterWithholding + nodeCutAmount

                        delegatorRewardsAfterWithholding = delegatorRewardsAfterWithholding - nodeCutAmount
                    }
                    rewardsBreakdown.setDelegatorReward(delegatorID: delegator, rewards: delegatorRewardsAfterWithholding)
                }

                rewardsBreakdown.nodeRewards = nodeRewardsAfterWithholding
                rewardsBreakdownArray.append(rewardsBreakdown)
            }

            var withheldRewardsScale = sumRewardsWithheld / (totalStaked - sumStakeFromNonOperationalStakers)
            let totalRewardsPlusWithheld = totalRewardScale + withheldRewardsScale

            /// iterate through all the nodes to pay
            for nodeID in stakedNodeIDs.keys {
                if nonOperationalNodes[nodeID] != nil { continue }

                let nodeRecord = FlowIDTableStaking.borrowNodeRecord(nodeID)

                var nodeRewardAmount = nodeRecord.tokensStaked.balance * totalRewardsPlusWithheld

                if nodeRewardAmount == 0.0 || nodeRecord.role == UInt8(5)  { continue }

                let rewardsBreakdown = FlowIDTableStaking.RewardsBreakdown(nodeID: nodeID)

                // Iterate through all delegators and reward them their share
                // of the rewards for the tokens they have staked for this node
                for delegator in nodeRecord.delegators.keys {
                    let delRecord = nodeRecord.borrowDelegatorRecord(delegator)

                    /// Calculate the amount of tokens that this delegator receives
                    var delegatorRewardAmount = delRecord.tokensStaked.balance * totalRewardsPlusWithheld

                    if delegatorRewardAmount == 0.0 { continue }

                    // take the node operator's cut
                    if (delegatorRewardAmount * FlowIDTableStaking.nodeDelegatingRewardCut) > 0.0 {

                        let nodeCutAmount = delegatorRewardAmount * FlowIDTableStaking.nodeDelegatingRewardCut

                        nodeRewardAmount = nodeRewardAmount + nodeCutAmount

                        delegatorRewardAmount = delegatorRewardAmount - nodeCutAmount
                    }
                    rewardsBreakdown.setDelegatorReward(delegatorID: delegator, rewards: delegatorRewardAmount)
                }
                
                rewardsBreakdown.nodeRewards = nodeRewardAmount
                rewardsBreakdownArray.append(rewardsBreakdown)
            }

            let summary = EpochRewardsSummary(totalRewards: FlowIDTableStaking.epochTokenPayout, breakdown: rewardsBreakdownArray)

            return summary
        }

        /// Called at the end of the epoch to move tokens between buckets
        /// for stakers
        /// Tokens that have been committed are moved to the staked bucket
        /// Tokens that were unstaking during the last epoch are fully unstaked
        /// Unstaking requests are filled by moving those tokens from staked to unstaking
        pub fun moveTokens(newEpochCounter: UInt64) {
            pre {
                !FlowIDTableStaking.stakingEnabled(): "Cannot move tokens if the staking auction is still in progress"
            }

            let approvedNodeIDs = FlowIDTableStaking.getApprovedList()
                ?? panic("Could not read the approve list from storage")

            let movesPendingNodeIDs = FlowIDTableStaking.account.load<{String: {UInt32: Bool}}>(from: /storage/idTableMovesPendingList)
                ?? panic("No moves pending list in account storage")

            // Reset the movesPendingList
            var emptyMovesPendingList: {String: {UInt32: Bool}} = {}
            FlowIDTableStaking.account.save(emptyMovesPendingList, to: /storage/idTableMovesPendingList)
            let newMovesPendingList = FlowIDTableStaking.account.borrow<&{String: {UInt32: Bool}}>(from: /storage/idTableMovesPendingList)
                ?? panic("No moves pending list in account storage")

            let stakedNodeIDs: {String: Bool} = FlowIDTableStaking.getParticipantNodeList()!

            for nodeID in movesPendingNodeIDs.keys {
                let nodeRecord = FlowIDTableStaking.borrowNodeRecord(nodeID)

                let approved = approvedNodeIDs[nodeID] ?? false

                // mark the committed tokens as staked
                if nodeRecord.tokensCommitted.balance > 0.0 || approved {
                    FlowIDTableStaking.totalTokensStakedByNodeType[nodeRecord.role] = FlowIDTableStaking.totalTokensStakedByNodeType[nodeRecord.role]! + nodeRecord.tokensCommitted.balance
                    emit TokensStaked(nodeID: nodeRecord.id, amount: nodeRecord.tokensCommitted.balance)
                    nodeRecord.tokensStaked.deposit(from: <-nodeRecord.tokensCommitted.withdraw(amount: nodeRecord.tokensCommitted.balance))
                    stakedNodeIDs[nodeRecord.id] = true
                }

                // marked the unstaking tokens as unstaked
                if nodeRecord.tokensUnstaking.balance > 0.0 {
                    emit TokensUnstaked(nodeID: nodeRecord.id, amount: nodeRecord.tokensUnstaking.balance)
                    nodeRecord.tokensUnstaked.deposit(from: <-nodeRecord.tokensUnstaking.withdraw(amount: nodeRecord.tokensUnstaking.balance))
                }

                // unstake the requested tokens and move them to tokensUnstaking
                if nodeRecord.tokensRequestedToUnstake > 0.0 {
                    emit TokensUnstaking(nodeID: nodeRecord.id, amount: nodeRecord.tokensRequestedToUnstake)
                    nodeRecord.tokensUnstaking.deposit(from: <-nodeRecord.tokensStaked.withdraw(amount: nodeRecord.tokensRequestedToUnstake))
                    // If the node no longer has above the minimum, remove them from the list of active nodes
                    if !FlowIDTableStaking.isGreaterThanMinimumForRole(numTokens: nodeRecord.tokensStaked.balance, role: nodeRecord.role) {
                        stakedNodeIDs.remove(key: nodeRecord.id)
                    }
                    // unstaked tokens automatically mark the node as pending
                    // because they will move in the next epoch
                    FlowIDTableStaking.modifyNewMovesPending(nodeID: nodeID, delegatorID: nil, existingList: newMovesPendingList)
                }

                let pendingDelegatorsList = movesPendingNodeIDs[nodeID]!

                // move all the delegators' tokens between buckets
                for delegator in pendingDelegatorsList.keys {
                    let delRecord = nodeRecord.borrowDelegatorRecord(delegator)

                    // If the delegator's committed tokens for the next epoch
                    // is less than the delegator minimum, unstake all their tokens
                    let actualCommittedForNextEpoch = delRecord.tokensCommitted.balance + delRecord.tokensStaked.balance - delRecord.tokensRequestedToUnstake
                    if actualCommittedForNextEpoch < FlowIDTableStaking.getDelegatorMinimumStakeRequirement() {
                        delRecord.tokensUnstaked.deposit(from: <-delRecord.tokensCommitted.withdraw(amount: delRecord.tokensCommitted.balance))
                        delRecord.tokensRequestedToUnstake = delRecord.tokensStaked.balance
                    }

                    FlowIDTableStaking.totalTokensStakedByNodeType[nodeRecord.role] = FlowIDTableStaking.totalTokensStakedByNodeType[nodeRecord.role]! + delRecord.tokensCommitted.balance

                    // mark their committed tokens as staked
                    if delRecord.tokensCommitted.balance > 0.0 {
                        emit DelegatorTokensStaked(nodeID: nodeRecord.id, delegatorID: delegator, amount: delRecord.tokensCommitted.balance)
                        delRecord.tokensStaked.deposit(from: <-delRecord.tokensCommitted.withdraw(amount: delRecord.tokensCommitted.balance))
                    }

                    // marked the unstaking tokens as unstaked
                    if delRecord.tokensUnstaking.balance > 0.0 {
                        emit DelegatorTokensUnstaked(nodeID: nodeRecord.id, delegatorID: delegator, amount: delRecord.tokensUnstaking.balance)
                        delRecord.tokensUnstaked.deposit(from: <-delRecord.tokensUnstaking.withdraw(amount: delRecord.tokensUnstaking.balance))
                    }

                    // unstake the requested tokens and move them to tokensUnstaking
                    if delRecord.tokensRequestedToUnstake > 0.0 {
                        emit DelegatorTokensUnstaking(nodeID: nodeRecord.id, delegatorID: delegator, amount: delRecord.tokensRequestedToUnstake)
                        delRecord.tokensUnstaking.deposit(from: <-delRecord.tokensStaked.withdraw(amount: delRecord.tokensRequestedToUnstake))
                        // unstaked tokens automatically mark the delegator as pending
                        // because they will move in the next epoch
                        FlowIDTableStaking.modifyNewMovesPending(nodeID: nodeID, delegatorID: delegator, existingList: newMovesPendingList)
                    }

                    // subtract their requested tokens from the total staked for their node type
                    FlowIDTableStaking.totalTokensStakedByNodeType[nodeRecord.role] = FlowIDTableStaking.totalTokensStakedByNodeType[nodeRecord.role]! - delRecord.tokensRequestedToUnstake

                    delRecord.tokensRequestedToUnstake = 0.0
                }

                // subtract their requested tokens from the total staked for their node type
                FlowIDTableStaking.totalTokensStakedByNodeType[nodeRecord.role] = FlowIDTableStaking.totalTokensStakedByNodeType[nodeRecord.role]! - nodeRecord.tokensRequestedToUnstake

                // Reset the tokens requested field so it can be used for the next epoch
                nodeRecord.tokensRequestedToUnstake = 0.0
            }

            // Start the new epoch's staking auction
            self.startStakingAuction()

            // Set the current Epoch participant node list
            FlowIDTableStaking.setParticipantNodeList(stakedNodeIDs)

            // Indicates that the tokens have moved and the epoch has ended
            // Tells what the new reward payout will be. The new payout is calculated and changed
            // before this method is executed and will not be changed for the rest of the epoch
            emit NewEpoch(totalStaked: FlowIDTableStaking.getTotalStaked(),
                          totalRewardPayout: FlowIDTableStaking.epochTokenPayout,
                          newEpochCounter: newEpochCounter)
        }
    }

    /// Any user can call this function to register a new Node
    /// It returns the resource for nodes that they can store in their account storage
<<<<<<< HEAD
    pub fun addNodeRecord(id: String, role: UInt8, networkingAddress: String, networkingKey: String, stakingKey: String, stakingKeyPoP: String, tokensCommitted: @FungibleToken.Vault): @NodeStaker {
        pre {
            FlowIDTableStaking.stakingEnabled(): "Cannot register a node operator if the staking auction isn't in progress"
        }
        let newNode <- create NodeRecord(id: id, role: role, networkingAddress: networkingAddress, networkingKey: networkingKey, stakingKey: stakingKey, stakingKeyPoP: stakingKeyPoP, tokensCommitted: <-tokensCommitted)
=======
    pub fun addNodeRecord(id: String,
                          role: UInt8,
                          networkingAddress: String,
                          networkingKey: String,
                          stakingKey: String,
                          tokensCommitted: @FungibleToken.Vault): @NodeStaker
    {
        pre {
            FlowIDTableStaking.stakingEnabled(): "Cannot register a node operator if the staking auction isn't in progress"
        }

        let newNode <- create NodeRecord(id: id,
                                         role: role,
                                         networkingAddress: networkingAddress,
                                         networkingKey: networkingKey,
                                         stakingKey: stakingKey,
                                         tokensCommitted: <-FlowToken.createEmptyVault())

        let minimum = self.minimumStakeRequired[role]!

        assert(
            self.isGreaterThanMinimumForRole(numTokens: tokensCommitted.balance, role: role),
            message: "Tokens committed for registration is not above the minimum (".concat(minimum.toString()).concat(") for the chosen node role (".concat(role.toString()).concat(")"))
        )

>>>>>>> 272df6c0
        FlowIDTableStaking.nodes[id] <-! newNode

        // return a new NodeStaker object that the node operator stores in their account
        let nodeStaker <-create NodeStaker(id: id)

        nodeStaker.stakeNewTokens(<-tokensCommitted)

        return <-nodeStaker
    }

    /// Registers a new delegator with a unique ID for the specified node operator
    /// and returns a delegator object to the caller
    pub fun registerNewDelegator(nodeID: String, tokensCommitted: @FungibleToken.Vault): @NodeDelegator {
        pre {
            FlowIDTableStaking.stakingEnabled(): "Cannot register a node operator if the staking auction isn't in progress"
        }

        let nodeRecord = FlowIDTableStaking.borrowNodeRecord(nodeID)

        assert (
            nodeRecord.role != UInt8(5),
            message: "Cannot register a delegator for an access node"
        )

        let minimum = self.getDelegatorMinimumStakeRequirement()
        assert(
            tokensCommitted.balance >= minimum,
            message: "Tokens committed for delegator registration is not above the minimum (".concat(minimum.toString()).concat(")")
        )

        assert (
            FlowIDTableStaking.isGreaterThanMinimumForRole(numTokens: nodeRecord.nodeFullCommittedBalance(), role: nodeRecord.role),
            message: "Cannot register a delegator if the node operator is below the minimum stake"
        )

        // increment the delegator ID counter for this node
        nodeRecord.delegatorIDCounter = nodeRecord.delegatorIDCounter + UInt32(1)

        // Create a new delegator record and store it in the contract
        nodeRecord.setDelegator(delegatorID: nodeRecord.delegatorIDCounter, delegator: <- create DelegatorRecord())

        emit NewDelegatorCreated(nodeID: nodeRecord.id, delegatorID: nodeRecord.delegatorIDCounter)

        // Create a new NodeDelegator object that the owner stores in their account
        let newDelegator <-create NodeDelegator(id: nodeRecord.delegatorIDCounter, nodeID: nodeRecord.id)

        newDelegator.delegateNewTokens(from: <-tokensCommitted)

        return <-newDelegator
    }

    /// borrow a reference to to one of the nodes in the record
    access(account) fun borrowNodeRecord(_ nodeID: String): &NodeRecord {
        pre {
            FlowIDTableStaking.nodes[nodeID] != nil:
                "Specified node ID does not exist in the record"
        }
        return (&FlowIDTableStaking.nodes[nodeID] as &NodeRecord?)!
    }

    /// borrow a reference to the `FlowFees` admin resource for paying rewards
    access(account) fun borrowFeesAdmin(): &FlowFees.Administrator {
        let feesAdmin = self.account.borrow<&FlowFees.Administrator>(from: /storage/flowFeesAdmin)
            ?? panic("Could not borrow a reference to the FlowFees Admin object")

        return feesAdmin
    }

    /// Updates a claimed boolean for a specific path to indicate that
    /// a piece of node metadata has been claimed by a node
    access(account) fun updateClaimed(path: StoragePath, _ key: String, claimed: Bool) {
        let claimedDictionary = self.account.borrow<&{String: Bool}>(from: path)
            ?? panic("Invalid path for dictionary")

        if claimed {
            claimedDictionary[key] = true
        } else {
            claimedDictionary.remove(key: key)
        }
    }

    /// Sets a list of approved node IDs for the current epoch
    access(contract) fun setParticipantNodeList(_ nodeIDs: {String: Bool}) {
        let list = self.account.load<{String: Bool}>(from: /storage/idTableCurrentList)

        self.account.save<{String: Bool}>(nodeIDs, to: /storage/idTableCurrentList)
    }

    /// Gets the current list of participant (staked in the current epoch) nodes as a dictionary.
    pub fun getParticipantNodeList(): {String: Bool}? {
        return self.account.copy<{String: Bool}>(from: /storage/idTableCurrentList)
    }

    /// Gets the current list of participant nodes (like getCurrentNodeList) but as a list
    /// Kept for backwards compatibility
    pub fun getStakedNodeIDs(): [String] {
        let nodeIDs = self.getParticipantNodeList()!
        return nodeIDs.keys
    }

    /// Adds a node and/or delegator to the moves pending list
    /// and returns the list
    /// If `existingList` is `nil`, this loads the current list from storage and modifies it
    /// If `existingList` is non-`nil`, this modifies the given list instead of loading from storage
    access(contract) fun modifyNewMovesPending(nodeID: String,
                                               delegatorID: UInt32?,
                                               existingList: &{String: {UInt32: Bool}}?)
    {
        let movesPendingList = existingList ?? (self.account.borrow<&{String: {UInt32: Bool}}>(from: /storage/idTableMovesPendingList)
            ?? panic("No moves pending list in account storage"))

        // Create an empty list of delegators with pending moves for the node ID
        var delegatorList: {UInt32: Bool} = {}

        // If there is already a list for the given node ID, overwrite the created one
        if let existingDelegatorList = movesPendingList[nodeID] {
            delegatorList = existingDelegatorList
        }

        // If this function call is to record a delegator's movement,
        // record the ID
        if let unwrappedDelegatorID = delegatorID {
            delegatorList[unwrappedDelegatorID] = true
        }

        // Save the modified list to the node's entry
        // If it was just a node, it will save an empty/unmodified delegator list
        movesPendingList[nodeID] = delegatorList
    }

    /// Gets a list of node IDs who have pending token movements
    /// or who's delegators have pending movements
    pub fun getMovesPendingList(): {String: {UInt32: Bool}}? {
        return self.account.copy<{String: {UInt32: Bool}}>(from: /storage/idTableMovesPendingList)
    }

    /// Candidate Nodes Methods
    ///
    /// Candidate Nodes are newly committed nodes who aren't already staked
    /// There is a limit to the number of candidate nodes per node role per epoch
    /// The candidate node list is a dictionary that maps node roles
    /// to a list of node IDs of that role
    /// Gets the candidate node list size limits for each role
    pub fun getCandidateNodeLimits(): {UInt8: UInt64}? {
        return self.account.copy<{UInt8: UInt64}>(from: /storage/idTableCandidateNodeLimits)
    }

    /// Adds the provided node ID to the candidate node list
    access(contract) fun addToCandidateNodeList(nodeID: String, roleToAdd: UInt8) {
        pre {
            roleToAdd >= UInt8(1) && roleToAdd <= UInt8(5): "The role must be 1, 2, 3, 4, or 5"
        }

        var candidateNodes = FlowIDTableStaking.account.borrow<&{UInt8: {String: Bool}}>(from: /storage/idTableCandidateNodes)!
        var candidateNodesForRole = candidateNodes[roleToAdd]!

        if UInt64(candidateNodesForRole.keys.length) >= self.getCandidateNodeLimits()![roleToAdd]! {
            panic("Candidate node limit exceeded for node role ".concat(roleToAdd.toString()))
        }

        candidateNodesForRole[nodeID] = true
        candidateNodes[roleToAdd] = candidateNodesForRole
    }

    /// Removes the provided node ID from the candidate node list
    access(contract) fun removeFromCandidateNodeList(nodeID: String, role: UInt8) {
        pre {
            role >= UInt8(1) && role <= UInt8(5): "The role must be 1, 2, 3, 4, or 5"
        }

        var candidateNodes = FlowIDTableStaking.account.borrow<&{UInt8: {String: Bool}}>(from: /storage/idTableCandidateNodes)
            ?? panic("Could not load candidate node list from storage")
        var candidateNodesForRole = candidateNodes[role]!
        
        candidateNodesForRole.remove(key: nodeID)
        candidateNodes[role] = candidateNodesForRole
    }

    /// Returns the current candidate node list
    pub fun getCandidateNodeList(): {UInt8: {String: Bool}} {
        return FlowIDTableStaking.account.copy<{UInt8: {String: Bool}}>(from: /storage/idTableCandidateNodes)
            ?? {1: {}, 2: {}, 3: {}, 4: {}, 5: {}}
    }

    /// Get slot (count) limits for each node role
    pub fun getRoleSlotLimits(): {UInt8: UInt16} {
        return FlowIDTableStaking.account.copy<{UInt8: UInt16}>(from: /storage/flowStakingSlotLimits)
            ?? {1: 0, 2: 0, 3: 0, 4: 0, 5: 0}
    }

    /// Gets the number of auto-opened slots for each node role. 
    pub fun getOpenNodeSlots(): {UInt8: UInt16} {
        return FlowIDTableStaking.account.copy<{UInt8: UInt16}>(from: /storage/flowStakingOpenNodeSlots)
            ?? {}
    }

    /// Returns a dictionary that indicates how many participant nodes there are for each role
    pub fun getCurrentRoleNodeCounts(): {UInt8: UInt16} {
        if let currentCounts = FlowIDTableStaking.account.copy<{UInt8: UInt16}>(from: /storage/flowStakingRoleNodeCounts) {
            return currentCounts
        } else {
            // If the contract can't read the value from storage, construct it
            let participantNodeIDs = FlowIDTableStaking.getParticipantNodeList()!

            let roleCounts: {UInt8: UInt16} = {1: 0, 2: 0, 3: 0, 4: 0, 5: 0}

            for nodeID in participantNodeIDs.keys {
                let nodeInfo = FlowIDTableStaking.NodeInfo(id: nodeID)
                roleCounts[nodeInfo.role] = roleCounts[nodeInfo.role]! + 1
            }
            return roleCounts
        }
    }

    /// Checks if the given string has all numbers or lowercase hex characters
    /// Used to ensure that there are no duplicate node IDs
    pub fun isValidNodeID(_ input: String): Bool {
        let byteVersion = input.utf8

        for character in byteVersion {
            if ((character < 48) || (character > 57 && character < 97) || (character > 102)) {
                return false
            }
        }

        return true
    }

    /// Indicates if the staking auction is currently enabled
    pub fun stakingEnabled(): Bool {
        return self.account.copy<Bool>(from: /storage/stakingEnabled) ?? false
    }

    /// Gets an array of the node IDs that are proposed for the next epoch
    /// During the staking auction, this will not include access nodes who
    /// haven't been selected by the slot selection algorithm yet
    /// After the staking auction ends, specifically after unapproved nodes have been
    /// removed and slots have been filled and for the rest of the epoch,
    /// This list will accurately represent the nodes that will be in the next epoch
    pub fun getProposedNodeIDs(): [String] {

        let nodeIDs = FlowIDTableStaking.getNodeIDs()
        let approvedNodeIDs: {String: Bool} = FlowIDTableStaking.getApprovedList()
            ?? panic("Could not read the approve list from storage")
        let proposedNodeIDs: {String: Bool} = {}

        for nodeID in nodeIDs {

            let nodeRecord = FlowIDTableStaking.borrowNodeRecord(nodeID)

            let totalTokensCommitted = nodeRecord.nodeFullCommittedBalance()

            let greaterThanMin = FlowIDTableStaking.isGreaterThanMinimumForRole(numTokens: totalTokensCommitted, role: nodeRecord.role)
            let nodeIsApproved: Bool =  approvedNodeIDs[nodeID] ?? false
            let nodeWeight = nodeRecord.initialWeight

            // admin-approved node roles (execution/collection/consensus/verification)
            // must be approved AND have sufficient stake
            if nodeRecord.role != UInt8(5) && greaterThanMin && nodeIsApproved {
                proposedNodeIDs[nodeID] = true
                continue
            }

            // permissionless node roles (access)
            // NOTE: Access nodes which registered prior to the 100-FLOW stake requirement
            // (which must be approved) are not removed during a temporary grace period during 
            // which these grandfathered node operators may submit the necessary stake requirement.
            // Therefore Access nodes must either be approved OR have sufficient stake:
            //  - Old ANs must be approved, but are allowed to have zero stake
            //  - New ANs may be unapproved, but must have submitted sufficient stake
            if nodeRecord.role == UInt8(5) &&
               (greaterThanMin || nodeIsApproved) &&
               nodeWeight > 0
            {
                proposedNodeIDs[nodeID] = true
                continue
            }
        }
        return proposedNodeIDs.keys
    }

    /// Gets an array of all the node IDs that have ever registered
    pub fun getNodeIDs(): [String] {
        return FlowIDTableStaking.nodes.keys
    }

    /// Checks if the amount of tokens is greater than the minimum staking requirement
    /// for the specified node role
    pub fun isGreaterThanMinimumForRole(numTokens: UFix64, role: UInt8): Bool {
        let minimumStake = self.minimumStakeRequired[role]
            ?? panic("Incorrect role provided for minimum stake. Must be 1, 2, 3, 4, or 5")

        return numTokens >= minimumStake
    }

    /// Indicates if the specified networking address is claimed by a node
    pub fun getNetworkingAddressClaimed(address: String): Bool {
        return self.getClaimed(path: /storage/networkingAddressesClaimed, key: address)
    }

    /// Indicates if the specified networking key is claimed by a node
    pub fun getNetworkingKeyClaimed(key: String): Bool {
        return self.getClaimed(path: /storage/networkingKeysClaimed, key: key)
    }

    /// Indicates if the specified staking key is claimed by a node
    pub fun getStakingKeyClaimed(key: String): Bool {
        return self.getClaimed(path: /storage/stakingKeysClaimed, key: key)
    }

    /// Gets the claimed status of a particular piece of node metadata
    access(account) fun getClaimed(path: StoragePath, key: String): Bool {
		let claimedDictionary = self.account.borrow<&{String: Bool}>(from: path)
            ?? panic("Invalid path for dictionary")
        return claimedDictionary[key] ?? false
    }

    /// Returns the list of approved node IDs that the admin has set
    pub fun getApprovedList(): {String: Bool}? {
        return self.account.copy<{String: Bool}>(from: /storage/idTableApproveList)
    }

    /// Returns the list of node IDs whose rewards will be reduced in the next payment
    pub fun getNonOperationalNodesList(): {String: UFix64} {
        return self.account.copy<{String: UFix64}>(from: /storage/idTableNonOperationalNodesList)
            ?? panic("could not get non-operational node list")
    }

    /// Gets the minimum stake requirements for all the node types
    pub fun getMinimumStakeRequirements(): {UInt8: UFix64} {
        return self.minimumStakeRequired
    }

    /// Gets the minimum stake requirement for delegators
    pub fun getDelegatorMinimumStakeRequirement(): UFix64 {
        return self.account.copy<UFix64>(from: /storage/delegatorStakingMinimum)
            ?? 0.0
    }

    /// Gets a dictionary that indicates the current number of tokens staked
    /// by all the nodes of each type
    pub fun getTotalTokensStakedByNodeType(): {UInt8: UFix64} {
        return self.totalTokensStakedByNodeType
    }

    /// Gets the total number of FLOW that is currently staked
    /// by all of the staked nodes in the current epoch
    pub fun getTotalStaked(): UFix64 {
        var totalStaked: UFix64 = 0.0
        for nodeType in FlowIDTableStaking.totalTokensStakedByNodeType.keys {
            // Do not count access nodes
            if nodeType != UInt8(5) {
                totalStaked = totalStaked + FlowIDTableStaking.totalTokensStakedByNodeType[nodeType]!
            }
        }
        return totalStaked
    }

    /// Gets the token payout value for the current epoch
    pub fun getEpochTokenPayout(): UFix64 {
        return self.epochTokenPayout
    }

    /// Gets the cut percentage for delegator rewards paid to node operators
    pub fun getRewardCutPercentage(): UFix64 {
        return self.nodeDelegatingRewardCut
    }

    /// Gets the ratios of rewards that different node roles recieve
    /// NOTE: Currently is not used
    pub fun getRewardRatios(): {UInt8: UFix64} {
        return self.rewardRatios
    }

    init(_ epochTokenPayout: UFix64, _ rewardCut: UFix64, _ candidateNodeLimits: {UInt8: UInt64}) {
        self.account.save(true, to: /storage/stakingEnabled)

        self.nodes <- {}

        let claimedDictionary: {String: Bool} = {}
        self.account.save(claimedDictionary, to: /storage/stakingKeysClaimed)
        self.account.save(claimedDictionary, to: /storage/networkingKeysClaimed)
        self.account.save(claimedDictionary, to: /storage/networkingAddressesClaimed)

        self.NodeStakerStoragePath = /storage/flowStaker
        self.NodeStakerPublicPath = /public/flowStaker
        self.StakingAdminStoragePath = /storage/flowStakingAdmin
        self.DelegatorStoragePath = /storage/flowStakingDelegator

        self.minimumStakeRequired = {UInt8(1): 250000.0, UInt8(2): 500000.0, UInt8(3): 1250000.0, UInt8(4): 135000.0, UInt8(5): 100.0}
        self.account.save(50.0 as UFix64, to: /storage/delegatorStakingMinimum)
        self.totalTokensStakedByNodeType = {UInt8(1): 0.0, UInt8(2): 0.0, UInt8(3): 0.0, UInt8(4): 0.0, UInt8(5): 0.0}
        self.epochTokenPayout = epochTokenPayout
        self.nodeDelegatingRewardCut = rewardCut
        self.rewardRatios = {UInt8(1): 0.168, UInt8(2): 0.518, UInt8(3): 0.078, UInt8(4): 0.236, UInt8(5): 0.0}

        let approveList: {String: Bool} = {}
        self.setParticipantNodeList(approveList)
        self.account.save<{String: Bool}>(approveList, to: /storage/idTableApproveList)

        let nonOperationalList: {String: UFix64} = {}
        self.account.save<{String: UFix64}>(nonOperationalList, to: /storage/idTableNonOperationalNodesList)

        let movesPendingList: {String: {UInt32: Bool}} = {}
        self.account.save<{String: {UInt32: Bool}}>(movesPendingList, to: /storage/idTableMovesPendingList)

        let emptyCandidateNodes: {UInt8: {String: Bool}} = {1: {}, 2: {}, 3: {}, 4: {}, 5: {}}
        FlowIDTableStaking.account.save(emptyCandidateNodes, to: /storage/idTableCandidateNodes)

        // Save the candidate nodes limit
        FlowIDTableStaking.account.save<{UInt8: UInt64}>(candidateNodeLimits, to: /storage/idTableCandidateNodeLimits)

        let slotLimits: {UInt8: UInt16} = {1: 10000, 2: 10000, 3: 10000, 4: 10000, 5: 10000}
        // Save slot limits
        FlowIDTableStaking.account.save(slotLimits, to: /storage/flowStakingSlotLimits)

        let slotCounts: {UInt8: UInt16} = {1: 0, 2: 0, 3: 0, 4: 0, 5: 0}
        // Save slot counts
        FlowIDTableStaking.account.save(slotCounts, to: /storage/flowStakingRoleNodeCounts)

        self.account.save(<-create Admin(), to: self.StakingAdminStoragePath)
    }
}<|MERGE_RESOLUTION|>--- conflicted
+++ resolved
@@ -1533,18 +1533,12 @@
 
     /// Any user can call this function to register a new Node
     /// It returns the resource for nodes that they can store in their account storage
-<<<<<<< HEAD
-    pub fun addNodeRecord(id: String, role: UInt8, networkingAddress: String, networkingKey: String, stakingKey: String, stakingKeyPoP: String, tokensCommitted: @FungibleToken.Vault): @NodeStaker {
-        pre {
-            FlowIDTableStaking.stakingEnabled(): "Cannot register a node operator if the staking auction isn't in progress"
-        }
-        let newNode <- create NodeRecord(id: id, role: role, networkingAddress: networkingAddress, networkingKey: networkingKey, stakingKey: stakingKey, stakingKeyPoP: stakingKeyPoP, tokensCommitted: <-tokensCommitted)
-=======
     pub fun addNodeRecord(id: String,
                           role: UInt8,
                           networkingAddress: String,
                           networkingKey: String,
                           stakingKey: String,
+                          stakingKeyPoP: String,
                           tokensCommitted: @FungibleToken.Vault): @NodeStaker
     {
         pre {
@@ -1556,6 +1550,7 @@
                                          networkingAddress: networkingAddress,
                                          networkingKey: networkingKey,
                                          stakingKey: stakingKey,
+                                         stakingKeyPoP: stakingKeyPoP,
                                          tokensCommitted: <-FlowToken.createEmptyVault())
 
         let minimum = self.minimumStakeRequired[role]!
@@ -1565,7 +1560,6 @@
             message: "Tokens committed for registration is not above the minimum (".concat(minimum.toString()).concat(") for the chosen node role (".concat(role.toString()).concat(")"))
         )
 
->>>>>>> 272df6c0
         FlowIDTableStaking.nodes[id] <-! newNode
 
         // return a new NodeStaker object that the node operator stores in their account
