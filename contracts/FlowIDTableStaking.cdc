--- conflicted
+++ resolved
@@ -617,19 +617,11 @@
         /// and setting stakingEnabled to false
         pub fun endStakingAuction(approvedNodeIDs: {String: Bool}) {
             self.removeUnapprovedNodes(approvedNodeIDs: approvedNodeIDs)
-<<<<<<< HEAD
 
             FlowIDTableStaking.account.load<Bool>(from: /storage/stakingEnabled)
             FlowIDTableStaking.account.save(false, to: /storage/stakingEnabled)
         }
 
-=======
-
-            FlowIDTableStaking.account.load<Bool>(from: /storage/stakingEnabled)
-            FlowIDTableStaking.account.save(false, to: /storage/stakingEnabled)
-        }
-
->>>>>>> 708765c7
         /// Iterates through all the registered nodes and if it finds
         /// a node that has insufficient tokens committed for the next epoch or isn't in the approved list
         /// it moves their committed tokens to their unstaked bucket
@@ -678,12 +670,6 @@
         }
 
         pub fun payRewards() {
-<<<<<<< HEAD
-            pre {
-                !FlowIDTableStaking.stakingEnabled(): "Cannot pay rewards if the staking auction is still in progress"
-            }
-=======
->>>>>>> 708765c7
 
             let allNodeIDs = FlowIDTableStaking.getNodeIDs()
 
@@ -847,20 +833,9 @@
 
         pub fun setClaimed() {
 
-<<<<<<< HEAD
-            let claimedNetAddressDictionary = FlowIDTableStaking.account.load<{String: Bool}>(from: /storage/networkingAddressesClaimed)
-                ?? panic("Invalid path for networking address dictionary")
-
-            let claimedNetKeyDictionary = FlowIDTableStaking.account.load<{String: Bool}>(from: /storage/networkingKeysClaimed)
-                ?? panic("Invalid path for networking key dictionary")
-
-            let claimedStakingKeysDictionary = FlowIDTableStaking.account.load<{String: Bool}>(from: /storage/stakingKeysClaimed)
-                ?? panic("Invalid path for staking key dictionary")
-=======
             let claimedNetAddressDictionary: {String: Bool} = {}
             let claimedNetKeyDictionary: {String: Bool} = {}
             let claimedStakingKeysDictionary: {String: Bool} = {}
->>>>>>> 708765c7
 
             for nodeID in FlowIDTableStaking.nodes.keys {
                 claimedNetAddressDictionary[FlowIDTableStaking.nodes[nodeID]?.networkingAddress!] = true
@@ -1044,11 +1019,7 @@
     }
 
     init(_ epochTokenPayout: UFix64, _ rewardCut: UFix64) {
-<<<<<<< HEAD
         self.account.save(false, to: /storage/stakingEnabled)
-=======
-        self.account.save(true, to: /storage/stakingEnabled)
->>>>>>> 708765c7
 
         self.nodes <- {}
 
