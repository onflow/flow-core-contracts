--- conflicted
+++ resolved
@@ -845,7 +845,6 @@
                 let nodeRecord = FlowIDTableStaking.borrowNodeRecord(rewardBreakdown.nodeID)
                 nodeRecord.tokensRewarded.deposit(from: <-flowTokenMinter.mintTokens(amount: rewardBreakdown.nodeRewards))
                 emit RewardsPaid(nodeID: rewardBreakdown.nodeID, amount: rewardBreakdown.nodeRewards)
-<<<<<<< HEAD
 
                 for delegator in rewardBreakdown.delegatorRewards.keys {
                     let delRecord = nodeRecord.borrowDelegatorRecord(delegator)
@@ -855,17 +854,6 @@
             }
         }
 
-=======
-
-                for delegator in rewardBreakdown.delegatorRewards.keys {
-                    let delRecord = nodeRecord.borrowDelegatorRecord(delegator)
-                    delRecord.tokensRewarded.deposit(from: <-flowTokenMinter.mintTokens(amount: rewardBreakdown.delegatorRewards[delegator]!))
-                    emit DelegatorRewardsPaid(nodeID: rewardBreakdown.nodeID, delegatorID: delegator, amount: rewardBreakdown.delegatorRewards[delegator]!)
-                }
-            }
-        }
-
->>>>>>> 6e64b6ae
         pub fun calculateRewards(): [RewardsBreakdown] {
             let allNodeIDs = FlowIDTableStaking.getNodeIDs()
 
@@ -882,15 +870,9 @@
                 let nodeRecord = FlowIDTableStaking.borrowNodeRecord(nodeID)
 
                 var nodeRewardAmount = nodeRecord.tokensStaked.balance * totalRewardScale
-<<<<<<< HEAD
 
                 if nodeRewardAmount == 0.0 || nodeRecord.role == UInt8(5)  { continue }
 
-=======
-
-                if nodeRewardAmount == 0.0 || nodeRecord.role == UInt8(5)  { continue }
-
->>>>>>> 6e64b6ae
                 let rewardsBreakdown = FlowIDTableStaking.RewardsBreakdown(nodeID: nodeID)
 
                 // Iterate through all delegators and reward them their share
@@ -996,12 +978,9 @@
             // Start the new epoch's staking auction
             self.startStakingAuction()
 
-<<<<<<< HEAD
-=======
             // Set the current Epoch node list
             FlowIDTableStaking.setCurrentNodeList(FlowIDTableStaking.getApprovedList())
 
->>>>>>> 6e64b6ae
             // Indicates that the tokens have moved and the epoch has ended
             // Tells what the new reward payout will be. The new payout is calculated and changed
             // before this method is executed and will not be changed for the rest of the epoch
@@ -1150,11 +1129,7 @@
         return self.account.copy<Bool>(from: /storage/stakingEnabled) ?? false
     }
 
-<<<<<<< HEAD
-    /// Gets an array of the node IDs that are proposed for the next epoch
-=======
     /// Gets an array of the node IDs that are proposed and approved for the next epoch
->>>>>>> 6e64b6ae
     pub fun getProposedNodeIDs(): [String] {
         var proposedNodes: [String] = []
 
