/*

    FlowIDTableStaking

    The Flow ID Table and Staking contract manages
    node operators' and delegators' information
    and Flow tokens that are staked as part of the Flow Protocol.

    Nodes submit their stake to the public addNodeInfo function
    during the staking auction phase.

    This records their info and committed tokens. They also will get a Node
    Object that they can use to stake, unstake, and withdraw rewards.

    Each node has multiple token buckets that hold their tokens
    based on their status: committed, staked, unstaking, unstaked, and rewarded.

    Delegators can also register to delegate FLOW to a node operator
    during the staking auction phase by using the registerNewDelegator() function.
    They have the same token buckets that node operators do.

    The Admin has the authority to remove node records,
    refund insufficiently staked nodes, pay rewards,
    and move tokens between buckets. These will happen once every epoch.

    See additional staking documentation here: https://docs.onflow.org/staking/

 */

import FungibleToken from 0xFUNGIBLETOKENADDRESS
import FlowToken from 0xFLOWTOKENADDRESS

pub contract FlowIDTableStaking {

    /****** ID Table and Staking Events ******/

    pub event NewEpoch(totalStaked: UFix64, totalRewardPayout: UFix64)

    /// Node Events
    pub event NewNodeCreated(nodeID: String, role: UInt8, amountCommitted: UFix64)
    pub event TokensCommitted(nodeID: String, amount: UFix64)
    pub event TokensStaked(nodeID: String, amount: UFix64)
    pub event TokensUnstaking(nodeID: String, amount: UFix64)
    pub event TokensUnstaked(nodeID: String, amount: UFix64)
    pub event NodeRemovedAndRefunded(nodeID: String, amount: UFix64)
    pub event RewardsPaid(nodeID: String, amount: UFix64)
    pub event UnstakedTokensWithdrawn(nodeID: String, amount: UFix64)
    pub event RewardTokensWithdrawn(nodeID: String, amount: UFix64)

    /// Delegator Events
    pub event NewDelegatorCreated(nodeID: String, delegatorID: UInt32)
    pub event DelegatorTokensCommitted(nodeID: String, delegatorID: UInt32, amount: UFix64)
    pub event DelegatorTokensStaked(nodeID: String, delegatorID: UInt32, amount: UFix64)
    pub event DelegatorTokensUnstaking(nodeID: String, delegatorID: UInt32, amount: UFix64)
    pub event DelegatorTokensUnstaked(nodeID: String, delegatorID: UInt32, amount: UFix64)
    pub event DelegatorRewardsPaid(nodeID: String, delegatorID: UInt32, amount: UFix64)
    pub event DelegatorUnstakedTokensWithdrawn(nodeID: String, delegatorID: UInt32, amount: UFix64)
    pub event DelegatorRewardTokensWithdrawn(nodeID: String, delegatorID: UInt32, amount: UFix64)

    /// Contract Field Change Events
    pub event NewDelegatorCutPercentage(newCutPercentage: UFix64)
    pub event NewWeeklyPayout(newPayout: UFix64)
    pub event NewStakingMinimums(newMinimums: {UInt8: UFix64})

    /// Holds the identity table for all the nodes in the network.
    /// Includes nodes that aren't actively participating
    /// key = node ID
    /// value = the record of that node's info, tokens, and delegators
    access(contract) var nodes: @{String: NodeRecord}

    /// The minimum amount of tokens that each node type has to stake
    /// in order to be considered valid
    access(account) var minimumStakeRequired: {UInt8: UFix64}

    /// The total amount of tokens that are staked for all the nodes
    /// of each node type during the current epoch
    access(account) var totalTokensStakedByNodeType: {UInt8: UFix64}

    /// The total amount of tokens that are paid as rewards every epoch
    /// could be manually changed by the admin resource
    access(account) var epochTokenPayout: UFix64

    /// The ratio of the weekly awards that each node type gets
    /// key = node role
    /// value = decimal number between 0 and 1 indicating a percentage
    /// NOTE: Currently is not used
    access(contract) var rewardRatios: {UInt8: UFix64}

    /// The percentage of rewards that every node operator takes from
    /// the users that are delegating to it
    access(account) var nodeDelegatingRewardCut: UFix64

    /// Paths for storing staking resources
    pub let NodeStakerStoragePath: StoragePath
    pub let NodeStakerPublicPath: PublicPath
    pub let StakingAdminStoragePath: StoragePath
    pub let DelegatorStoragePath: StoragePath

    /*********** ID Table and Staking Composite Type Definitions *************/

    /// Contains information that is specific to a node in Flow
    pub resource NodeRecord {

        /// The unique ID of the node
        /// Set when the node is created
        pub let id: String

        /// The type of node:
        /// 1 = collection
        /// 2 = consensus
        /// 3 = execution
        /// 4 = verification
        /// 5 = access
        pub var role: UInt8

        pub(set) var networkingAddress: String
        pub(set) var networkingKey: String
        pub(set) var stakingKey: String

        /// The total tokens that only this node currently has staked, not including delegators
        /// This value must always be above the minimum requirement to stay staked or accept delegators
        pub var tokensStaked: @FlowToken.Vault

        /// The tokens that this node has committed to stake for the next epoch.
        /// Moves to the tokensStaked bucket at the end of an epoch
        pub var tokensCommitted: @FlowToken.Vault

        /// The tokens that this node has unstaked from the previous epoch
        /// Moves to the tokensUnstaked bucket at the end of an epoch.
        pub var tokensUnstaking: @FlowToken.Vault

        /// Tokens that this node has unstaked and are able to withdraw whenever they want
        pub var tokensUnstaked: @FlowToken.Vault

        /// Staking rewards are paid to this bucket
        pub var tokensRewarded: @FlowToken.Vault

        /// list of delegators for this node operator
        pub let delegators: @{UInt32: DelegatorRecord}

        /// The incrementing ID used to register new delegators
        pub(set) var delegatorIDCounter: UInt32

        /// The amount of tokens that this node has requested to unstake for the next epoch
        pub(set) var tokensRequestedToUnstake: UFix64

        /// weight as determined by the amount staked after the staking auction
        pub(set) var initialWeight: UInt64

        init(
            id: String,
            role: UInt8,
            networkingAddress: String,
            networkingKey: String,
            stakingKey: String,
            tokensCommitted: @FungibleToken.Vault
        ) {
            pre {
                id.length == 64: "Node ID length must be 32 bytes (64 hex characters)"
                FlowIDTableStaking.nodes[id] == nil: "The ID cannot already exist in the record"
                role >= UInt8(1) && role <= UInt8(5): "The role must be 1, 2, 3, 4, or 5"
                networkingAddress.length > 0 && networkingAddress.length <= 510: "The networkingAddress must be less than 255 bytes (510 hex characters)"
                networkingKey.length == 128: "The networkingKey length must be exactly 64 bytes (128 hex characters)"
                stakingKey.length == 192: "The stakingKey length must be exactly 96 bytes (192 hex characters)"
                !FlowIDTableStaking.getNetworkingAddressClaimed(address: networkingAddress): "The networkingAddress cannot have already been claimed"
                !FlowIDTableStaking.getNetworkingKeyClaimed(key: networkingKey): "The networkingKey cannot have already been claimed"
                !FlowIDTableStaking.getStakingKeyClaimed(key: stakingKey): "The stakingKey cannot have already been claimed"
            }

            self.id = id
            self.role = role
            self.networkingAddress = networkingAddress
            self.networkingKey = networkingKey
            self.stakingKey = stakingKey
            self.initialWeight = 0
            self.delegators <- {}
            self.delegatorIDCounter = 0

            FlowIDTableStaking.updateClaimed(path: /storage/networkingAddressesClaimed, networkingAddress, claimed: true)
            FlowIDTableStaking.updateClaimed(path: /storage/networkingKeysClaimed, networkingKey, claimed: true)
            FlowIDTableStaking.updateClaimed(path: /storage/stakingKeysClaimed, stakingKey, claimed: true)

            self.tokensCommitted <- tokensCommitted as! @FlowToken.Vault
            self.tokensStaked <- FlowToken.createEmptyVault() as! @FlowToken.Vault
            self.tokensUnstaking <- FlowToken.createEmptyVault() as! @FlowToken.Vault
            self.tokensUnstaked <- FlowToken.createEmptyVault() as! @FlowToken.Vault
            self.tokensRewarded <- FlowToken.createEmptyVault() as! @FlowToken.Vault
            self.tokensRequestedToUnstake = 0.0

            emit NewNodeCreated(nodeID: self.id, role: self.role, amountCommitted: self.tokensCommitted.balance)
        }

        destroy() {
            let flowTokenRef = FlowIDTableStaking.account.borrow<&FlowToken.Vault>(from: /storage/flowTokenVault)!
            FlowIDTableStaking.totalTokensStakedByNodeType[self.role] = FlowIDTableStaking.totalTokensStakedByNodeType[self.role]! - self.tokensStaked.balance
            flowTokenRef.deposit(from: <-self.tokensStaked)
            flowTokenRef.deposit(from: <-self.tokensCommitted)
            flowTokenRef.deposit(from: <-self.tokensUnstaking)
            flowTokenRef.deposit(from: <-self.tokensUnstaked)
            flowTokenRef.deposit(from: <-self.tokensRewarded)

            // Return all of the delegators' funds
            for delegator in self.delegators.keys {
                let delRecord = self.borrowDelegatorRecord(delegator)
                flowTokenRef.deposit(from: <-delRecord.tokensCommitted.withdraw(amount: delRecord.tokensCommitted.balance))
                flowTokenRef.deposit(from: <-delRecord.tokensStaked.withdraw(amount: delRecord.tokensStaked.balance))
                flowTokenRef.deposit(from: <-delRecord.tokensUnstaked.withdraw(amount: delRecord.tokensUnstaked.balance))
                flowTokenRef.deposit(from: <-delRecord.tokensRewarded.withdraw(amount: delRecord.tokensRewarded.balance))
                flowTokenRef.deposit(from: <-delRecord.tokensUnstaking.withdraw(amount: delRecord.tokensUnstaking.balance))
            }

            destroy self.delegators
        }

        /// Utility Function that checks a node's overall committed balance from its borrowed record
        access(account) fun nodeFullCommittedBalance(): UFix64 {
            if (self.tokensCommitted.balance + self.tokensStaked.balance) < self.tokensRequestedToUnstake {
                return 0.0
            } else {
                return self.tokensCommitted.balance + self.tokensStaked.balance - self.tokensRequestedToUnstake
            }
        }

        /// borrow a reference to to one of the delegators for a node in the record
        access(account) fun borrowDelegatorRecord(_ delegatorID: UInt32): &DelegatorRecord {
            pre {
                self.delegators[delegatorID] != nil:
                    "Specified delegator ID does not exist in the record"
            }
            return &self.delegators[delegatorID] as! &DelegatorRecord
        }
    }

    /// Struct to create to get read-only info about a node
    pub struct NodeInfo {
        pub let id: String
        pub let role: UInt8
        pub let networkingAddress: String
        pub let networkingKey: String
        pub let stakingKey: String
        pub let tokensStaked: UFix64
        pub let tokensCommitted: UFix64
        pub let tokensUnstaking: UFix64
        pub let tokensUnstaked: UFix64
        pub let tokensRewarded: UFix64

        /// list of delegator IDs for this node operator
        pub let delegators: [UInt32]
        pub let delegatorIDCounter: UInt32
        pub let tokensRequestedToUnstake: UFix64
        pub let initialWeight: UInt64

        init(nodeID: String) {
            let nodeRecord = FlowIDTableStaking.borrowNodeRecord(nodeID)

            self.id = nodeRecord.id
            self.role = nodeRecord.role
            self.networkingAddress = nodeRecord.networkingAddress
            self.networkingKey = nodeRecord.networkingKey
            self.stakingKey = nodeRecord.stakingKey
            self.tokensStaked = nodeRecord.tokensStaked.balance
            self.tokensCommitted = nodeRecord.tokensCommitted.balance
            self.tokensUnstaking = nodeRecord.tokensUnstaking.balance
            self.tokensUnstaked = nodeRecord.tokensUnstaked.balance
            self.tokensRewarded = nodeRecord.tokensRewarded.balance
            self.delegators = nodeRecord.delegators.keys
            self.delegatorIDCounter = nodeRecord.delegatorIDCounter
            self.tokensRequestedToUnstake = nodeRecord.tokensRequestedToUnstake
            self.initialWeight = nodeRecord.initialWeight
        }

        /// Derived Fields
        pub fun totalCommittedWithDelegators(): UFix64 {
            let nodeRecord = FlowIDTableStaking.borrowNodeRecord(self.id)
            var committedSum = self.totalCommittedWithoutDelegators()
            for delegator in self.delegators {
                let delRecord = nodeRecord.borrowDelegatorRecord(delegator)
                committedSum = committedSum + delRecord.delegatorFullCommittedBalance()
            }
            return committedSum
        }

        pub fun totalCommittedWithoutDelegators(): UFix64 {
            let nodeRecord = FlowIDTableStaking.borrowNodeRecord(self.id)
            return nodeRecord.nodeFullCommittedBalance()
        }

        pub fun totalStakedWithDelegators(): UFix64 {
            let nodeRecord = FlowIDTableStaking.borrowNodeRecord(self.id)
            var stakedSum = self.tokensStaked
            for delegator in self.delegators {
                let delRecord = nodeRecord.borrowDelegatorRecord(delegator)
                stakedSum = stakedSum + delRecord.tokensStaked.balance
            }
            return stakedSum
        }

        pub fun totalTokensInRecord(): UFix64 {
            return self.tokensStaked + self.tokensCommitted + self.tokensUnstaking + self.tokensUnstaked + self.tokensRewarded
        }
    }

    /// Records the staking info associated with a delegator
    /// This resource is stored in the NodeRecord object that is being delegated to
    pub resource DelegatorRecord {
        /// Tokens this delegator has committed for the next epoch
        pub var tokensCommitted: @FlowToken.Vault

        /// Tokens this delegator has staked for the current epoch
        pub var tokensStaked: @FlowToken.Vault

        /// Tokens this delegator has requested to unstake and is locked for the current epoch
        pub var tokensUnstaking: @FlowToken.Vault

        /// Tokens this delegator has been rewarded and can withdraw
        pub let tokensRewarded: @FlowToken.Vault

        /// Tokens that this delegator unstaked and can withdraw
        pub let tokensUnstaked: @FlowToken.Vault

        /// Amount of tokens that the delegator has requested to unstake
        pub(set) var tokensRequestedToUnstake: UFix64

        init() {
            self.tokensCommitted <- FlowToken.createEmptyVault() as! @FlowToken.Vault
            self.tokensStaked <- FlowToken.createEmptyVault() as! @FlowToken.Vault
            self.tokensUnstaking <- FlowToken.createEmptyVault() as! @FlowToken.Vault
            self.tokensRewarded <- FlowToken.createEmptyVault() as! @FlowToken.Vault
            self.tokensUnstaked <- FlowToken.createEmptyVault() as! @FlowToken.Vault
            self.tokensRequestedToUnstake = 0.0
        }

        destroy () {
            destroy self.tokensCommitted
            destroy self.tokensStaked
            destroy self.tokensUnstaking
            destroy self.tokensRewarded
            destroy self.tokensUnstaked
        }

        /// Utility Function that checks a delegator's overall committed balance from its borrowed record
        access(contract) fun delegatorFullCommittedBalance(): UFix64 {
            if (self.tokensCommitted.balance + self.tokensStaked.balance) < self.tokensRequestedToUnstake {
                return 0.0
            } else {
                return self.tokensCommitted.balance + self.tokensStaked.balance - self.tokensRequestedToUnstake
            }
        }
    }

    /// Struct that can be returned to show all the info about a delegator
    pub struct DelegatorInfo {
        pub let id: UInt32
        pub let nodeID: String
        pub let tokensCommitted: UFix64
        pub let tokensStaked: UFix64
        pub let tokensUnstaking: UFix64
        pub let tokensRewarded: UFix64
        pub let tokensUnstaked: UFix64
        pub let tokensRequestedToUnstake: UFix64

        init(nodeID: String, delegatorID: UInt32) {
            let nodeRecord = FlowIDTableStaking.borrowNodeRecord(nodeID)
            let delegatorRecord = nodeRecord.borrowDelegatorRecord(delegatorID)
            self.id = delegatorID
            self.nodeID = nodeID
            self.tokensCommitted = delegatorRecord.tokensCommitted.balance
            self.tokensStaked = delegatorRecord.tokensStaked.balance
            self.tokensUnstaking = delegatorRecord.tokensUnstaking.balance
            self.tokensUnstaked = delegatorRecord.tokensUnstaked.balance
            self.tokensRewarded = delegatorRecord.tokensRewarded.balance
            self.tokensRequestedToUnstake = delegatorRecord.tokensRequestedToUnstake
        }

        pub fun totalTokensInRecord(): UFix64 {
            return self.tokensStaked + self.tokensCommitted + self.tokensUnstaking + self.tokensUnstaked + self.tokensRewarded
        }
    }

    pub resource interface NodeStakerPublic {
        pub let id: String
    }

    /// Resource that the node operator controls for staking
    pub resource NodeStaker: NodeStakerPublic {

        /// Unique ID for the node operator
        pub let id: String

        init(id: String) {
            self.id = id
        }

        /// Add new tokens to the system to stake during the next epoch
        pub fun stakeNewTokens(_ tokens: @FungibleToken.Vault) {
            pre {
                FlowIDTableStaking.stakingEnabled(): "Cannot stake if the staking auction isn't in progress"
            }

            // Borrow the node's record from the staking contract
            let nodeRecord = FlowIDTableStaking.borrowNodeRecord(self.id)

            emit TokensCommitted(nodeID: nodeRecord.id, amount: tokens.balance)

            // Add the new tokens to tokens committed
            nodeRecord.tokensCommitted.deposit(from: <-tokens)
        }

        /// Stake tokens that are in the tokensUnstaked bucket
        pub fun stakeUnstakedTokens(amount: UFix64) {
            pre {
                FlowIDTableStaking.stakingEnabled(): "Cannot stake if the staking auction isn't in progress"
            }

            let nodeRecord = FlowIDTableStaking.borrowNodeRecord(self.id)

            var remainingAmount = amount

            // If there are any tokens that have been requested to unstake for the current epoch,
            // cancel those first before staking new unstaked tokens
            if remainingAmount <= nodeRecord.tokensRequestedToUnstake {
                nodeRecord.tokensRequestedToUnstake = nodeRecord.tokensRequestedToUnstake - remainingAmount
                remainingAmount = 0.0
            } else if remainingAmount > nodeRecord.tokensRequestedToUnstake {
                remainingAmount = remainingAmount - nodeRecord.tokensRequestedToUnstake
                nodeRecord.tokensRequestedToUnstake = 0.0
            }

            // Commit the remaining amount from the tokens unstaked bucket
            nodeRecord.tokensCommitted.deposit(from: <-nodeRecord.tokensUnstaked.withdraw(amount: remainingAmount))

            emit TokensCommitted(nodeID: nodeRecord.id, amount: remainingAmount)
        }

        /// Stake tokens that are in the tokensRewarded bucket
        pub fun stakeRewardedTokens(amount: UFix64) {
            pre {
                FlowIDTableStaking.stakingEnabled(): "Cannot stake if the staking auction isn't in progress"
            }

            let nodeRecord = FlowIDTableStaking.borrowNodeRecord(self.id)

            nodeRecord.tokensCommitted.deposit(from: <-nodeRecord.tokensRewarded.withdraw(amount: amount))

            emit TokensCommitted(nodeID: nodeRecord.id, amount: amount)
        }

        /// Request amount tokens to be removed from staking at the end of the next epoch
        pub fun requestUnstaking(amount: UFix64) {
            pre {
                FlowIDTableStaking.stakingEnabled(): "Cannot unstake if the staking auction isn't in progress"
            }

            let nodeRecord = FlowIDTableStaking.borrowNodeRecord(self.id)

            // If the request is greater than the total number of tokens
            // that can be unstaked, revert
            assert (
                nodeRecord.tokensStaked.balance +
                nodeRecord.tokensCommitted.balance
                >= amount + nodeRecord.tokensRequestedToUnstake,
                message: "Not enough tokens to unstake!"
            )

            // Node operators who have delegators have to have enough of their own tokens staked
            // to meet the minimum, without any contributions from delegators
            assert (
                nodeRecord.delegators.length == 0 ||
                FlowIDTableStaking.isGreaterThanMinimumForRole(numTokens: FlowIDTableStaking.NodeInfo(nodeID: nodeRecord.id).totalCommittedWithoutDelegators() - amount, role: nodeRecord.role),
                message: "Cannot unstake below the minimum if there are delegators"
            )

            // Get the balance of the tokens that are currently committed
            let amountCommitted = nodeRecord.tokensCommitted.balance

            // If the request can come from committed, withdraw from committed to unstaked
            if amountCommitted >= amount {

                // withdraw the requested tokens from committed since they have not been staked yet
                nodeRecord.tokensUnstaked.deposit(from: <-nodeRecord.tokensCommitted.withdraw(amount: amount))

            } else {
                let amountCommitted = nodeRecord.tokensCommitted.balance

                // withdraw the requested tokens from committed since they have not been staked yet
                nodeRecord.tokensUnstaked.deposit(from: <-nodeRecord.tokensCommitted.withdraw(amount: amountCommitted))

                // update request to show that leftover amount is requested to be unstaked
                nodeRecord.tokensRequestedToUnstake = nodeRecord.tokensRequestedToUnstake + (amount - amountCommitted)
            }
        }

        /// Requests to unstake all of the node operators staked and committed tokens
        /// as well as all the staked and committed tokens of all of their delegators
        pub fun unstakeAll() {
            pre {
                FlowIDTableStaking.stakingEnabled(): "Cannot unstake if the staking auction isn't in progress"
            }

            let nodeRecord = FlowIDTableStaking.borrowNodeRecord(self.id)

            /// if the request can come from committed, withdraw from committed to unstaked
            /// withdraw the requested tokens from committed since they have not been staked yet
            nodeRecord.tokensUnstaked.deposit(from: <-nodeRecord.tokensCommitted.withdraw(amount: nodeRecord.tokensCommitted.balance))

            /// update request to show that leftover amount is requested to be unstaked
            nodeRecord.tokensRequestedToUnstake = nodeRecord.tokensStaked.balance
        }

        /// Withdraw tokens from the unstaked bucket
        pub fun withdrawUnstakedTokens(amount: UFix64): @FungibleToken.Vault {
            let nodeRecord = FlowIDTableStaking.borrowNodeRecord(self.id)

            emit UnstakedTokensWithdrawn(nodeID: nodeRecord.id, amount: amount)

            return <- nodeRecord.tokensUnstaked.withdraw(amount: amount)
        }

        /// Withdraw tokens from the rewarded bucket
        pub fun withdrawRewardedTokens(amount: UFix64): @FungibleToken.Vault {
            let nodeRecord = FlowIDTableStaking.borrowNodeRecord(self.id)

            emit RewardTokensWithdrawn(nodeID: nodeRecord.id, amount: amount)

            return <- nodeRecord.tokensRewarded.withdraw(amount: amount)
        }
    }

    /// Public interface to query information about a delegator
    /// from the account it is stored in 
    pub resource interface NodeDelegatorPublic {
        pub let id: UInt32
        pub let nodeID: String
    }

    /// Resource object that the delegator stores in their account to perform staking actions
    pub resource NodeDelegator: NodeDelegatorPublic {

        pub let id: UInt32
<<<<<<< HEAD
=======

>>>>>>> 71115be6
        pub let nodeID: String

        init(id: UInt32, nodeID: String) {
            self.id = id
            self.nodeID = nodeID
        }

        /// Delegate new tokens to the node operator
        pub fun delegateNewTokens(from: @FungibleToken.Vault) {
            pre {
                FlowIDTableStaking.stakingEnabled(): "Cannot delegate if the staking auction isn't in progress"
            }

            // borrow the node record of the node in order to get the delegator record
            let nodeRecord = FlowIDTableStaking.borrowNodeRecord(self.nodeID)
            let delRecord = nodeRecord.borrowDelegatorRecord(self.id)

            emit DelegatorTokensCommitted(nodeID: self.nodeID, delegatorID: self.id, amount: from.balance)

            // Commit the new tokens to the delegator record
            delRecord.tokensCommitted.deposit(from: <-from)
        }

        /// Delegate tokens from the unstaked bucket to the node operator
        pub fun delegateUnstakedTokens(amount: UFix64) {
            pre {
                FlowIDTableStaking.stakingEnabled(): "Cannot delegate if the staking auction isn't in progress"
            }

            let nodeRecord = FlowIDTableStaking.borrowNodeRecord(self.nodeID)
            let delRecord = nodeRecord.borrowDelegatorRecord(self.id)

            var remainingAmount = amount

            // If there are any tokens that have been requested to unstake for the current epoch,
            // cancel those first before staking new unstaked tokens
            if remainingAmount <= delRecord.tokensRequestedToUnstake {
                delRecord.tokensRequestedToUnstake = delRecord.tokensRequestedToUnstake - remainingAmount
                remainingAmount = 0.0
            } else if remainingAmount > delRecord.tokensRequestedToUnstake {
                remainingAmount = remainingAmount - delRecord.tokensRequestedToUnstake
                delRecord.tokensRequestedToUnstake = 0.0
            }

            // Commit the remaining unstaked tokens
            delRecord.tokensCommitted.deposit(from: <-delRecord.tokensUnstaked.withdraw(amount: remainingAmount))

            emit DelegatorTokensCommitted(nodeID: self.nodeID, delegatorID: self.id, amount: amount)
        }

        /// Delegate tokens from the rewards bucket to the node operator
        pub fun delegateRewardedTokens(amount: UFix64) {
            pre {
                FlowIDTableStaking.stakingEnabled(): "Cannot delegate if the staking auction isn't in progress"
            }

            let nodeRecord = FlowIDTableStaking.borrowNodeRecord(self.nodeID)
            let delRecord = nodeRecord.borrowDelegatorRecord(self.id)

            delRecord.tokensCommitted.deposit(from: <-delRecord.tokensRewarded.withdraw(amount: amount))

            emit DelegatorTokensCommitted(nodeID: self.nodeID, delegatorID: self.id, amount: amount)
        }

        /// Request to unstake delegated tokens during the next epoch
        pub fun requestUnstaking(amount: UFix64) {
            pre {
                FlowIDTableStaking.stakingEnabled(): "Cannot request unstaking if the staking auction isn't in progress"
            }

            let nodeRecord = FlowIDTableStaking.borrowNodeRecord(self.nodeID)
            let delRecord = nodeRecord.borrowDelegatorRecord(self.id)

            // The delegator must have enough tokens to unstake
            assert (
                delRecord.tokensStaked.balance +
                delRecord.tokensCommitted.balance
                >= amount + delRecord.tokensRequestedToUnstake,
                message: "Not enough tokens to unstake!"
            )

            // if the request can come from committed, withdraw from committed to unstaked
            if delRecord.tokensCommitted.balance >= amount {

                // withdraw the requested tokens from committed since they have not been staked yet
                delRecord.tokensUnstaked.deposit(from: <-delRecord.tokensCommitted.withdraw(amount: amount))

            } else {
                /// Get the balance of the tokens that are currently committed
                let amountCommitted = delRecord.tokensCommitted.balance

                if amountCommitted > 0.0 {
                    delRecord.tokensUnstaked.deposit(from: <-delRecord.tokensCommitted.withdraw(amount: amountCommitted))
                }

                /// update request to show that leftover amount is requested to be unstaked
                delRecord.tokensRequestedToUnstake = delRecord.tokensRequestedToUnstake + (amount - amountCommitted)
            }
        }

        /// Withdraw tokens from the unstaked bucket
        pub fun withdrawUnstakedTokens(amount: UFix64): @FungibleToken.Vault {
            let nodeRecord = FlowIDTableStaking.borrowNodeRecord(self.nodeID)
            let delRecord = nodeRecord.borrowDelegatorRecord(self.id)

            emit DelegatorUnstakedTokensWithdrawn(nodeID: nodeRecord.id, delegatorID: self.id, amount: amount)

            return <- delRecord.tokensUnstaked.withdraw(amount: amount)
        }

        /// Withdraw tokens from the rewarded bucket
        pub fun withdrawRewardedTokens(amount: UFix64): @FungibleToken.Vault {
            let nodeRecord = FlowIDTableStaking.borrowNodeRecord(self.nodeID)
            let delRecord = nodeRecord.borrowDelegatorRecord(self.id)

            emit DelegatorRewardTokensWithdrawn(nodeID: nodeRecord.id, delegatorID: self.id, amount: amount)

            return <- delRecord.tokensRewarded.withdraw(amount: amount)
        }
    }

    pub struct RewardsBreakdown {
        pub let nodeID: String
        pub(set) var nodeRewards: UFix64
        pub let delegatorRewards: {UInt32: UFix64}

        init(nodeID: String) {
            self.nodeID = nodeID
            self.nodeRewards = 0.0
            self.delegatorRewards = {}
        }

        /// Scale the rewards of a single delegator by a scaling factor
        pub fun scaleDelegatorRewards(delegatorID: UInt32, scalingFactor: UFix64) {
            if let reward = self.delegatorRewards[delegatorID] {
                    self.delegatorRewards[delegatorID] = reward * scalingFactor
            }
        }
        
        pub fun scaleOperatorRewards(scalingFactor: UFix64) {
            self.nodeRewards = self.nodeRewards * scalingFactor
        }

        /// Scale the rewards of all the stakers in the record
        pub fun scaleAllRewards(scalingFactor: UFix64) {
            self.scaleOperatorRewards(scalingFactor: scalingFactor)
            for id in self.delegatorRewards.keys {
                self.scaleDelegatorRewards(delegatorID: id, scalingFactor: scalingFactor)
            }
        }
    }
    /// Admin resource that has the ability to create new staker objects, remove insufficiently staked nodes
    /// at the end of the staking auction, and pay rewards to nodes at the end of an epoch
    pub resource Admin {
        pub fun removeNode(_ nodeID: String): @NodeRecord {
            let node <- FlowIDTableStaking.nodes.remove(key: nodeID)
                ?? panic("Could not find a node with the specified ID")

            FlowIDTableStaking.updateClaimed(path: /storage/networkingAddressesClaimed, node.networkingAddress, claimed: false)
            FlowIDTableStaking.updateClaimed(path: /storage/networkingKeysClaimed, node.networkingKey, claimed: false)
            FlowIDTableStaking.updateClaimed(path: /storage/stakingKeysClaimed, node.stakingKey, claimed: false)

            return <-node
        }

        /// Starts the staking auction, the period when nodes and delegators
        /// are allowed to perform staking related operations
        pub fun startStakingAuction() {
            FlowIDTableStaking.account.load<Bool>(from: /storage/stakingEnabled)
            FlowIDTableStaking.account.save(true, to: /storage/stakingEnabled)
        }

        /// Ends the staking Auction by removing any unapproved nodes
        /// and setting stakingEnabled to false
        pub fun endStakingAuction(approvedNodeIDs: {String: Bool}) {
            self.removeUnapprovedNodes(approvedNodeIDs: approvedNodeIDs)

            FlowIDTableStaking.account.load<Bool>(from: /storage/stakingEnabled)
            FlowIDTableStaking.account.save(false, to: /storage/stakingEnabled)
        }

        /// Iterates through all the registered nodes and if it finds
        /// a node that has insufficient tokens committed for the next epoch or isn't in the approved list
        /// it moves their committed tokens to their unstaked bucket
        ///
        /// Parameter: approvedNodeIDs: A list of nodeIDs that have been approved
        /// by the protocol to be a staker for the next epoch. The node software
        /// checks if the node that corresponds to each proposed ID is running properly
        /// and that its node info is correct
        pub fun removeUnapprovedNodes(approvedNodeIDs: {String: Bool}) {
            let allNodeIDs = FlowIDTableStaking.getNodeIDs()

            for nodeID in allNodeIDs {
                let nodeRecord = FlowIDTableStaking.borrowNodeRecord(nodeID)

                let totalTokensCommitted = nodeRecord.nodeFullCommittedBalance()

                // Remove nodes if they do not meet the minimum staking requirements
                if !FlowIDTableStaking.isGreaterThanMinimumForRole(numTokens: totalTokensCommitted, role: nodeRecord.role) ||
                   (approvedNodeIDs[nodeID] == nil) {

                    emit NodeRemovedAndRefunded(nodeID: nodeRecord.id, amount: nodeRecord.tokensCommitted.balance + nodeRecord.tokensStaked.balance)

                    // move their committed tokens back to their unstaked tokens
                    nodeRecord.tokensUnstaked.deposit(from: <-nodeRecord.tokensCommitted.withdraw(amount: nodeRecord.tokensCommitted.balance))

                    // Set their request to unstake equal to all their staked tokens
                    // since they are forced to unstake
                    nodeRecord.tokensRequestedToUnstake = nodeRecord.tokensStaked.balance

                    // Iterate through all delegators and unstake their tokens
                    // since their node has unstaked
                    for delegator in nodeRecord.delegators.keys {
                        let delRecord = nodeRecord.borrowDelegatorRecord(delegator)

                        if delRecord.tokensCommitted.balance > 0.0 {
                            emit DelegatorTokensUnstaked(nodeID: nodeRecord.id, delegatorID: delegator, amount: delRecord.tokensCommitted.balance)

                            // move their committed tokens back to their unstaked tokens
                            delRecord.tokensUnstaked.deposit(from: <-delRecord.tokensCommitted.withdraw(amount: delRecord.tokensCommitted.balance))
                        }

                        // Request to unstake all tokens
                        delRecord.tokensRequestedToUnstake = delRecord.tokensStaked.balance
                    }

                    // Clear initial weight because the node is not staked any more
                    nodeRecord.initialWeight = 0
                } else {
                    // TODO: Actual initial weight calculation will come at a later date
                    nodeRecord.initialWeight = 100
                }
            }
        }

        /// Called at the end of the epoch to pay rewards to node operators
        /// based on the tokens that they have staked
<<<<<<< HEAD
        pub fun payRewards(_ rewardsBreakdownArray: [RewardsBreakdown]) {
=======
        pub fun payRewards() {
>>>>>>> 71115be6

            let allNodeIDs = FlowIDTableStaking.getNodeIDs()

            let flowTokenMinter = FlowIDTableStaking.account.borrow<&FlowToken.Minter>(from: /storage/flowTokenMinter)
                ?? panic("Could not borrow minter reference")

            for rewardBreakdown in rewardsBreakdownArray {
                let nodeRecord = FlowIDTableStaking.borrowNodeRecord(rewardBreakdown.nodeID)
                nodeRecord.tokensRewarded.deposit(from: <-flowTokenMinter.mintTokens(amount: rewardBreakdown.nodeRewards))
                emit RewardsPaid(nodeID: rewardBreakdown.nodeID, amount: rewardBreakdown.nodeRewards)

                for delegator in rewardBreakdown.delegatorRewards.keys {
                    let delRecord = nodeRecord.borrowDelegatorRecord(delegator)
                    delRecord.tokensRewarded.deposit(from: <-flowTokenMinter.mintTokens(amount: rewardBreakdown.delegatorRewards[delegator]!))
                    emit DelegatorRewardsPaid(nodeID: rewardBreakdown.nodeID, delegatorID: delegator, amount: rewardBreakdown.delegatorRewards[delegator]!)
                }
            }
        }

        pub fun calculateRewards(): [RewardsBreakdown] {
            let allNodeIDs = FlowIDTableStaking.getNodeIDs()

            var totalStaked = FlowIDTableStaking.getTotalStaked()
            if totalStaked == 0.0 {
                return []
            }
            var totalRewardScale = FlowIDTableStaking.epochTokenPayout / totalStaked

<<<<<<< HEAD
            var rewardsBreakdownArray: [FlowIDTableStaking.RewardsBreakdown] = []

=======
>>>>>>> 71115be6
            /// iterate through all the nodes to pay
            for nodeID in allNodeIDs {
                let nodeRecord = FlowIDTableStaking.borrowNodeRecord(nodeID)

                var nodeRewardAmount = nodeRecord.tokensStaked.balance * totalRewardScale

                if nodeRewardAmount == 0.0 || nodeRecord.role == UInt8(5)  { continue }

                let rewardsBreakdown = FlowIDTableStaking.RewardsBreakdown(nodeID: nodeID)

                // Iterate through all delegators and reward them their share
                // of the rewards for the tokens they have staked for this node
                for delegator in nodeRecord.delegators.keys {
                    let delRecord = nodeRecord.borrowDelegatorRecord(delegator)

                    /// Calculate the amount of tokens that this delegator receives
                    var delegatorRewardAmount = delRecord.tokensStaked.balance * totalRewardScale

                    if delegatorRewardAmount == 0.0 { continue }

                    // take the node operator's cut
                    if (delegatorRewardAmount * FlowIDTableStaking.nodeDelegatingRewardCut) > 0.0 {

                        let nodeCutAmount = delegatorRewardAmount * FlowIDTableStaking.nodeDelegatingRewardCut

<<<<<<< HEAD
                        nodeRewardAmount = nodeRewardAmount + nodeCutAmount
=======
                    // Pay the remaining to the delegator
                    if delegatorReward.balance > 0.0 {
                        emit DelegatorRewardsPaid(nodeID: nodeRecord.id, delegatorID: delegator, amount: delegatorReward.balance)
>>>>>>> 71115be6

                        delegatorRewardAmount = delegatorRewardAmount - nodeCutAmount
                    }
                    rewardsBreakdown.delegatorRewards[delegator] = delegatorRewardAmount
                }
                
                rewardsBreakdown.nodeRewards = nodeRewardAmount
                rewardsBreakdownArray.append(rewardsBreakdown)
            }
            return rewardsBreakdownArray
        }

        /// Called at the end of the epoch to move tokens between buckets
        /// for stakers
        /// Tokens that have been committed are moved to the staked bucket
        /// Tokens that were unstaking during the last epoch are fully unstaked
        /// Unstaking requests are filled by moving those tokens from staked to unstaking
        pub fun moveTokens() {
            pre {
                !FlowIDTableStaking.stakingEnabled(): "Cannot move tokens if the staking auction is still in progress"
            }
            
            let allNodeIDs = FlowIDTableStaking.getNodeIDs()

            for nodeID in allNodeIDs {
                let nodeRecord = FlowIDTableStaking.borrowNodeRecord(nodeID)

                FlowIDTableStaking.totalTokensStakedByNodeType[nodeRecord.role] = FlowIDTableStaking.totalTokensStakedByNodeType[nodeRecord.role]! + nodeRecord.tokensCommitted.balance

                // mark the committed tokens as staked
                if nodeRecord.tokensCommitted.balance > 0.0 {
                    emit TokensStaked(nodeID: nodeRecord.id, amount: nodeRecord.tokensCommitted.balance)
                    nodeRecord.tokensStaked.deposit(from: <-nodeRecord.tokensCommitted.withdraw(amount: nodeRecord.tokensCommitted.balance))
                }

                // marked the unstaking tokens as unstaked
                if nodeRecord.tokensUnstaking.balance > 0.0 {
                    emit TokensUnstaked(nodeID: nodeRecord.id, amount: nodeRecord.tokensUnstaking.balance)
                    nodeRecord.tokensUnstaked.deposit(from: <-nodeRecord.tokensUnstaking.withdraw(amount: nodeRecord.tokensUnstaking.balance))
                }

                // unstake the requested tokens and move them to tokensUnstaking
                if nodeRecord.tokensRequestedToUnstake > 0.0 {
                    emit TokensUnstaking(nodeID: nodeRecord.id, amount: nodeRecord.tokensRequestedToUnstake)
                    nodeRecord.tokensUnstaking.deposit(from: <-nodeRecord.tokensStaked.withdraw(amount: nodeRecord.tokensRequestedToUnstake))
                }

                // move all the delegators' tokens between buckets
                for delegator in nodeRecord.delegators.keys {
                    let delRecord = nodeRecord.borrowDelegatorRecord(delegator)

                    FlowIDTableStaking.totalTokensStakedByNodeType[nodeRecord.role] = FlowIDTableStaking.totalTokensStakedByNodeType[nodeRecord.role]! + delRecord.tokensCommitted.balance

                    // mark their committed tokens as staked
                    if delRecord.tokensCommitted.balance > 0.0 {
                        emit DelegatorTokensStaked(nodeID: nodeRecord.id, delegatorID: delegator, amount: delRecord.tokensCommitted.balance)
                        delRecord.tokensStaked.deposit(from: <-delRecord.tokensCommitted.withdraw(amount: delRecord.tokensCommitted.balance))
                    }

                    // marked the unstaking tokens as unstaked
                    if delRecord.tokensUnstaking.balance > 0.0 {
                        emit DelegatorTokensUnstaked(nodeID: nodeRecord.id, delegatorID: delegator, amount: delRecord.tokensUnstaking.balance)
                        delRecord.tokensUnstaked.deposit(from: <-delRecord.tokensUnstaking.withdraw(amount: delRecord.tokensUnstaking.balance))
                    }

                    // unstake the requested tokens and move them to tokensUnstaking
                    if delRecord.tokensRequestedToUnstake > 0.0 {
                        emit DelegatorTokensUnstaking(nodeID: nodeRecord.id, delegatorID: delegator, amount: delRecord.tokensRequestedToUnstake)
                        delRecord.tokensUnstaking.deposit(from: <-delRecord.tokensStaked.withdraw(amount: delRecord.tokensRequestedToUnstake))
                    }

                    // subtract their requested tokens from the total staked for their node type
                    FlowIDTableStaking.totalTokensStakedByNodeType[nodeRecord.role] = FlowIDTableStaking.totalTokensStakedByNodeType[nodeRecord.role]! - delRecord.tokensRequestedToUnstake

                    delRecord.tokensRequestedToUnstake = 0.0
                }

                // subtract their requested tokens from the total staked for their node type
                FlowIDTableStaking.totalTokensStakedByNodeType[nodeRecord.role] = FlowIDTableStaking.totalTokensStakedByNodeType[nodeRecord.role]! - nodeRecord.tokensRequestedToUnstake

                // Reset the tokens requested field so it can be used for the next epoch
                nodeRecord.tokensRequestedToUnstake = 0.0
            }

            // Start the new epoch's staking auction
            self.startStakingAuction()

            emit NewEpoch(totalStaked: FlowIDTableStaking.getTotalStaked(), totalRewardPayout: FlowIDTableStaking.epochTokenPayout)
        }

        /// Sets a new set of minimum staking requirements for all the nodes
        pub fun setMinimumStakeRequirements(_ newRequirements: {UInt8: UFix64}) {
            pre {
                newRequirements.keys.length == 5: "Incorrect number of nodes"
            }
            FlowIDTableStaking.minimumStakeRequired = newRequirements
            emit NewStakingMinimums(newMinimums: newRequirements)
        }

        /// Changes the total weekly payout to a new value
        pub fun setEpochTokenPayout(_ newPayout: UFix64) {
            FlowIDTableStaking.epochTokenPayout = newPayout
            emit NewWeeklyPayout(newPayout: newPayout)
        }

        /// Sets a new delegator cut percentage that nodes take from delegator rewards
        pub fun setCutPercentage(_ newCutPercentage: UFix64) {
            pre {
                newCutPercentage > 0.0 && newCutPercentage < 1.0:
                    "Cut percentage must be between 0 and 1!"
            }
            FlowIDTableStaking.nodeDelegatingRewardCut = newCutPercentage
            emit NewDelegatorCutPercentage(newCutPercentage: FlowIDTableStaking.nodeDelegatingRewardCut)
        }

        /// Called only once when the contract is upgraded to use the claimed storage fields
        /// to initialize all their values
        pub fun setClaimed() {

            let claimedNetAddressDictionary: {String: Bool} = {}
            let claimedNetKeyDictionary: {String: Bool} = {}
            let claimedStakingKeysDictionary: {String: Bool} = {}

            for nodeID in FlowIDTableStaking.nodes.keys {
                claimedNetAddressDictionary[FlowIDTableStaking.nodes[nodeID]?.networkingAddress!] = true
                claimedNetKeyDictionary[FlowIDTableStaking.nodes[nodeID]?.networkingKey!] = true
                claimedStakingKeysDictionary[FlowIDTableStaking.nodes[nodeID]?.stakingKey!] = true
            }
<<<<<<< HEAD
=======

>>>>>>> 71115be6
            FlowIDTableStaking.account.save(claimedNetAddressDictionary, to: /storage/networkingAddressesClaimed)
            FlowIDTableStaking.account.save(claimedNetKeyDictionary, to: /storage/networkingKeysClaimed)
            FlowIDTableStaking.account.save(claimedStakingKeysDictionary, to: /storage/stakingKeysClaimed)
        }
    }

    /// Any user can call this function to register a new Node
    /// It returns the resource for nodes that they can store in their account storage
    pub fun addNodeRecord(id: String, role: UInt8, networkingAddress: String, networkingKey: String, stakingKey: String, tokensCommitted: @FungibleToken.Vault): @NodeStaker {
        pre {
            FlowIDTableStaking.stakingEnabled(): "Cannot register a node operator if the staking auction isn't in progress"
        }
<<<<<<< HEAD
=======

>>>>>>> 71115be6
        let newNode <- create NodeRecord(id: id, role: role, networkingAddress: networkingAddress, networkingKey: networkingKey, stakingKey: stakingKey, tokensCommitted: <-tokensCommitted)
        FlowIDTableStaking.nodes[id] <-! newNode

        // return a new NodeStaker object that the node operator stores in their account
        return <-create NodeStaker(id: id)
    }

    /// Registers a new delegator with a unique ID for the specified node operator
    /// and returns a delegator object to the caller
    pub fun registerNewDelegator(nodeID: String): @NodeDelegator {
        pre {
            FlowIDTableStaking.stakingEnabled(): "Cannot register a node operator if the staking auction isn't in progress"
        }

        let nodeRecord = FlowIDTableStaking.borrowNodeRecord(nodeID)

        assert (
            nodeRecord.role != UInt8(5),
            message: "Cannot register a delegator for an access node"
        )

        assert (
            FlowIDTableStaking.isGreaterThanMinimumForRole(numTokens: nodeRecord.nodeFullCommittedBalance(), role: nodeRecord.role),
            message: "Cannot register a delegator if the node operator is below the minimum stake"
        )

        // increment the delegator ID counter for this node
        nodeRecord.delegatorIDCounter = nodeRecord.delegatorIDCounter + UInt32(1)

        // Create a new delegator record and store it in the contract
        nodeRecord.delegators[nodeRecord.delegatorIDCounter] <-! create DelegatorRecord()

        emit NewDelegatorCreated(nodeID: nodeRecord.id, delegatorID: nodeRecord.delegatorIDCounter)

        // Return a new NodeDelegator object that the owner stores in their account
        return <-create NodeDelegator(id: nodeRecord.delegatorIDCounter, nodeID: nodeRecord.id)
    }

    /// borrow a reference to to one of the nodes in the record
    access(account) fun borrowNodeRecord(_ nodeID: String): &NodeRecord {
        pre {
            FlowIDTableStaking.nodes[nodeID] != nil:
                "Specified node ID does not exist in the record"
        }
        return &FlowIDTableStaking.nodes[nodeID] as! &NodeRecord
    }

    /// Updates a claimed boolean for a specific path to indicate that
    /// a piece of node metadata has been claimed by a node
    access(account) fun updateClaimed(path: StoragePath, _ key: String, claimed: Bool) {
        let claimedDictionary = self.account.load<{String: Bool}>(from: path)
            ?? panic("Invalid path for dictionary")

        if claimed {
            claimedDictionary[key] = true
        } else {
            claimedDictionary[key] = nil
        }

        self.account.save(claimedDictionary, to: path)
    }

    /// Indicates if the staking auction is currently enabled
    pub fun stakingEnabled(): Bool {
        return self.account.copy<Bool>(from: /storage/stakingEnabled) ?? false
    }

    /// Gets an array of the node IDs that are proposed for the next epoch
    pub fun getProposedNodeIDs(): [String] {
        var proposedNodes: [String] = []

        for nodeID in FlowIDTableStaking.getNodeIDs() {
            let nodeRecord = FlowIDTableStaking.borrowNodeRecord(nodeID)

            // To be considered proposed, a node has to have tokens staked + committed equal or above the minimum
            // Access nodes have a minimum of 0, so they need to be strictly greater than zero to be considered proposed
            if self.isGreaterThanMinimumForRole(numTokens: self.NodeInfo(nodeID: nodeRecord.id).totalCommittedWithoutDelegators(), role: nodeRecord.role)
            {
                proposedNodes.append(nodeID)
            }
        }
        return proposedNodes
    }

    /// Gets an array of all the nodeIDs that are staked.
    /// Only nodes that are participating in the current epoch
    /// can be staked, so this is an array of all the active
    /// node operators
    pub fun getStakedNodeIDs(): [String] {
        var stakedNodes: [String] = []

        for nodeID in FlowIDTableStaking.getNodeIDs() {
            let nodeRecord = FlowIDTableStaking.borrowNodeRecord(nodeID)

            // To be considered staked, a node has to have tokens staked equal or above the minimum
            // Access nodes have a minimum of 0, so they need to be strictly greater than zero to be considered staked
            if self.isGreaterThanMinimumForRole(numTokens: nodeRecord.tokensStaked.balance, role: nodeRecord.role)
            {
                stakedNodes.append(nodeID)
            }
        }
        return stakedNodes
    }

    /// Gets an array of all the node IDs that have ever registered
    pub fun getNodeIDs(): [String] {
        return FlowIDTableStaking.nodes.keys
    }

    /// Checks if the amount of tokens is greater
    /// than the minimum staking requirement for the specified role
    pub fun isGreaterThanMinimumForRole(numTokens: UFix64, role: UInt8): Bool {
        if role == UInt8(5) {
            return numTokens > 0.0
        } else {
            return numTokens >= self.minimumStakeRequired[role]!
        }
    }

    /// Indicates if the specified networking address is claimed by a node
    pub fun getNetworkingAddressClaimed(address: String): Bool {
        return self.getClaimed(path: /storage/networkingAddressesClaimed, key: address)
    }

    /// Indicates if the specified networking key is claimed by a node
    pub fun getNetworkingKeyClaimed(key: String): Bool {
        return self.getClaimed(path: /storage/networkingKeysClaimed, key: key)
    }

    /// Indicates if the specified staking key is claimed by a node
    pub fun getStakingKeyClaimed(key: String): Bool {
        return self.getClaimed(path: /storage/stakingKeysClaimed, key: key)
    }
<<<<<<< HEAD

    /// Gets the claimed status of a particular piece of node metadata
    access(account) fun getClaimed(path: StoragePath, key: String): Bool {
		let claimedDictionary = self.account.borrow<&{String: Bool}>(from: path)
            ?? panic("Invalid path for dictionary")
        return claimedDictionary[key] ?? false
    }

=======

    /// Gets the claimed status of a particular piece of node metadata
    access(account) fun getClaimed(path: StoragePath, key: String): Bool {
		let claimedDictionary = self.account.borrow<&{String: Bool}>(from: path)
            ?? panic("Invalid path for dictionary")
        return claimedDictionary[key] ?? false
    }

>>>>>>> 71115be6
    /// Gets the minimum stake requirements for all the node types
    pub fun getMinimumStakeRequirements(): {UInt8: UFix64} {
        return self.minimumStakeRequired
    }

    /// Gets a dictionary that indicates the current number of tokens staked
    /// by all the nodes of each type
    pub fun getTotalTokensStakedByNodeType(): {UInt8: UFix64} {
        return self.totalTokensStakedByNodeType
    }

    /// Gets the total number of FLOW that is currently staked
    /// by all of the staked nodes in the current epoch
    pub fun getTotalStaked(): UFix64 {
        var totalStaked: UFix64 = 0.0
        for nodeType in FlowIDTableStaking.totalTokensStakedByNodeType.keys {
            // Do not count access nodes
            if nodeType != UInt8(5) {
                totalStaked = totalStaked + FlowIDTableStaking.totalTokensStakedByNodeType[nodeType]!
            }
        }
        return totalStaked
    }

    /// Gets the token payout value for the current epoch
    pub fun getEpochTokenPayout(): UFix64 {
        return self.epochTokenPayout
    }

    /// Gets the cut percentage for delegator rewards paid to node operators
    pub fun getRewardCutPercentage(): UFix64 {
        return self.nodeDelegatingRewardCut
    }

    /// Gets the ratios of rewards that different node roles recieve
    /// NOTE: Currently is not used
    pub fun getRewardRatios(): {UInt8: UFix64} {
        return self.rewardRatios
    }

    init(_ epochTokenPayout: UFix64, _ rewardCut: UFix64) {
        self.account.save(true, to: /storage/stakingEnabled)

        self.nodes <- {}

        let claimedDictionary: {String: Bool} = {}
        self.account.save(claimedDictionary, to: /storage/stakingKeysClaimed)
        self.account.save(claimedDictionary, to: /storage/networkingKeysClaimed)
        self.account.save(claimedDictionary, to: /storage/networkingAddressesClaimed)

        self.NodeStakerStoragePath = /storage/flowStaker
        self.NodeStakerPublicPath = /public/flowStaker
        self.StakingAdminStoragePath = /storage/flowStakingAdmin
        self.DelegatorStoragePath = /storage/flowStakingDelegator

        self.minimumStakeRequired = {UInt8(1): 250000.0, UInt8(2): 500000.0, UInt8(3): 1250000.0, UInt8(4): 135000.0, UInt8(5): 0.0}
        self.totalTokensStakedByNodeType = {UInt8(1): 0.0, UInt8(2): 0.0, UInt8(3): 0.0, UInt8(4): 0.0, UInt8(5): 0.0}
        self.epochTokenPayout = epochTokenPayout
        self.nodeDelegatingRewardCut = rewardCut
        self.rewardRatios = {UInt8(1): 0.168, UInt8(2): 0.518, UInt8(3): 0.078, UInt8(4): 0.236, UInt8(5): 0.0}

        self.account.save(<-create Admin(), to: self.StakingAdminStoragePath)
    }
}
 <|MERGE_RESOLUTION|>--- conflicted
+++ resolved
@@ -537,10 +537,6 @@
     pub resource NodeDelegator: NodeDelegatorPublic {
 
         pub let id: UInt32
-<<<<<<< HEAD
-=======
-
->>>>>>> 71115be6
         pub let nodeID: String
 
         init(id: UInt32, nodeID: String) {
@@ -692,6 +688,7 @@
             }
         }
     }
+    
     /// Admin resource that has the ability to create new staker objects, remove insufficiently staked nodes
     /// at the end of the staking auction, and pay rewards to nodes at the end of an epoch
     pub resource Admin {
@@ -778,11 +775,7 @@
 
         /// Called at the end of the epoch to pay rewards to node operators
         /// based on the tokens that they have staked
-<<<<<<< HEAD
         pub fun payRewards(_ rewardsBreakdownArray: [RewardsBreakdown]) {
-=======
-        pub fun payRewards() {
->>>>>>> 71115be6
 
             let allNodeIDs = FlowIDTableStaking.getNodeIDs()
 
@@ -811,11 +804,8 @@
             }
             var totalRewardScale = FlowIDTableStaking.epochTokenPayout / totalStaked
 
-<<<<<<< HEAD
             var rewardsBreakdownArray: [FlowIDTableStaking.RewardsBreakdown] = []
 
-=======
->>>>>>> 71115be6
             /// iterate through all the nodes to pay
             for nodeID in allNodeIDs {
                 let nodeRecord = FlowIDTableStaking.borrowNodeRecord(nodeID)
@@ -841,13 +831,7 @@
 
                         let nodeCutAmount = delegatorRewardAmount * FlowIDTableStaking.nodeDelegatingRewardCut
 
-<<<<<<< HEAD
                         nodeRewardAmount = nodeRewardAmount + nodeCutAmount
-=======
-                    // Pay the remaining to the delegator
-                    if delegatorReward.balance > 0.0 {
-                        emit DelegatorRewardsPaid(nodeID: nodeRecord.id, delegatorID: delegator, amount: delegatorReward.balance)
->>>>>>> 71115be6
 
                         delegatorRewardAmount = delegatorRewardAmount - nodeCutAmount
                     }
@@ -976,10 +960,6 @@
                 claimedNetKeyDictionary[FlowIDTableStaking.nodes[nodeID]?.networkingKey!] = true
                 claimedStakingKeysDictionary[FlowIDTableStaking.nodes[nodeID]?.stakingKey!] = true
             }
-<<<<<<< HEAD
-=======
-
->>>>>>> 71115be6
             FlowIDTableStaking.account.save(claimedNetAddressDictionary, to: /storage/networkingAddressesClaimed)
             FlowIDTableStaking.account.save(claimedNetKeyDictionary, to: /storage/networkingKeysClaimed)
             FlowIDTableStaking.account.save(claimedStakingKeysDictionary, to: /storage/stakingKeysClaimed)
@@ -992,10 +972,6 @@
         pre {
             FlowIDTableStaking.stakingEnabled(): "Cannot register a node operator if the staking auction isn't in progress"
         }
-<<<<<<< HEAD
-=======
-
->>>>>>> 71115be6
         let newNode <- create NodeRecord(id: id, role: role, networkingAddress: networkingAddress, networkingKey: networkingKey, stakingKey: stakingKey, tokensCommitted: <-tokensCommitted)
         FlowIDTableStaking.nodes[id] <-! newNode
 
@@ -1129,7 +1105,6 @@
     pub fun getStakingKeyClaimed(key: String): Bool {
         return self.getClaimed(path: /storage/stakingKeysClaimed, key: key)
     }
-<<<<<<< HEAD
 
     /// Gets the claimed status of a particular piece of node metadata
     access(account) fun getClaimed(path: StoragePath, key: String): Bool {
@@ -1138,16 +1113,6 @@
         return claimedDictionary[key] ?? false
     }
 
-=======
-
-    /// Gets the claimed status of a particular piece of node metadata
-    access(account) fun getClaimed(path: StoragePath, key: String): Bool {
-		let claimedDictionary = self.account.borrow<&{String: Bool}>(from: path)
-            ?? panic("Invalid path for dictionary")
-        return claimedDictionary[key] ?? false
-    }
-
->>>>>>> 71115be6
     /// Gets the minimum stake requirements for all the node types
     pub fun getMinimumStakeRequirements(): {UInt8: UFix64} {
         return self.minimumStakeRequired
