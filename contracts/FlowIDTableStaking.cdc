/*

    FlowIDTableStaking

    The Flow ID Table and Staking contract manages
    node operators' and delegators' information
    and Flow tokens that are staked as part of the Flow Protocol.

    Nodes submit their stake to the public addNodeInfo function
    during the staking auction phase.

    This records their info and committed tokens. They also will get a Node
    Object that they can use to stake, unstake, and withdraw rewards.

    Each node has multiple token buckets that hold their tokens
    based on their status: committed, staked, unstaking, unstaked, and rewarded.

    Delegators can also register to delegate FLOW to a node operator
    during the staking auction phase by using the registerNewDelegator() function.
    They have the same token buckets that node operators do.

    The Admin has the authority to remove node records,
    refund insufficiently staked nodes, pay rewards,
    and move tokens between buckets. These will happen once every epoch.

    See additional staking documentation here: https://docs.onflow.org/staking/

 */

import FungibleToken from "FungibleToken"
import FlowToken from "FlowToken"
import Burner from "Burner"
import FlowFees from "FlowFees"
import Crypto

access(all) contract FlowIDTableStaking {

    /// Epoch
    access(all) event NewEpoch(totalStaked: UFix64, totalRewardPayout: UFix64, newEpochCounter: UInt64)
    access(all) event EpochTotalRewardsPaid(total: UFix64, fromFees: UFix64, minted: UFix64, feesBurned: UFix64, epochCounterForRewards: UInt64)

    /// Node
    access(all) event NewNodeCreated(nodeID: String, role: UInt8, amountCommitted: UFix64)
    access(all) event TokensCommitted(nodeID: String, amount: UFix64)
    access(all) event TokensStaked(nodeID: String, amount: UFix64)
    access(all) event NodeTokensRequestedToUnstake(nodeID: String, amount: UFix64)
    access(all) event TokensUnstaking(nodeID: String, amount: UFix64)
    access(all) event TokensUnstaked(nodeID: String, amount: UFix64)
    access(all) event NodeRemovedAndRefunded(nodeID: String, amount: UFix64)
    access(all) event RewardsPaid(nodeID: String, amount: UFix64, epochCounter:  UInt64)
    access(all) event UnstakedTokensWithdrawn(nodeID: String, amount: UFix64)
    access(all) event RewardTokensWithdrawn(nodeID: String, amount: UFix64)
    access(all) event NetworkingAddressUpdated(nodeID: String, newAddress: String)
    access(all) event NodeWeightChanged(nodeID: String, newWeight: UInt64)

    /// Delegator
    access(all) event NewDelegatorCreated(nodeID: String, delegatorID: UInt32)
    access(all) event DelegatorTokensCommitted(nodeID: String, delegatorID: UInt32, amount: UFix64)
    access(all) event DelegatorTokensStaked(nodeID: String, delegatorID: UInt32, amount: UFix64)
    access(all) event DelegatorTokensRequestedToUnstake(nodeID: String, delegatorID: UInt32, amount: UFix64)
    access(all) event DelegatorTokensUnstaking(nodeID: String, delegatorID: UInt32, amount: UFix64)
    access(all) event DelegatorTokensUnstaked(nodeID: String, delegatorID: UInt32, amount: UFix64)
    access(all) event DelegatorRewardsPaid(nodeID: String, delegatorID: UInt32, amount: UFix64, epochCounter:  UInt64)
    access(all) event DelegatorUnstakedTokensWithdrawn(nodeID: String, delegatorID: UInt32, amount: UFix64)
    access(all) event DelegatorRewardTokensWithdrawn(nodeID: String, delegatorID: UInt32, amount: UFix64)

    /// Contract Fields
    access(all) event NewDelegatorCutPercentage(newCutPercentage: UFix64)
    access(all) event NewWeeklyPayout(newPayout: UFix64)
    access(all) event NewStakingMinimums(newMinimums: {UInt8: UFix64})
    access(all) event NewDelegatorStakingMinimum(newMinimum: UFix64)

    /// Holds the identity table for all the nodes in the network.
    /// Includes nodes that aren't actively participating
    /// key = node ID
    access(contract) var nodes: @{String: NodeRecord}

    /// The minimum amount of tokens that each staker type has to stake
    /// in order to be considered valid
    /// Keys:
    /// 1 - Collector Nodes
    /// 2 - Consensus Nodes
    /// 3 - Execution Nodes
    /// 4 - Verification Nodes
    /// 5 - Access Nodes
    access(account) var minimumStakeRequired: {UInt8: UFix64}

    /// The total amount of tokens that are staked for all the nodes
    /// of each node type during the current epoch
    access(account) var totalTokensStakedByNodeType: {UInt8: UFix64}

    /// The total amount of tokens that will be paid as rewards duringt the current epoch
    access(account) var epochTokenPayout: UFix64

    /// The ratio of the weekly awards that each node type gets
    /// NOTE: Currently is not used
    access(contract) var rewardRatios: {UInt8: UFix64}

    /// The percentage of rewards that every node operator takes from
    /// the users that are delegating to it
    access(account) var nodeDelegatingRewardCut: UFix64

    /// Paths for storing staking resources
    access(all) let NodeStakerStoragePath: StoragePath
    access(all) let NodeStakerPublicPath: PublicPath
    access(all) let StakingAdminStoragePath: StoragePath
    access(all) let DelegatorStoragePath: StoragePath

    /*********** ID Table and Staking Composite Type Definitions *************/

    /// Contains information that is specific to a node in Flow
    access(all) resource NodeRecord {

        /// The unique ID of the node
        /// Set when the node is created
        access(all) let id: String

        /// The type of node
        access(all) var role: UInt8

        access(all) var networkingAddress: String
        access(all) var networkingKey: String
        access(all) var stakingKey: String
<<<<<<< HEAD
=======

        /// TODO: Proof of Possession (PoP) of the staking private key
>>>>>>> 5634f763

        /// The total tokens that only this node currently has staked, not including delegators
        /// This value must always be above the minimum requirement to stay staked or accept delegators
        access(mapping Identity) var tokensStaked: @FlowToken.Vault

        /// The tokens that this node has committed to stake for the next epoch.
        /// Moves to the tokensStaked bucket at the end of an epoch
        access(mapping Identity) var tokensCommitted: @FlowToken.Vault

        /// The tokens that this node has unstaked from the previous epoch
        /// Moves to the tokensUnstaked bucket at the end of an epoch.
        access(mapping Identity) var tokensUnstaking: @FlowToken.Vault

        /// Tokens that this node has unstaked and are able to withdraw whenever they want
        access(mapping Identity) var tokensUnstaked: @FlowToken.Vault

        /// Staking rewards are paid to this bucket
        access(mapping Identity) var tokensRewarded: @FlowToken.Vault

        /// List of delegators for this node operator
        access(all) let delegators: @{UInt32: DelegatorRecord}

        /// The incrementing ID used to register new delegators
        access(all) var delegatorIDCounter: UInt32

        /// The amount of tokens that this node has requested to unstake for the next epoch
        access(all) var tokensRequestedToUnstake: UFix64

        /// Weight as determined by the amount staked after the staking auction (currently always 100)
        access(all) var initialWeight: UInt64

        init(
            id: String,
            role: UInt8,
            networkingAddress: String,
            networkingKey: String,
            stakingKey: String,
<<<<<<< HEAD
            stakingKeyPoP: String,
=======
>>>>>>> 5634f763
            tokensCommitted: @{FungibleToken.Vault}
        ) {
            pre {
                id.length == 64: "Node ID length must be 32 bytes (64 hex characters)"
                FlowIDTableStaking.isValidNodeID(id): "The node ID must have only numbers and lowercase hex characters"
                FlowIDTableStaking.nodes[id] == nil: "The ID cannot already exist in the record"
                role >= UInt8(1) && role <= UInt8(5): "The role must be 1, 2, 3, 4, or 5"
                networkingAddress.length > 0 && networkingAddress.length <= 510: "The networkingAddress must be less than 510 characters"
                networkingKey.length == 128: "The networkingKey length must be exactly 64 bytes (128 hex characters)"
                stakingKey.length == 192: "The stakingKey length must be exactly 96 bytes (192 hex characters)"
                !FlowIDTableStaking.getNetworkingAddressClaimed(address: networkingAddress): "The networkingAddress cannot have already been claimed"
                !FlowIDTableStaking.getNetworkingKeyClaimed(key: networkingKey): "The networkingKey cannot have already been claimed"
                !FlowIDTableStaking.getStakingKeyClaimed(key: stakingKey): "The stakingKey cannot have already been claimed"
            }

            let stakeKey = PublicKey(
                publicKey: stakingKey.decodeHex(),
                signatureAlgorithm: SignatureAlgorithm.BLS_BLS12_381
            )

            // Verify the proof of possesion of the private staking key
            assert(
                stakeKey.verifyPoP(stakingKeyPoP.decodeHex()),
                message: "Invalid Proof of Possesion for staking key"
            )

            let netKey = PublicKey(
                publicKey: networkingKey.decodeHex(),
                signatureAlgorithm: SignatureAlgorithm.ECDSA_P256
            )

            self.id = id
            self.role = role
            self.networkingAddress = networkingAddress
            self.networkingKey = networkingKey
            self.stakingKey = stakingKey
            self.initialWeight = 0
            self.delegators <- {}
            self.delegatorIDCounter = 0

            FlowIDTableStaking.updateClaimed(path: /storage/networkingAddressesClaimed, networkingAddress, claimed: true)
            FlowIDTableStaking.updateClaimed(path: /storage/networkingKeysClaimed, networkingKey, claimed: true)
            FlowIDTableStaking.updateClaimed(path: /storage/stakingKeysClaimed, stakingKey, claimed: true)

            self.tokensCommitted <- tokensCommitted as! @FlowToken.Vault
            self.tokensStaked <- FlowToken.createEmptyVault(vaultType: Type<@FlowToken.Vault>()) as! @FlowToken.Vault
            self.tokensUnstaking <- FlowToken.createEmptyVault(vaultType: Type<@FlowToken.Vault>()) as! @FlowToken.Vault
            self.tokensUnstaked <- FlowToken.createEmptyVault(vaultType: Type<@FlowToken.Vault>()) as! @FlowToken.Vault
            self.tokensRewarded <- FlowToken.createEmptyVault(vaultType: Type<@FlowToken.Vault>()) as! @FlowToken.Vault
            self.tokensRequestedToUnstake = 0.0

            emit NewNodeCreated(nodeID: self.id, role: self.role, amountCommitted: self.tokensCommitted.balance)
        }

        /// Utility Function that checks a node's overall committed balance from its borrowed record
        access(account) view fun nodeFullCommittedBalance(): UFix64 {
            if (self.tokensCommitted.balance + self.tokensStaked.balance) < self.tokensRequestedToUnstake {
                return 0.0
            } else {
                return self.tokensCommitted.balance + self.tokensStaked.balance - self.tokensRequestedToUnstake
            }
        }

        /// borrow a reference to to one of the delegators for a node in the record
        access(account) view fun borrowDelegatorRecord(_ delegatorID: UInt32): auth(FungibleToken.Withdraw) &DelegatorRecord {
            pre {
                self.delegators[delegatorID] != nil:
                    "Specified delegator ID does not exist in the record"
            }
            return (&self.delegators[delegatorID] as auth(FungibleToken.Withdraw) &DelegatorRecord?)!
        }

        /// Add a delegator to the node record
        access(account) fun setDelegator(delegatorID: UInt32, delegator: @DelegatorRecord) {
            self.delegators[delegatorID] <-! delegator
        }

        access(account) fun setDelegatorIDCounter(_ newCounter: UInt32) {
            self.delegatorIDCounter = newCounter
        }

        access(account) fun setNetworkingAddress(_ newAddress: String) {
            self.networkingAddress = newAddress
        }

        access(contract) fun setTokensRequestedToUnstake(_ newUnstakeRequest: UFix64) {
            self.tokensRequestedToUnstake = newUnstakeRequest
        }

        access(contract) fun setWeight(_ newWeight: UInt64) {
            self.initialWeight = newWeight
        }
    }

    /// Struct to create to get read-only info about a node
    access(all) struct NodeInfo {
        access(all) let id: String
        access(all) let role: UInt8
        access(all) let networkingAddress: String
        access(all) let networkingKey: String
        access(all) let stakingKey: String
        access(all) let tokensStaked: UFix64
        access(all) let tokensCommitted: UFix64
        access(all) let tokensUnstaking: UFix64
        access(all) let tokensUnstaked: UFix64
        access(all) let tokensRewarded: UFix64

        /// list of delegator IDs for this node operator
        access(all) let delegators: &[UInt32]
        access(all) let delegatorIDCounter: UInt32
        access(all) let tokensRequestedToUnstake: UFix64
        access(all) let initialWeight: UInt64

        view init(nodeID: String) {
            let nodeRecord = FlowIDTableStaking.borrowNodeRecord(nodeID)

            self.id = nodeRecord.id
            self.role = nodeRecord.role
            self.networkingAddress = nodeRecord.networkingAddress
            self.networkingKey = nodeRecord.networkingKey
            self.stakingKey = nodeRecord.stakingKey
            self.tokensStaked = nodeRecord.tokensStaked.balance
            self.tokensCommitted = nodeRecord.tokensCommitted.balance
            self.tokensUnstaking = nodeRecord.tokensUnstaking.balance
            self.tokensUnstaked = nodeRecord.tokensUnstaked.balance
            self.tokensRewarded = nodeRecord.tokensRewarded.balance
            self.delegators = nodeRecord.delegators.keys
            self.delegatorIDCounter = nodeRecord.delegatorIDCounter
            self.tokensRequestedToUnstake = nodeRecord.tokensRequestedToUnstake
            self.initialWeight = nodeRecord.initialWeight
        }

        /// Derived Fields
        access(all) view fun totalCommittedWithDelegators(): UFix64 {
            let nodeRecord = FlowIDTableStaking.borrowNodeRecord(self.id)
            var committedSum = self.totalCommittedWithoutDelegators()

            var index = 0
            while index < self.delegators.length {
                let delegator = self.delegators[index]
                index = index + 1
                let delRecord = nodeRecord.borrowDelegatorRecord(delegator)
                committedSum = committedSum + delRecord.delegatorFullCommittedBalance()
            }
            return committedSum
        }

        access(all) view fun totalCommittedWithoutDelegators(): UFix64 {
            let nodeRecord = FlowIDTableStaking.borrowNodeRecord(self.id)
            return nodeRecord.nodeFullCommittedBalance()
        }

        access(all) view fun totalStakedWithDelegators(): UFix64 {
            let nodeRecord = FlowIDTableStaking.borrowNodeRecord(self.id)
            var stakedSum = self.tokensStaked

            var index = 0
            while index < self.delegators.length {
                let delegator = self.delegators[index]
                index = index + 1
                let delRecord = nodeRecord.borrowDelegatorRecord(delegator)
                stakedSum = stakedSum + delRecord.tokensStaked.balance
            }
            return stakedSum
        }

        access(all) view fun totalTokensInRecord(): UFix64 {
            return self.tokensStaked + self.tokensCommitted + self.tokensUnstaking + self.tokensUnstaked + self.tokensRewarded
        }
    }

    /// Records the staking info associated with a delegator
    /// This resource is stored in the NodeRecord object that is being delegated to
    access(all) resource DelegatorRecord {
        /// Tokens this delegator has committed for the next epoch
        access(mapping Identity) var tokensCommitted: @FlowToken.Vault

        /// Tokens this delegator has staked for the current epoch
        access(mapping Identity) var tokensStaked: @FlowToken.Vault

        /// Tokens this delegator has requested to unstake and is locked for the current epoch
        access(mapping Identity) var tokensUnstaking: @FlowToken.Vault

        /// Tokens this delegator has been rewarded and can withdraw
        access(mapping Identity) let tokensRewarded: @FlowToken.Vault

        /// Tokens that this delegator unstaked and can withdraw
        access(mapping Identity) let tokensUnstaked: @FlowToken.Vault

        /// Amount of tokens that the delegator has requested to unstake
        access(all) var tokensRequestedToUnstake: UFix64

        init() {
            self.tokensCommitted <- FlowToken.createEmptyVault(vaultType: Type<@FlowToken.Vault>()) as! @FlowToken.Vault
            self.tokensStaked <- FlowToken.createEmptyVault(vaultType: Type<@FlowToken.Vault>()) as! @FlowToken.Vault
            self.tokensUnstaking <- FlowToken.createEmptyVault(vaultType: Type<@FlowToken.Vault>()) as! @FlowToken.Vault
            self.tokensRewarded <- FlowToken.createEmptyVault(vaultType: Type<@FlowToken.Vault>()) as! @FlowToken.Vault
            self.tokensUnstaked <- FlowToken.createEmptyVault(vaultType: Type<@FlowToken.Vault>()) as! @FlowToken.Vault
            self.tokensRequestedToUnstake = 0.0
        }

        /// Utility Function that checks a delegator's overall committed balance from its borrowed record
        access(contract) view fun delegatorFullCommittedBalance(): UFix64 {
            if (self.tokensCommitted.balance + self.tokensStaked.balance) < self.tokensRequestedToUnstake {
                return 0.0
            } else {
                return self.tokensCommitted.balance + self.tokensStaked.balance - self.tokensRequestedToUnstake
            }
        }

        access(contract) fun setTokensRequestedToUnstake(_ newUnstakeRequest: UFix64) {
            self.tokensRequestedToUnstake = newUnstakeRequest
        }
    }

    /// Struct that can be returned to show all the info about a delegator
    access(all) struct DelegatorInfo {
        access(all) let id: UInt32
        access(all) let nodeID: String
        access(all) let tokensCommitted: UFix64
        access(all) let tokensStaked: UFix64
        access(all) let tokensUnstaking: UFix64
        access(all) let tokensRewarded: UFix64
        access(all) let tokensUnstaked: UFix64
        access(all) let tokensRequestedToUnstake: UFix64

        view init(nodeID: String, delegatorID: UInt32) {
            let nodeRecord = FlowIDTableStaking.borrowNodeRecord(nodeID)
            let delegatorRecord = nodeRecord.borrowDelegatorRecord(delegatorID)
            self.id = delegatorID
            self.nodeID = nodeID
            self.tokensCommitted = delegatorRecord.tokensCommitted.balance
            self.tokensStaked = delegatorRecord.tokensStaked.balance
            self.tokensUnstaking = delegatorRecord.tokensUnstaking.balance
            self.tokensUnstaked = delegatorRecord.tokensUnstaked.balance
            self.tokensRewarded = delegatorRecord.tokensRewarded.balance
            self.tokensRequestedToUnstake = delegatorRecord.tokensRequestedToUnstake
        }

        access(all) view fun totalTokensInRecord(): UFix64 {
            return self.tokensStaked + self.tokensCommitted + self.tokensUnstaking + self.tokensUnstaked + self.tokensRewarded
        }
    }

    access(all) resource interface NodeStakerPublic {
        access(all) let id: String
    }

    access(all) entitlement NodeOperator

    /// Resource that the node operator controls for staking
    access(all) resource NodeStaker: NodeStakerPublic {

        /// Unique ID for the node operator
        access(all) let id: String

        init(id: String) {
            self.id = id
        }

        /// Tells whether the node is a new node who currently is not participating with tokens staked
        /// and has enough committed for the next epoch for its role
<<<<<<< HEAD
        access(self) fun isEligibleForCandidateNodeStatus(_ nodeRecord: &FlowIDTableStaking.NodeRecord): Bool {
=======
        access(self) view fun isEligibleForCandidateNodeStatus(_ nodeRecord: &FlowIDTableStaking.NodeRecord): Bool {
>>>>>>> 5634f763
            let participantList = FlowIDTableStaking.account.storage.borrow<&{String: Bool}>(from: /storage/idTableCurrentList)!
            if participantList[nodeRecord.id] == true {
                return false
            }
            return nodeRecord.tokensStaked.balance == 0.0 &&
                FlowIDTableStaking.isGreaterThanMinimumForRole(numTokens: nodeRecord.tokensCommitted.balance, role: nodeRecord.role)
        }

        /// Change the node's networking address to a new one
        access(NodeOperator) fun updateNetworkingAddress(_ newAddress: String) {
            pre {
                FlowIDTableStaking.stakingEnabled(): "Cannot update networking address if the staking auction isn't in progress"
                newAddress.length > 0 && newAddress.length <= 510: "The networkingAddress must be less than 510 characters"
                !FlowIDTableStaking.getNetworkingAddressClaimed(address: newAddress): "The networkingAddress cannot have already been claimed"
            }

            // Borrow the node's record from the staking contract
            let nodeRecord = FlowIDTableStaking.borrowNodeRecord(self.id)

            FlowIDTableStaking.updateClaimed(path: /storage/networkingAddressesClaimed, nodeRecord.networkingAddress, claimed: false)

            nodeRecord.setNetworkingAddress(newAddress)

            FlowIDTableStaking.updateClaimed(path: /storage/networkingAddressesClaimed, newAddress, claimed: true)

            emit NetworkingAddressUpdated(nodeID: self.id, newAddress: newAddress)
        }

        /// Add new tokens to the system to stake during the next epoch
        access(NodeOperator) fun stakeNewTokens(_ tokens: @{FungibleToken.Vault}) {
            pre {
                FlowIDTableStaking.stakingEnabled(): "Cannot stake if the staking auction isn't in progress"
            }

            // Borrow the node's record from the staking contract
            let nodeRecord = FlowIDTableStaking.borrowNodeRecord(self.id)

            emit TokensCommitted(nodeID: nodeRecord.id, amount: tokens.balance)

            // Add the new tokens to tokens committed
            nodeRecord.tokensCommitted.deposit(from: <-tokens)

            // Only add them as a candidate node if they don't already
            // have tokens staked and are above the minimum
            if self.isEligibleForCandidateNodeStatus(nodeRecord) {
                FlowIDTableStaking.addToCandidateNodeList(nodeID: nodeRecord.id, roleToAdd: nodeRecord.role)
            }

            FlowIDTableStaking.modifyNewMovesPending(nodeID: self.id, delegatorID: nil, existingList: nil)
        }

        /// Stake tokens that are in the tokensUnstaked bucket
        access(NodeOperator) fun stakeUnstakedTokens(amount: UFix64) {
            pre {
                FlowIDTableStaking.stakingEnabled(): "Cannot stake if the staking auction isn't in progress"
            }

            let nodeRecord = FlowIDTableStaking.borrowNodeRecord(self.id)

            var remainingAmount = amount

            // If there are any tokens that have been requested to unstake for the current epoch,
            // cancel those first before staking new unstaked tokens
            if remainingAmount <= nodeRecord.tokensRequestedToUnstake {
                nodeRecord.setTokensRequestedToUnstake(nodeRecord.tokensRequestedToUnstake - remainingAmount)
                remainingAmount = 0.0
            } else if remainingAmount > nodeRecord.tokensRequestedToUnstake {
                remainingAmount = remainingAmount - nodeRecord.tokensRequestedToUnstake
                nodeRecord.setTokensRequestedToUnstake(0.0)
            }

            // Commit the remaining amount from the tokens unstaked bucket
            nodeRecord.tokensCommitted.deposit(from: <-nodeRecord.tokensUnstaked.withdraw(amount: remainingAmount))

            emit TokensCommitted(nodeID: nodeRecord.id, amount: remainingAmount)

            // Only add them as a candidate node if they don't already
            // have tokens staked and are above the minimum
            if self.isEligibleForCandidateNodeStatus(nodeRecord) {
                FlowIDTableStaking.addToCandidateNodeList(nodeID: nodeRecord.id, roleToAdd: nodeRecord.role)
            }

            FlowIDTableStaking.modifyNewMovesPending(nodeID: self.id, delegatorID: nil, existingList: nil)
        }

        /// Stake tokens that are in the tokensRewarded bucket
        access(NodeOperator) fun stakeRewardedTokens(amount: UFix64) {
            pre {
                FlowIDTableStaking.stakingEnabled(): "Cannot stake if the staking auction isn't in progress"
            }

            let nodeRecord = FlowIDTableStaking.borrowNodeRecord(self.id)

            nodeRecord.tokensCommitted.deposit(from: <-nodeRecord.tokensRewarded.withdraw(amount: amount))

            emit TokensCommitted(nodeID: nodeRecord.id, amount: amount)

            // Only add them as a candidate node if they don't already
            // have tokens staked and are above the minimum
            if self.isEligibleForCandidateNodeStatus(nodeRecord) {
                FlowIDTableStaking.addToCandidateNodeList(nodeID: nodeRecord.id, roleToAdd: nodeRecord.role)
            }

            FlowIDTableStaking.modifyNewMovesPending(nodeID: self.id, delegatorID: nil, existingList: nil)
        }

        /// Request amount tokens to be removed from staking at the end of the next epoch
        access(NodeOperator) fun requestUnstaking(amount: UFix64) {
            pre {
                FlowIDTableStaking.stakingEnabled(): "Cannot unstake if the staking auction isn't in progress"
            }

            let nodeRecord = FlowIDTableStaking.borrowNodeRecord(self.id)

            // If the request is greater than the total number of tokens
            // that can be unstaked, revert
            assert (
                nodeRecord.tokensStaked.balance +
                nodeRecord.tokensCommitted.balance
                >= amount + nodeRecord.tokensRequestedToUnstake,
                message: "Not enough tokens to unstake!"
            )

            // Node operators who have delegators have to have enough of their own tokens staked
            // to meet the minimum, without any contributions from delegators
            assert (
                nodeRecord.delegators.length == 0 ||
                FlowIDTableStaking.isGreaterThanMinimumForRole(numTokens: FlowIDTableStaking.NodeInfo(nodeID: nodeRecord.id).totalCommittedWithoutDelegators() - amount, role: nodeRecord.role),
                message: "Cannot unstake below the minimum if there are delegators"
            )

            let amountCommitted = nodeRecord.tokensCommitted.balance

            // If the request can come from committed, withdraw from committed to unstaked
            if amountCommitted >= amount {

                // withdraw the requested tokens from committed since they have not been staked yet
                nodeRecord.tokensUnstaked.deposit(from: <-nodeRecord.tokensCommitted.withdraw(amount: amount))

                emit TokensUnstaked(nodeID: self.id, amount: amount)

            } else {
                let amountCommitted = nodeRecord.tokensCommitted.balance

                // withdraw the requested tokens from committed since they have not been staked yet
                nodeRecord.tokensUnstaked.deposit(from: <-nodeRecord.tokensCommitted.withdraw(amount: amountCommitted))

                // update request to show that leftover amount is requested to be unstaked
                nodeRecord.setTokensRequestedToUnstake(nodeRecord.tokensRequestedToUnstake + (amount - amountCommitted))

                FlowIDTableStaking.modifyNewMovesPending(nodeID: self.id, delegatorID: nil, existingList: nil)

                emit TokensUnstaked(nodeID: self.id, amount: amountCommitted)
                emit NodeTokensRequestedToUnstake(nodeID: self.id, amount: nodeRecord.tokensRequestedToUnstake)
            }

            // Remove the node as a candidate node if they were one before but aren't now
            if !self.isEligibleForCandidateNodeStatus(nodeRecord) {
                FlowIDTableStaking.removeFromCandidateNodeList(nodeID: self.id, role: nodeRecord.role)
            }   
        }

        /// Requests to unstake all of the node operators staked and committed tokens
        /// as well as all the staked and committed tokens of all of their delegators
        access(NodeOperator) fun unstakeAll() {
            pre {
                FlowIDTableStaking.stakingEnabled(): "Cannot unstake if the staking auction isn't in progress"
            }

            let nodeRecord = FlowIDTableStaking.borrowNodeRecord(self.id)

            if nodeRecord.tokensCommitted.balance > 0.0 {

                emit TokensUnstaked(nodeID: self.id, amount: nodeRecord.tokensCommitted.balance)

                /// if the request can come from committed, withdraw from committed to unstaked
                /// withdraw the requested tokens from committed since they have not been staked yet
                nodeRecord.tokensUnstaked.deposit(from: <-nodeRecord.tokensCommitted.withdraw(amount: nodeRecord.tokensCommitted.balance))
            }

            if nodeRecord.tokensStaked.balance > 0.0 {

                /// update request to show that leftover amount is requested to be unstaked
                nodeRecord.setTokensRequestedToUnstake(nodeRecord.tokensStaked.balance)

                FlowIDTableStaking.modifyNewMovesPending(nodeID: self.id, delegatorID: nil, existingList: nil)

                emit NodeTokensRequestedToUnstake(nodeID: self.id, amount: nodeRecord.tokensRequestedToUnstake)
            }

            FlowIDTableStaking.removeFromCandidateNodeList(nodeID: self.id, role: nodeRecord.role)
        }

        /// Withdraw tokens from the unstaked bucket
        access(NodeOperator) fun withdrawUnstakedTokens(amount: UFix64): @{FungibleToken.Vault} {
            let nodeRecord = FlowIDTableStaking.borrowNodeRecord(self.id)

            emit UnstakedTokensWithdrawn(nodeID: nodeRecord.id, amount: amount)

            return <- nodeRecord.tokensUnstaked.withdraw(amount: amount)
        }

        /// Withdraw tokens from the rewarded bucket
        access(NodeOperator) fun withdrawRewardedTokens(amount: UFix64): @{FungibleToken.Vault} {
            let nodeRecord = FlowIDTableStaking.borrowNodeRecord(self.id)

            emit RewardTokensWithdrawn(nodeID: nodeRecord.id, amount: amount)

            return <- nodeRecord.tokensRewarded.withdraw(amount: amount)
        }
    }

    /// Public interface to query information about a delegator
    /// from the account it is stored in 
    access(all) resource interface NodeDelegatorPublic {
        access(all) let id: UInt32
        access(all) let nodeID: String
    }

    access(all) entitlement DelegatorOwner

    /// Resource object that the delegator stores in their account to perform staking actions
    access(all) resource NodeDelegator: NodeDelegatorPublic {

        access(all) let id: UInt32
        access(all) let nodeID: String

        init(id: UInt32, nodeID: String) {
            self.id = id
            self.nodeID = nodeID
        }

        /// Delegate new tokens to the node operator
        access(DelegatorOwner) fun delegateNewTokens(from: @{FungibleToken.Vault}) {
            pre {
                FlowIDTableStaking.stakingEnabled(): "Cannot delegate if the staking auction isn't in progress"
            }

            // borrow the node record of the node in order to get the delegator record
            let nodeRecord = FlowIDTableStaking.borrowNodeRecord(self.nodeID)
            let delRecord = nodeRecord.borrowDelegatorRecord(self.id)

            emit DelegatorTokensCommitted(nodeID: self.nodeID, delegatorID: self.id, amount: from.balance)

            // Commit the new tokens to the delegator record
            delRecord.tokensCommitted.deposit(from: <-from)

            FlowIDTableStaking.modifyNewMovesPending(nodeID: self.nodeID, delegatorID: self.id, existingList: nil)
        }

        /// Delegate tokens from the unstaked bucket to the node operator
        access(DelegatorOwner) fun delegateUnstakedTokens(amount: UFix64) {
            pre {
                FlowIDTableStaking.stakingEnabled(): "Cannot delegate if the staking auction isn't in progress"
            }

            let nodeRecord = FlowIDTableStaking.borrowNodeRecord(self.nodeID)
            let delRecord = nodeRecord.borrowDelegatorRecord(self.id)

            var remainingAmount = amount

            // If there are any tokens that have been requested to unstake for the current epoch,
            // cancel those first before staking new unstaked tokens
            if remainingAmount <= delRecord.tokensRequestedToUnstake {
                delRecord.setTokensRequestedToUnstake(delRecord.tokensRequestedToUnstake - remainingAmount)
                remainingAmount = 0.0
            } else if remainingAmount > delRecord.tokensRequestedToUnstake {
                remainingAmount = remainingAmount - delRecord.tokensRequestedToUnstake
                delRecord.setTokensRequestedToUnstake(0.0)
            }

            // Commit the remaining unstaked tokens
            delRecord.tokensCommitted.deposit(from: <-delRecord.tokensUnstaked.withdraw(amount: remainingAmount))

            emit DelegatorTokensCommitted(nodeID: self.nodeID, delegatorID: self.id, amount: amount)

            FlowIDTableStaking.modifyNewMovesPending(nodeID: self.nodeID, delegatorID: self.id, existingList: nil)
        }

        /// Delegate tokens from the rewards bucket to the node operator
        access(DelegatorOwner) fun delegateRewardedTokens(amount: UFix64) {
            pre {
                FlowIDTableStaking.stakingEnabled(): "Cannot delegate if the staking auction isn't in progress"
            }

            let nodeRecord = FlowIDTableStaking.borrowNodeRecord(self.nodeID)
            let delRecord = nodeRecord.borrowDelegatorRecord(self.id)

            delRecord.tokensCommitted.deposit(from: <-delRecord.tokensRewarded.withdraw(amount: amount))

            emit DelegatorTokensCommitted(nodeID: self.nodeID, delegatorID: self.id, amount: amount)

            FlowIDTableStaking.modifyNewMovesPending(nodeID: self.nodeID, delegatorID: self.id, existingList: nil)
        }

        /// Request to unstake delegated tokens during the next epoch
        access(DelegatorOwner) fun requestUnstaking(amount: UFix64) {
            pre {
                FlowIDTableStaking.stakingEnabled(): "Cannot request unstaking if the staking auction isn't in progress"
            }

            let nodeRecord = FlowIDTableStaking.borrowNodeRecord(self.nodeID)
            let delRecord = nodeRecord.borrowDelegatorRecord(self.id)

            // The delegator must have enough tokens to unstake
            assert (
                delRecord.tokensStaked.balance +
                delRecord.tokensCommitted.balance
                >= amount + delRecord.tokensRequestedToUnstake,
                message: "Not enough tokens to unstake!"
            )

            // if the request can come from committed, withdraw from committed to unstaked
            if delRecord.tokensCommitted.balance >= amount {

                // withdraw the requested tokens from committed since they have not been staked yet
                delRecord.tokensUnstaked.deposit(from: <-delRecord.tokensCommitted.withdraw(amount: amount))
                emit DelegatorTokensUnstaked(nodeID: self.nodeID, delegatorID: self.id, amount: amount)

            } else {
                /// Get the balance of the tokens that are currently committed
                let amountCommitted = delRecord.tokensCommitted.balance

                if amountCommitted > 0.0 {
                    delRecord.tokensUnstaked.deposit(from: <-delRecord.tokensCommitted.withdraw(amount: amountCommitted))
                }

                /// update request to show that leftover amount is requested to be unstaked
                delRecord.setTokensRequestedToUnstake(delRecord.tokensRequestedToUnstake + (amount - amountCommitted))

                FlowIDTableStaking.modifyNewMovesPending(nodeID: self.nodeID, delegatorID: self.id, existingList: nil)

                emit DelegatorTokensUnstaked(nodeID: self.nodeID, delegatorID: self.id, amount: amountCommitted)
                emit DelegatorTokensRequestedToUnstake(nodeID: self.nodeID, delegatorID: self.id, amount: delRecord.tokensRequestedToUnstake)
            }
        }

        /// Withdraw tokens from the unstaked bucket
        access(DelegatorOwner) fun withdrawUnstakedTokens(amount: UFix64): @{FungibleToken.Vault} {
            let nodeRecord = FlowIDTableStaking.borrowNodeRecord(self.nodeID)
            let delRecord = nodeRecord.borrowDelegatorRecord(self.id)

            emit DelegatorUnstakedTokensWithdrawn(nodeID: nodeRecord.id, delegatorID: self.id, amount: amount)

            return <- delRecord.tokensUnstaked.withdraw(amount: amount)
        }

        /// Withdraw tokens from the rewarded bucket
        access(DelegatorOwner) fun withdrawRewardedTokens(amount: UFix64): @{FungibleToken.Vault} {
            let nodeRecord = FlowIDTableStaking.borrowNodeRecord(self.nodeID)
            let delRecord = nodeRecord.borrowDelegatorRecord(self.id)

            emit DelegatorRewardTokensWithdrawn(nodeID: nodeRecord.id, delegatorID: self.id, amount: amount)

            return <- delRecord.tokensRewarded.withdraw(amount: amount)
        }
    }

    /// Includes all the rewards breakdowns for all the nodes and delegators for a specific epoch
    /// as well as the total amount of tokens to be minted for rewards
    access(all) struct EpochRewardsSummary {
        access(all) let totalRewards: UFix64
        access(all) let breakdown: [RewardsBreakdown]

        view init(totalRewards: UFix64, breakdown: [RewardsBreakdown]) {
            self.totalRewards = totalRewards
            self.breakdown = breakdown
        }
    }

    /// Details the rewards breakdown for an individual node and its delegators
    access(all) struct RewardsBreakdown {
        access(all) let nodeID: String
        access(all) var nodeRewards: UFix64
        access(all) let delegatorRewards: {UInt32: UFix64}

        view init(nodeID: String) {
            self.nodeID = nodeID
            self.nodeRewards = 0.0
            self.delegatorRewards = {}
        }

        access(all) fun setNodeRewards(_ rewards: UFix64) {
            self.nodeRewards = rewards
        }

        /// Scale the rewards of a single delegator by a scaling factor
        access(all) fun scaleDelegatorRewards(delegatorID: UInt32, scalingFactor: UFix64) {
            if let reward = self.delegatorRewards[delegatorID] {
                    self.delegatorRewards[delegatorID] = reward * scalingFactor
            }
        }
        
        access(all) fun scaleOperatorRewards(scalingFactor: UFix64) {
            self.nodeRewards = self.nodeRewards * scalingFactor
        }

        /// Scale the rewards of all the stakers in the record
        access(all) fun scaleAllRewards(scalingFactor: UFix64) {
            self.scaleOperatorRewards(scalingFactor: scalingFactor)
            for id in self.delegatorRewards.keys {
                self.scaleDelegatorRewards(delegatorID: id, scalingFactor: scalingFactor)
            }
        }

        /// Sets the reward amount for a specific delegator of this node
        access(all) fun setDelegatorReward(delegatorID: UInt32, rewards: UFix64) {
            self.delegatorRewards[delegatorID] = rewards
        }
    }

    /// Interface that only contains operations that are part
    /// of the regular automated functioning of the epoch process
    /// These are accessed by the `FlowEpoch` contract through a capability
    access(all) resource interface EpochOperations {
        access(all) fun setEpochTokenPayout(_ newPayout: UFix64)
        access(all) fun setSlotLimits(slotLimits: {UInt8: UInt16})
        access(all) fun setNodeWeight(nodeID: String, weight: UInt64)
        access(all) fun startStakingAuction()
        access(all) fun endStakingAuction(): [String]
        access(all) fun payRewards(forEpochCounter: UInt64, rewardsSummary: EpochRewardsSummary)
        access(all) fun calculateRewards(): EpochRewardsSummary
        access(all) fun moveTokens(newEpochCounter: UInt64)
    }

    access(all) resource Admin: EpochOperations {

        /// Sets a new set of minimum staking requirements for all the nodes
        /// Nodes' indexes are their role numbers
        access(all) fun setMinimumStakeRequirements(_ newRequirements: {UInt8: UFix64}) {
            pre {
                newRequirements.keys.length == 5:
                    "There must be six entries for node minimum stake requirements"
            }
            FlowIDTableStaking.minimumStakeRequired = newRequirements
            emit NewStakingMinimums(newMinimums: newRequirements)
        }

        /// Sets a new set of minimum staking requirements for all the delegators
        access(all) fun setDelegatorMinimumStakeRequirement(_ newRequirement: UFix64) {
            FlowIDTableStaking.account.storage.load<UFix64>(from: /storage/delegatorStakingMinimum)
            FlowIDTableStaking.account.storage.save(newRequirement, to: /storage/delegatorStakingMinimum)

            emit NewDelegatorStakingMinimum(newMinimum: newRequirement)
        }

        /// Changes the total weekly payout to a new value
        access(all) fun setEpochTokenPayout(_ newPayout: UFix64) {
            if newPayout != FlowIDTableStaking.epochTokenPayout {
                emit NewWeeklyPayout(newPayout: newPayout)
            }
            FlowIDTableStaking.epochTokenPayout = newPayout
        }

        /// Sets a new delegator cut percentage that nodes take from delegator rewards
        access(all) fun setCutPercentage(_ newCutPercentage: UFix64) {
            pre {
                newCutPercentage > 0.0 && newCutPercentage < 1.0:
                    "Cut percentage must be between 0 and 1!"
            }
            if newCutPercentage != FlowIDTableStaking.nodeDelegatingRewardCut {
                emit NewDelegatorCutPercentage(newCutPercentage: newCutPercentage)
            }
            FlowIDTableStaking.nodeDelegatingRewardCut = newCutPercentage
        }

        /// Sets new limits to the number of candidate nodes for an epoch
        access(all) fun setCandidateNodeLimit(role: UInt8, newLimit: UInt64) {
            pre {
                role >= UInt8(1) && role <= UInt8(5): "The role must be 1, 2, 3, 4, or 5"
            }

            let candidateNodeLimits = FlowIDTableStaking.account.storage.load<{UInt8: UInt64}>(from: /storage/idTableCandidateNodeLimits)!
            candidateNodeLimits[role] = newLimit
            FlowIDTableStaking.account.storage.save<{UInt8: UInt64}>(candidateNodeLimits, to: /storage/idTableCandidateNodeLimits)
        }

        /// Set slot (count) limits for each node role
        /// The slot limit limits the number of participant nodes with the given role which may be added to the network.
        /// It only prevents candidate nodes from joining. It does not cause existing participant nodes to unstake,
        /// even if the number of participant nodes exceeds the slot limit.
        access(all) fun setSlotLimits(slotLimits: {UInt8: UInt16}) {
            pre {
                slotLimits.keys.length == 5: "Slot Limits Dictionary can only have 5 entries"
                slotLimits[1] != nil: "Need to have a limit set for collector nodes"
                slotLimits[2] != nil: "Need to have a limit set for consensus nodes"
                slotLimits[3] != nil: "Need to have a limit set for execution nodes"
                slotLimits[4] != nil: "Need to have a limit set for verification nodes"
                slotLimits[5] != nil: "Need to have a limit set for access nodes"
            }

            FlowIDTableStaking.account.storage.load<{UInt8: UInt16}>(from: /storage/flowStakingSlotLimits)
            FlowIDTableStaking.account.storage.save(slotLimits, to: /storage/flowStakingSlotLimits)
        }

        /// Sets the number of open node slots to allow per epoch
        /// Only access nodes are used for this currently,
        /// but other node types will be added in the future
        access(all) fun setOpenNodeSlots(openSlots: {UInt8: UInt16}) {
            pre {
                openSlots[5] != nil: "Need to have a value set for access nodes"
            }

            FlowIDTableStaking.account.storage.load<{UInt8: UInt16}>(from: /storage/flowStakingOpenNodeSlots)
            FlowIDTableStaking.account.storage.save(openSlots, to: /storage/flowStakingOpenNodeSlots)
        }

        /// Sets a list of node IDs who will not receive rewards for the current epoch
        /// This is used during epochs to punish nodes who have poor uptime 
        /// or who do not update to latest node software quickly enough
        /// The parameter is a dictionary mapping node IDs
        /// to a percentage, which is the percentage of their expected rewards that
        /// they will receive instead of the full amount
        access(all) fun setNonOperationalNodesList(_ nodeIDs: {String: UFix64}) {
            for percentage in nodeIDs.values {
                assert(
                    percentage >= 0.0 && percentage < 1.0,
                    message: "Percentage value to decrease rewards payout should be between 0 and 1"
                )
            }
            FlowIDTableStaking.account.storage.load<{String: UFix64}>(from: /storage/idTableNonOperationalNodesList)
            FlowIDTableStaking.account.storage.save<{String: UFix64}>(nodeIDs, to: /storage/idTableNonOperationalNodesList)
        }

        /// Allows the protocol to set a specific weight for a node
        /// if their staked amount changes or if they are removed
        access(all) fun setNodeWeight(nodeID: String, weight: UInt64) {
            if weight > 100 {
                panic("Specified node weight out of range.")
            }

            let nodeRecord = FlowIDTableStaking.borrowNodeRecord(nodeID)
            nodeRecord.setWeight(weight)
            emit NodeWeightChanged(nodeID: nodeID, newWeight: weight)
        }

        /// Sets a list of approved node IDs for the next epoch
        /// Nodes not on this list will be unstaked at the end of the staking auction
        /// and not considered to be a proposed/staked node
        access(all) fun setApprovedList(_ newApproveList: {String: Bool}) {
            let currentApproveList = FlowIDTableStaking.getApprovedList()
                ?? panic("Could not load approve list from storage")

            for id in newApproveList.keys {
                if FlowIDTableStaking.nodes[id] == nil {
                    panic("Approved node ".concat(id).concat(" does not already exist in the identity table"))
                }
            }

            // If one of the nodes has been removed from the approve list
            // it need to be set as movesPending so it will be caught in the `removeInvalidNodes` method
            // If this happens not during the staking auction, the node should be removed and marked to unstake immediately
            for id in currentApproveList.keys {
                if newApproveList[id] == nil {
                    if FlowIDTableStaking.stakingEnabled() {
                        FlowIDTableStaking.modifyNewMovesPending(nodeID: id, delegatorID: nil, existingList: nil)
                    } else {
                        self.unsafeRemoveAndRefundNodeRecord(id)
                    }
                }
            }
            self.unsafeSetApprovedList(newApproveList)
        }

        /// Sets the approved list without validating it (requires caller to validate)
        access(self) fun unsafeSetApprovedList(_ newApproveList: {String: Bool}) {
            let currentApproveList = FlowIDTableStaking.account.storage.load<{String: Bool}>(from: /storage/idTableApproveList)
                ?? panic("Could not load the current approve list from storage")
            FlowIDTableStaking.account.storage.save<{String: Bool}>(newApproveList, to: /storage/idTableApproveList)
        }

        /// Removes and refunds the node record without also removing them from the approved-list
        access(self) fun unsafeRemoveAndRefundNodeRecord(_ nodeID: String) {
            let nodeRecord = FlowIDTableStaking.borrowNodeRecord(nodeID)

            emit NodeRemovedAndRefunded(nodeID: nodeRecord.id, amount: nodeRecord.tokensCommitted.balance + nodeRecord.tokensStaked.balance)

            // move their committed tokens back to their unstaked tokens
            nodeRecord.tokensUnstaked.deposit(from: <-nodeRecord.tokensCommitted.withdraw(amount: nodeRecord.tokensCommitted.balance))

            // If the node is currently staked, unstake it and subtract one from the count
            // if staking is currently disabled, then that means that the node
            // has already been added to the node counts and needs to be subtracted also
            if nodeRecord.tokensStaked.balance > 0.0 || !FlowIDTableStaking.stakingEnabled() {
                // Set their request to unstake equal to all their staked tokens
                // since they are forced to unstake
                nodeRecord.setTokensRequestedToUnstake(nodeRecord.tokensStaked.balance)

                // Subract 1 from the counts for this node's role
                // Since they will not fill an open slot any more
                var currentRoleNodeCounts: {UInt8: UInt16} = FlowIDTableStaking.getCurrentRoleNodeCounts()
                var currentRoleCount = currentRoleNodeCounts[nodeRecord.role]!
                if currentRoleCount > 0 {
                    currentRoleNodeCounts[nodeRecord.role] = currentRoleCount - 1
                }
                FlowIDTableStaking.account.storage.load<{UInt8: UInt16}>(from: /storage/flowStakingRoleNodeCounts)
                FlowIDTableStaking.account.storage.save(currentRoleNodeCounts, to: /storage/flowStakingRoleNodeCounts)
            }

            var movesPendingList = FlowIDTableStaking.account.storage.borrow<auth(Mutate) &{String: {UInt32: Bool}}>(from: /storage/idTableMovesPendingList)
                ?? panic("No moves pending list in account storage")

            // Iterate through all delegators and unstake their tokens
            // since their node has unstaked
            let keys = nodeRecord.delegators.keys
            var index = 0
            while index < keys.length {
                let delegator = keys[index]
                index = index + 1

                let delRecord = nodeRecord.borrowDelegatorRecord(delegator)

                if delRecord.tokensCommitted.balance > 0.0 {
                    emit DelegatorTokensUnstaked(nodeID: nodeRecord.id, delegatorID: delegator, amount: delRecord.tokensCommitted.balance)

                    // move their committed tokens back to their unstaked tokens
                    delRecord.tokensUnstaked.deposit(from: <-delRecord.tokensCommitted.withdraw(amount: delRecord.tokensCommitted.balance))
                }

                // Request to unstake all tokens
                if delRecord.tokensStaked.balance > 0.0 {
                    delRecord.setTokensRequestedToUnstake(delRecord.tokensStaked.balance)
                    FlowIDTableStaking.modifyNewMovesPending(nodeID: nodeRecord.id, delegatorID: delegator, existingList: movesPendingList)
                }
            }

            FlowIDTableStaking.modifyNewMovesPending(nodeID: nodeRecord.id, delegatorID: nil, existingList: movesPendingList)

            FlowIDTableStaking.removeFromCandidateNodeList(nodeID: nodeRecord.id, role: nodeRecord.role)

            // Clear initial weight because the node is not staked any more
            nodeRecord.setWeight(0)
        }

        /// Removes nodes by setting their weight to zero and refunding
        /// staked and delegated tokens.
        access(all) fun removeAndRefundNodeRecord(_ nodeID: String) {
            // remove the refunded node from the approve list
            let approveList = FlowIDTableStaking.getApprovedList()
                ?? panic("Could not load approve list from storage")
            approveList.remove(key: nodeID)
            self.unsafeSetApprovedList(approveList)
            self.unsafeRemoveAndRefundNodeRecord(nodeID)
        }

        /// Starts the staking auction, the period when nodes and delegators
        /// are allowed to perform staking related operations
        access(all) fun startStakingAuction() {
            FlowIDTableStaking.account.storage.load<Bool>(from: /storage/stakingEnabled)
            FlowIDTableStaking.account.storage.save(true, to: /storage/stakingEnabled)
        }

        /// Ends the staking Auction by removing any unapproved nodes and setting stakingEnabled to false
        /// returns a list of all the proposed node IDs for the next epoch
        access(all) fun endStakingAuction(): [String] {
            var proposedNodeList = self.removeInvalidNodes()
            var newNodes = self.fillNodeRoleSlots()
            for id in newNodes {
                proposedNodeList[id] = true
            }

            FlowIDTableStaking.account.storage.load<Bool>(from: /storage/stakingEnabled)
            FlowIDTableStaking.account.storage.save(false, to: /storage/stakingEnabled)

            return proposedNodeList.keys
        }

        /// Iterates through all the registered nodes and if it finds
        /// a node that has insufficient tokens committed for the next epoch or isn't in the approved list
        /// it moves their committed tokens to their unstaked bucket
        access(all) fun removeInvalidNodes(): {String: Bool} {
            let approvedNodeIDs = FlowIDTableStaking.getApprovedList()
                ?? panic("Could not read the approve list from storage")

            let movesPendingList = FlowIDTableStaking.getMovesPendingList()
                ?? panic("Could not copy moves pending list from storage")

            let participantList = FlowIDTableStaking.getParticipantNodeList()
                ?? panic("Could not copy participant list from storage")    

            // We only iterate through movesPendingList here because any node
            // that has insufficient stake committed will be because it has submitted
            // a staking operation that would have gotten it into that state to be removed
            // and candidate nodes will also be on the movesPendingList
            // to get their initialWeight set to 100
            // Nodes removed from the approve list are already refunded at the time
            // of removal in the setApprovedList method
            for nodeID in movesPendingList.keys {
                let nodeRecord = FlowIDTableStaking.borrowNodeRecord(nodeID)

                let totalTokensCommitted = nodeRecord.nodeFullCommittedBalance()

                let greaterThanMin = FlowIDTableStaking.isGreaterThanMinimumForRole(numTokens: totalTokensCommitted, role: nodeRecord.role)
                let nodeIsApproved: Bool =  approvedNodeIDs[nodeID] ?? false

                // admin-approved node roles (execution/collection/consensus/verification)
                // must be approved AND have sufficient stake
                if nodeRecord.role != UInt8(5) && (!greaterThanMin || !nodeIsApproved) {
                    self.removeAndRefundNodeRecord(nodeID)
                    FlowIDTableStaking.removeFromCandidateNodeList(nodeID: nodeRecord.id, role: nodeRecord.role)
                    participantList.remove(key: nodeRecord.id)
                    continue
                }

                // permissionless node roles (access)
                // NOTE: Access nodes which registered prior to the 100-FLOW stake requirement
                // (which must be approved) are not removed during a temporary grace period during 
                // which these grandfathered node operators may submit the necessary stake requirement.
                // Therefore Access nodes must either be approved OR have sufficient stake:
                //  - Old ANs must be approved, but are allowed to have zero stake
                //  - New ANs may be unapproved, but must have submitted sufficient stake
                if nodeRecord.role == UInt8(5) && !greaterThanMin && !nodeIsApproved {
                    self.removeAndRefundNodeRecord(nodeID)
                    participantList.remove(key: nodeRecord.id)
                    continue
                }

                nodeRecord.setWeight(100)
            }

            return participantList
        }

        /// Each node role only has a certain number of slots available per epoch
        /// so if there are more candidate nodes for that role than there are slots
        /// nodes are randomly selected from the list to be included.
        /// Nodes which are not selected for inclusion are removed and refunded in this function.
        /// All candidate nodes left staked after this function exits are implicitly selected to fill the 
        /// available slots, and will become participants at the next epoch transition.
        /// 
        access(all) fun fillNodeRoleSlots(): [String] {

            var currentNodeCount: {UInt8: UInt16} = FlowIDTableStaking.getCurrentRoleNodeCounts()

            let slotLimits: {UInt8: UInt16} = FlowIDTableStaking.getRoleSlotLimits()

            let openSlots = FlowIDTableStaking.getOpenNodeSlots()

            let nodesToAdd: [String] = []

            // Load and reset the candidate node list
            let candidateNodes = FlowIDTableStaking.account.storage.load<{UInt8: {String: Bool}}>(from: /storage/idTableCandidateNodes) ?? {}
            let emptyCandidateNodes: {UInt8: {String: Bool}} = {1: {}, 2: {}, 3: {}, 4: {}, 5: {}}
            FlowIDTableStaking.account.storage.save(emptyCandidateNodes, to: /storage/idTableCandidateNodes)

            for role in currentNodeCount.keys {

                let candidateNodesForRole = candidateNodes[role]!

                if currentNodeCount[role]! >= slotLimits[role]! {
                    // if all slots are full, remove and refund all pending nodes
                    for nodeID in candidateNodesForRole.keys {
                        self.removeAndRefundNodeRecord(nodeID)
                    }
                } else if currentNodeCount[role]! + UInt16(candidateNodesForRole.keys.length) > slotLimits[role]! {
                    
                    // Not all slots are full, but addition of all the candidate nodes exceeds the slot limit
                    // Calculate how many nodes to remove from the candidate list for this role
                    var numNodesToRemove: UInt16 = currentNodeCount[role]! + UInt16(candidateNodesForRole.keys.length) - slotLimits[role]!
                    
                    let numNodesToAdd = UInt16(candidateNodesForRole.keys.length) - numNodesToRemove

                    // Indicates which indicies in the candidate nodes array will be removed
                    var deletionList: {UInt16: Bool} = {}
                    
                    // Randomly select which indicies will be removed
                    while numNodesToRemove > 0 {
<<<<<<< HEAD
                        let selection = UInt16(revertibleRandom<UInt64>() % UInt64(candidateNodesForRole.keys.length))
=======
                        let selection = revertibleRandom<UInt16>(modulo: UInt16(candidateNodesForRole.keys.length))
>>>>>>> 5634f763
                        // If the index has already, been selected, try again
                        // if it has not, mark it to be removed
                        if deletionList[selection] == nil {
                            deletionList[selection] = true
                            numNodesToRemove = numNodesToRemove - 1
                        }
                    }

                    // Remove and Refund the selected nodes
                    for nodeIndex in deletionList.keys {
                        let nodeID = candidateNodesForRole.keys[nodeIndex]
                        self.removeAndRefundNodeRecord(nodeID)
                        candidateNodesForRole.remove(key: nodeID)
                    }

                    // Set the current node count for the role to the limit for the role, since they were all filled
                    currentNodeCount[role] = currentNodeCount[role]! + numNodesToAdd

                } else {
                    // Not all the slots are full, and the addition of all the candidate nodes
                    // does not exceed the slot limit
                    // No action is needed to mark the nodes as added because they are already included
                    currentNodeCount[role] = currentNodeCount[role]! + UInt16(candidateNodesForRole.keys.length)
                }

                nodesToAdd.appendAll(candidateNodesForRole.keys)

                // Add the desired open slots for each role to the current node count
                // to make the slot limits. This could lower the slot limits if the
                // new open slots are lower than the existing slot limits
                if let openSlotsForRole = openSlots[role] {
                    slotLimits[role] = currentNodeCount[role]! + openSlotsForRole
                }
            }

            FlowIDTableStaking.account.storage.load<{UInt8: UInt16}>(from: /storage/flowStakingRoleNodeCounts)
            FlowIDTableStaking.account.storage.save(currentNodeCount, to: /storage/flowStakingRoleNodeCounts)

            self.setSlotLimits(slotLimits: slotLimits)

            return nodesToAdd
        }

        /// Called at the end of the epoch to pay rewards to node operators
        /// based on the tokens that they have staked
        access(all) fun payRewards(forEpochCounter: UInt64, rewardsSummary: EpochRewardsSummary) {

            let rewardsBreakdownArray = rewardsSummary.breakdown
            let totalRewards = rewardsSummary.totalRewards
            
            // If there are no node operators to pay rewards to, do not mint new tokens
            if rewardsBreakdownArray.length == 0 {
                emit EpochTotalRewardsPaid(total: totalRewards, fromFees: 0.0, minted: 0.0, feesBurned: 0.0, epochCounterForRewards: forEpochCounter)

                // Clear the non-operational node list so it doesn't persist to the next rewards payment
                let emptyNodeList: {String: UFix64} = {}
                self.setNonOperationalNodesList(emptyNodeList)

                return
            } 

            let feeBalance = FlowFees.getFeeBalance()
            var mintedRewards: UFix64 = 0.0
            if feeBalance < totalRewards {
                mintedRewards = totalRewards - feeBalance
            }

            // Borrow the fee admin and withdraw all the fees that have been collected since the last rewards payment
            let feeAdmin = FlowIDTableStaking.borrowFeesAdmin()
            let rewardsVault <- feeAdmin.withdrawTokensFromFeeVault(amount: feeBalance)

            // Mint the remaining FLOW for rewards
            if mintedRewards > 0.0 {
                let flowTokenMinter = FlowIDTableStaking.account.storage.borrow<&FlowToken.Minter>(from: /storage/flowTokenMinter)
                    ?? panic("Could not borrow minter reference")
                rewardsVault.deposit(from: <-flowTokenMinter.mintTokens(amount: mintedRewards))
            }

            for rewardBreakdown in rewardsBreakdownArray {
                let nodeRecord = FlowIDTableStaking.borrowNodeRecord(rewardBreakdown.nodeID)
                let nodeReward = rewardBreakdown.nodeRewards
                
                nodeRecord.tokensRewarded.deposit(from: <-rewardsVault.withdraw(amount: nodeReward))

                for delegator in rewardBreakdown.delegatorRewards.keys {
                    let delRecord = nodeRecord.borrowDelegatorRecord(delegator)
                    let delegatorReward = rewardBreakdown.delegatorRewards[delegator]!
                        
                    delRecord.tokensRewarded.deposit(from: <-rewardsVault.withdraw(amount: delegatorReward))
                    emit DelegatorRewardsPaid(nodeID: rewardBreakdown.nodeID, delegatorID: delegator, amount: delegatorReward, epochCounter: forEpochCounter)
                }

                emit RewardsPaid(nodeID: rewardBreakdown.nodeID, amount: nodeReward, epochCounter: forEpochCounter)
            }

            var fromFees = feeBalance
            if feeBalance >= totalRewards {
                fromFees = totalRewards
            }
            emit EpochTotalRewardsPaid(total: totalRewards, fromFees: fromFees, minted: mintedRewards, feesBurned: rewardsVault.balance, epochCounterForRewards: forEpochCounter)

            // Clear the non-operational node list so it doesn't persist to the next rewards payment
            let emptyNodeList: {String: UFix64} = {}
            self.setNonOperationalNodesList(emptyNodeList)

            // Destroy the remaining fees, even if there are some left
            Burner.burn(<-rewardsVault)
        }

        /// Calculates rewards for all the staked node operators and delegators
        access(all) fun calculateRewards(): EpochRewardsSummary {
            let stakedNodeIDs: {String: Bool} = FlowIDTableStaking.getParticipantNodeList()!

            // Get the sum of all tokens staked
            var totalStaked = FlowIDTableStaking.getTotalStaked()
            if totalStaked == 0.0 {
                return EpochRewardsSummary(totalRewards: 0.0, breakdown: [])
            }
            // Calculate the scale to be multiplied by number of tokens staked per node
            var totalRewardScale = FlowIDTableStaking.epochTokenPayout / totalStaked

            var rewardsBreakdownArray: [FlowIDTableStaking.RewardsBreakdown] = []

            // The total rewards that are withheld from the non-operational nodes
            var sumRewardsWithheld = 0.0

            // The total amount of stake from non-operational nodes and delegators
            var sumStakeFromNonOperationalStakers = 0.0

            // Iterate through all the non-operational nodes and calculate
            // their rewards that will be withheld
            let nonOperationalNodes = FlowIDTableStaking.getNonOperationalNodesList()
            for nodeID in nonOperationalNodes.keys {
                let nodeRecord = FlowIDTableStaking.borrowNodeRecord(nodeID)

                // Each node's rewards can be decreased to a different percentage
                // Its delegator's rewards are also decreased to the same percentage
                let rewardDecreaseToPercentage = nonOperationalNodes[nodeID]!

                sumStakeFromNonOperationalStakers = sumStakeFromNonOperationalStakers + nodeRecord.tokensStaked.balance

                // Calculate the normal reward amount, then the rewards left after the decrease
                var nodeRewardAmount = nodeRecord.tokensStaked.balance * totalRewardScale
                var nodeRewardsAfterWithholding = nodeRewardAmount * rewardDecreaseToPercentage

                // Add the remaining to the total number of rewards withheld
                sumRewardsWithheld = sumRewardsWithheld + (nodeRewardAmount - nodeRewardsAfterWithholding)

                let rewardsBreakdown = FlowIDTableStaking.RewardsBreakdown(nodeID: nodeID)

                // Iterate through all the withheld node's delegators
                // and calculate their decreased rewards as well
                let keys = nodeRecord.delegators.keys
                var index = 0
                while index < keys.length {
                    let delegator = keys[index]
                    index = index + 1

                    let delRecord = nodeRecord.borrowDelegatorRecord(delegator)

                    sumStakeFromNonOperationalStakers = sumStakeFromNonOperationalStakers + delRecord.tokensStaked.balance

                    // Calculate the amount of tokens that this delegator receives
                    // decreased to the percentage from the non-operational node
                    var delegatorRewardAmount = delRecord.tokensStaked.balance * totalRewardScale
                    var delegatorRewardsAfterWithholding = delegatorRewardAmount * rewardDecreaseToPercentage

                    // Add the withheld rewards to the total sum
                    sumRewardsWithheld = sumRewardsWithheld + (delegatorRewardAmount - delegatorRewardsAfterWithholding)

                    if delegatorRewardsAfterWithholding == 0.0 { continue }

                    // take the node operator's cut
                    if (delegatorRewardsAfterWithholding * FlowIDTableStaking.nodeDelegatingRewardCut) > 0.0 {

                        let nodeCutAmount = delegatorRewardsAfterWithholding * FlowIDTableStaking.nodeDelegatingRewardCut

                        nodeRewardsAfterWithholding = nodeRewardsAfterWithholding + nodeCutAmount

                        delegatorRewardsAfterWithholding = delegatorRewardsAfterWithholding - nodeCutAmount
                    }
                    rewardsBreakdown.setDelegatorReward(delegatorID: delegator, rewards: delegatorRewardsAfterWithholding)
                }

                rewardsBreakdown.setNodeRewards(nodeRewardsAfterWithholding)
                rewardsBreakdownArray.append(rewardsBreakdown)
            }

            var withheldRewardsScale = sumRewardsWithheld / (totalStaked - sumStakeFromNonOperationalStakers)
            let totalRewardsPlusWithheld = totalRewardScale + withheldRewardsScale

            /// iterate through all the nodes to pay
            for nodeID in stakedNodeIDs.keys {
                if nonOperationalNodes[nodeID] != nil { continue }

                let nodeRecord = FlowIDTableStaking.borrowNodeRecord(nodeID)

                var nodeRewardAmount = nodeRecord.tokensStaked.balance * totalRewardsPlusWithheld

                if nodeRewardAmount == 0.0 || nodeRecord.role == UInt8(5)  { continue }

                let rewardsBreakdown = FlowIDTableStaking.RewardsBreakdown(nodeID: nodeID)

                // Iterate through all delegators and reward them their share
                // of the rewards for the tokens they have staked for this node
                let keys = nodeRecord.delegators.keys
                var index = 0
                while index < keys.length {
                    let delegator = keys[index]
                    index = index + 1

                    let delRecord = nodeRecord.borrowDelegatorRecord(delegator)

                    /// Calculate the amount of tokens that this delegator receives
                    var delegatorRewardAmount = delRecord.tokensStaked.balance * totalRewardsPlusWithheld

                    if delegatorRewardAmount == 0.0 { continue }

                    // take the node operator's cut
                    if (delegatorRewardAmount * FlowIDTableStaking.nodeDelegatingRewardCut) > 0.0 {

                        let nodeCutAmount = delegatorRewardAmount * FlowIDTableStaking.nodeDelegatingRewardCut

                        nodeRewardAmount = nodeRewardAmount + nodeCutAmount

                        delegatorRewardAmount = delegatorRewardAmount - nodeCutAmount
                    }
                    rewardsBreakdown.setDelegatorReward(delegatorID: delegator, rewards: delegatorRewardAmount)
                }
                
                rewardsBreakdown.setNodeRewards(nodeRewardAmount)
                rewardsBreakdownArray.append(rewardsBreakdown)
            }

            let summary = EpochRewardsSummary(totalRewards: FlowIDTableStaking.epochTokenPayout, breakdown: rewardsBreakdownArray)

            return summary
        }

        /// Called at the end of the epoch to move tokens between buckets
        /// for stakers
        /// Tokens that have been committed are moved to the staked bucket
        /// Tokens that were unstaking during the last epoch are fully unstaked
        /// Unstaking requests are filled by moving those tokens from staked to unstaking
        access(all) fun moveTokens(newEpochCounter: UInt64) {
            pre {
                !FlowIDTableStaking.stakingEnabled(): "Cannot move tokens if the staking auction is still in progress"
            }

            let approvedNodeIDs = FlowIDTableStaking.getApprovedList()
                ?? panic("Could not read the approve list from storage")

            let movesPendingNodeIDs = FlowIDTableStaking.account.storage.load<{String: {UInt32: Bool}}>(from: /storage/idTableMovesPendingList)
                ?? panic("No moves pending list in account storage")

            // Reset the movesPendingList
            var emptyMovesPendingList: {String: {UInt32: Bool}} = {}
            FlowIDTableStaking.account.storage.save(emptyMovesPendingList, to: /storage/idTableMovesPendingList)
            let newMovesPendingList = FlowIDTableStaking.account.storage.borrow<auth(Mutate) &{String: {UInt32: Bool}}>(from: /storage/idTableMovesPendingList)
                ?? panic("No moves pending list in account storage")

            let stakedNodeIDs: {String: Bool} = FlowIDTableStaking.getParticipantNodeList()!

            for nodeID in movesPendingNodeIDs.keys {
                let nodeRecord = FlowIDTableStaking.borrowNodeRecord(nodeID)

                let approved = approvedNodeIDs[nodeID] ?? false

                // mark the committed tokens as staked
                if nodeRecord.tokensCommitted.balance > 0.0 || approved {
                    FlowIDTableStaking.totalTokensStakedByNodeType[nodeRecord.role] = FlowIDTableStaking.totalTokensStakedByNodeType[nodeRecord.role]! + nodeRecord.tokensCommitted.balance
                    emit TokensStaked(nodeID: nodeRecord.id, amount: nodeRecord.tokensCommitted.balance)
                    nodeRecord.tokensStaked.deposit(from: <-nodeRecord.tokensCommitted.withdraw(amount: nodeRecord.tokensCommitted.balance))
                    stakedNodeIDs[nodeRecord.id] = true
                }

                // marked the unstaking tokens as unstaked
                if nodeRecord.tokensUnstaking.balance > 0.0 {
                    emit TokensUnstaked(nodeID: nodeRecord.id, amount: nodeRecord.tokensUnstaking.balance)
                    nodeRecord.tokensUnstaked.deposit(from: <-nodeRecord.tokensUnstaking.withdraw(amount: nodeRecord.tokensUnstaking.balance))
                }

                // unstake the requested tokens and move them to tokensUnstaking
                if nodeRecord.tokensRequestedToUnstake > 0.0 {
                    emit TokensUnstaking(nodeID: nodeRecord.id, amount: nodeRecord.tokensRequestedToUnstake)
                    nodeRecord.tokensUnstaking.deposit(from: <-nodeRecord.tokensStaked.withdraw(amount: nodeRecord.tokensRequestedToUnstake))
                    // If the node no longer has above the minimum, remove them from the list of active nodes
                    if !FlowIDTableStaking.isGreaterThanMinimumForRole(numTokens: nodeRecord.tokensStaked.balance, role: nodeRecord.role) {
                        stakedNodeIDs.remove(key: nodeRecord.id)
                    }
                    // unstaked tokens automatically mark the node as pending
                    // because they will move in the next epoch
                    FlowIDTableStaking.modifyNewMovesPending(nodeID: nodeID, delegatorID: nil, existingList: newMovesPendingList)
                }

                let pendingDelegatorsList = movesPendingNodeIDs[nodeID]!

                // move all the delegators' tokens between buckets
                for delegator in pendingDelegatorsList.keys {
                    let delRecord = nodeRecord.borrowDelegatorRecord(delegator)

                    // If the delegator's committed tokens for the next epoch
                    // is less than the delegator minimum, unstake all their tokens
                    let actualCommittedForNextEpoch = delRecord.tokensCommitted.balance + delRecord.tokensStaked.balance - delRecord.tokensRequestedToUnstake
                    if actualCommittedForNextEpoch < FlowIDTableStaking.getDelegatorMinimumStakeRequirement() {
                        delRecord.tokensUnstaked.deposit(from: <-delRecord.tokensCommitted.withdraw(amount: delRecord.tokensCommitted.balance))
                        delRecord.setTokensRequestedToUnstake(delRecord.tokensStaked.balance)
                    }

                    FlowIDTableStaking.totalTokensStakedByNodeType[nodeRecord.role] = FlowIDTableStaking.totalTokensStakedByNodeType[nodeRecord.role]! + delRecord.tokensCommitted.balance

                    // mark their committed tokens as staked
                    if delRecord.tokensCommitted.balance > 0.0 {
                        emit DelegatorTokensStaked(nodeID: nodeRecord.id, delegatorID: delegator, amount: delRecord.tokensCommitted.balance)
                        delRecord.tokensStaked.deposit(from: <-delRecord.tokensCommitted.withdraw(amount: delRecord.tokensCommitted.balance))
                    }

                    // marked the unstaking tokens as unstaked
                    if delRecord.tokensUnstaking.balance > 0.0 {
                        emit DelegatorTokensUnstaked(nodeID: nodeRecord.id, delegatorID: delegator, amount: delRecord.tokensUnstaking.balance)
                        delRecord.tokensUnstaked.deposit(from: <-delRecord.tokensUnstaking.withdraw(amount: delRecord.tokensUnstaking.balance))
                    }

                    // unstake the requested tokens and move them to tokensUnstaking
                    if delRecord.tokensRequestedToUnstake > 0.0 {
                        emit DelegatorTokensUnstaking(nodeID: nodeRecord.id, delegatorID: delegator, amount: delRecord.tokensRequestedToUnstake)
                        delRecord.tokensUnstaking.deposit(from: <-delRecord.tokensStaked.withdraw(amount: delRecord.tokensRequestedToUnstake))
                        // unstaked tokens automatically mark the delegator as pending
                        // because they will move in the next epoch
                        FlowIDTableStaking.modifyNewMovesPending(nodeID: nodeID, delegatorID: delegator, existingList: newMovesPendingList)
                    }

                    // subtract their requested tokens from the total staked for their node type
                    FlowIDTableStaking.totalTokensStakedByNodeType[nodeRecord.role] = FlowIDTableStaking.totalTokensStakedByNodeType[nodeRecord.role]! - delRecord.tokensRequestedToUnstake

                    delRecord.setTokensRequestedToUnstake(0.0)
                }

                // subtract their requested tokens from the total staked for their node type
                FlowIDTableStaking.totalTokensStakedByNodeType[nodeRecord.role] = FlowIDTableStaking.totalTokensStakedByNodeType[nodeRecord.role]! - nodeRecord.tokensRequestedToUnstake

                // Reset the tokens requested field so it can be used for the next epoch
                nodeRecord.setTokensRequestedToUnstake(0.0)
            }

            // Start the new epoch's staking auction
            self.startStakingAuction()

            // Set the current Epoch participant node list
            FlowIDTableStaking.setParticipantNodeList(stakedNodeIDs)

            // Indicates that the tokens have moved and the epoch has ended
            // Tells what the new reward payout will be. The new payout is calculated and changed
            // before this method is executed and will not be changed for the rest of the epoch
            emit NewEpoch(totalStaked: FlowIDTableStaking.getTotalStaked(),
                          totalRewardPayout: FlowIDTableStaking.epochTokenPayout,
                          newEpochCounter: newEpochCounter)
        }
    }

    /// Any user can call this function to register a new Node
    /// It returns the resource for nodes that they can store in their account storage
    access(all) fun addNodeRecord(id: String,
                          role: UInt8,
                          networkingAddress: String,
                          networkingKey: String,
                          stakingKey: String,
<<<<<<< HEAD
                          stakingKeyPoP: String,
=======
>>>>>>> 5634f763
                          tokensCommitted: @{FungibleToken.Vault}): @NodeStaker
    {
        assert (
            FlowIDTableStaking.stakingEnabled(),
            message: "Cannot register a node operator if the staking auction isn't in progress"
        )

        let newNode <- create NodeRecord(id: id,
                                         role: role,
                                         networkingAddress: networkingAddress,
                                         networkingKey: networkingKey,
                                         stakingKey: stakingKey,
<<<<<<< HEAD
                                         stakingKeyPoP: stakingKeyPoP,
=======
>>>>>>> 5634f763
                                         tokensCommitted: <-FlowToken.createEmptyVault(vaultType: Type<@FlowToken.Vault>()))

        let minimum = self.minimumStakeRequired[role]!

        assert(
            self.isGreaterThanMinimumForRole(numTokens: tokensCommitted.balance, role: role),
            message: "Tokens committed for registration is not above the minimum (".concat(minimum.toString()).concat(") for the chosen node role (".concat(role.toString()).concat(")"))
        )

        FlowIDTableStaking.nodes[id] <-! newNode

        // return a new NodeStaker object that the node operator stores in their account
        let nodeStaker <-create NodeStaker(id: id)

        nodeStaker.stakeNewTokens(<-tokensCommitted)

        return <-nodeStaker
    }

    /// Registers a new delegator with a unique ID for the specified node operator
    /// and returns a delegator object to the caller
    access(all) fun registerNewDelegator(nodeID: String, tokensCommitted: @{FungibleToken.Vault}): @NodeDelegator {
        assert (
            FlowIDTableStaking.stakingEnabled(),
            message: "Cannot register a delegator if the staking auction isn't in progress"
        )

        let nodeRecord = FlowIDTableStaking.borrowNodeRecord(nodeID)

        assert (
            nodeRecord.role != UInt8(5),
            message: "Cannot register a delegator for an access node"
        )

        let minimum = self.getDelegatorMinimumStakeRequirement()
        assert(
            tokensCommitted.balance >= minimum,
            message: "Tokens committed for delegator registration is not above the minimum (".concat(minimum.toString()).concat(")")
        )

        assert (
            FlowIDTableStaking.isGreaterThanMinimumForRole(numTokens: nodeRecord.nodeFullCommittedBalance(), role: nodeRecord.role),
            message: "Cannot register a delegator if the node operator is below the minimum stake"
        )

        // increment the delegator ID counter for this node
        nodeRecord.setDelegatorIDCounter(nodeRecord.delegatorIDCounter + UInt32(1))

        // Create a new delegator record and store it in the contract
        nodeRecord.setDelegator(delegatorID: nodeRecord.delegatorIDCounter, delegator: <- create DelegatorRecord())

        emit NewDelegatorCreated(nodeID: nodeRecord.id, delegatorID: nodeRecord.delegatorIDCounter)

        // Create a new NodeDelegator object that the owner stores in their account
        let newDelegator <-create NodeDelegator(id: nodeRecord.delegatorIDCounter, nodeID: nodeRecord.id)

        newDelegator.delegateNewTokens(from: <-tokensCommitted)

        return <-newDelegator
    }

    /// borrow a reference to to one of the nodes in the record
    access(account) view fun borrowNodeRecord(_ nodeID: String): auth(FungibleToken.Withdraw) &NodeRecord {
        pre {
            FlowIDTableStaking.nodes[nodeID] != nil:
                "Specified node ID does not exist in the record"
        }
        return (&FlowIDTableStaking.nodes[nodeID] as auth(FungibleToken.Withdraw) &NodeRecord?)!
    }

    /// borrow a reference to the `FlowFees` admin resource for paying rewards
    access(account) view fun borrowFeesAdmin(): &FlowFees.Administrator {
        let feesAdmin = self.account.storage.borrow<&FlowFees.Administrator>(from: /storage/flowFeesAdmin)
            ?? panic("Could not borrow a reference to the FlowFees Admin object")

        return feesAdmin
    }

    /// Updates a claimed boolean for a specific path to indicate that
    /// a piece of node metadata has been claimed by a node
    access(account) fun updateClaimed(path: StoragePath, _ key: String, claimed: Bool) {
        let claimedDictionary = self.account.storage.borrow<auth(Mutate) &{String: Bool}>(from: path)
            ?? panic("Invalid path for dictionary")

        if claimed {
            claimedDictionary[key] = true
        } else {
            claimedDictionary.remove(key: key)
        }
    }

    /// Sets a list of approved node IDs for the current epoch
    access(contract) fun setParticipantNodeList(_ nodeIDs: {String: Bool}) {
        let list = self.account.storage.load<{String: Bool}>(from: /storage/idTableCurrentList)

        self.account.storage.save<{String: Bool}>(nodeIDs, to: /storage/idTableCurrentList)
    }

    /// Gets the current list of participant (staked in the current epoch) nodes as a dictionary.
    access(all) view fun getParticipantNodeList(): {String: Bool}? {
        return self.account.storage.copy<{String: Bool}>(from: /storage/idTableCurrentList)
    }

    /// Gets the current list of participant nodes (like getCurrentNodeList) but as a list
    /// Kept for backwards compatibility
    access(all) fun getStakedNodeIDs(): [String] {
        let nodeIDs = self.getParticipantNodeList()!
        return nodeIDs.keys
    }

    /// Adds a node and/or delegator to the moves pending list
    /// and returns the list
    /// If `existingList` is `nil`, this loads the current list from storage and modifies it
    /// If `existingList` is non-`nil`, this modifies the given list instead of loading from storage
    access(contract) fun modifyNewMovesPending(nodeID: String,
                                               delegatorID: UInt32?,
                                               existingList: auth(Mutate) &{String: {UInt32: Bool}}?)
    {
        let movesPendingList = existingList ?? (self.account.storage.borrow<auth(Mutate) &{String: {UInt32: Bool}}>(from: /storage/idTableMovesPendingList)
            ?? panic("No moves pending list in account storage"))

        // If there is already a list for the given node ID, overwrite the created one
        if let existingDelegatorList = movesPendingList.remove(key: nodeID) {

            // If this function call is to record a delegator's movement,
            // record the ID
            if let unwrappedDelegatorID = delegatorID {
                existingDelegatorList[unwrappedDelegatorID] = true
            }
            movesPendingList[nodeID] = existingDelegatorList
        } else {
            // Create an empty list of delegators with pending moves for the node ID
            var delegatorList: {UInt32: Bool} = {}
            // If this function call is to record a delegator's movement,
            // record the ID
            if let unwrappedDelegatorID = delegatorID {
                delegatorList[unwrappedDelegatorID] = true
            }
            movesPendingList[nodeID] = delegatorList
        }
    }

    /// Gets a list of node IDs who have pending token movements
    /// or who's delegators have pending movements
    access(all) view fun getMovesPendingList(): {String: {UInt32: Bool}}? {
        return self.account.storage.copy<{String: {UInt32: Bool}}>(from: /storage/idTableMovesPendingList)
    }

    /// Candidate Nodes Methods
    ///
    /// Candidate Nodes are newly committed nodes who aren't already staked
    /// There is a limit to the number of candidate nodes per node role per epoch
    /// The candidate node list is a dictionary that maps node roles
    /// to a list of node IDs of that role
    /// Gets the candidate node list size limits for each role
    access(all) fun getCandidateNodeLimits(): {UInt8: UInt64}? {
        return self.account.storage.copy<{UInt8: UInt64}>(from: /storage/idTableCandidateNodeLimits)
    }

    /// Adds the provided node ID to the candidate node list
    access(contract) fun addToCandidateNodeList(nodeID: String, roleToAdd: UInt8) {
        pre {
            roleToAdd >= UInt8(1) && roleToAdd <= UInt8(5): "The role must be 1, 2, 3, 4, or 5"
        }

        var candidateNodes = FlowIDTableStaking.account.storage.borrow<auth(Mutate) &{UInt8: {String: Bool}}>(from: /storage/idTableCandidateNodes)!
        var candidateNodesForRole = candidateNodes.remove(key: roleToAdd)
            ?? panic("Could not get candidate nodes for role: ".concat(roleToAdd.toString()))

        if UInt64(candidateNodesForRole.keys.length) >= self.getCandidateNodeLimits()![roleToAdd]! {
            panic("Candidate node limit exceeded for node role ".concat(roleToAdd.toString()))
        }

        candidateNodesForRole[nodeID] = true
        candidateNodes[roleToAdd] = candidateNodesForRole
    }

    /// Removes the provided node ID from the candidate node list
    access(contract) fun removeFromCandidateNodeList(nodeID: String, role: UInt8) {
        pre {
            role >= UInt8(1) && role <= UInt8(5): "The role must be 1, 2, 3, 4, or 5"
        }

        var candidateNodes = FlowIDTableStaking.account.storage.borrow<auth(Mutate) &{UInt8: {String: Bool}}>(from: /storage/idTableCandidateNodes)
            ?? panic("Could not load candidate node list from storage")
        var candidateNodesForRole = candidateNodes.remove(key: role)
            ?? panic("Could not get candidate nodes for role: ".concat(role.toString()))
        
        candidateNodesForRole.remove(key: nodeID)
        candidateNodes[role] = candidateNodesForRole
    }

    /// Returns the current candidate node list
    access(all) fun getCandidateNodeList(): {UInt8: {String: Bool}} {
        return FlowIDTableStaking.account.storage.copy<{UInt8: {String: Bool}}>(from: /storage/idTableCandidateNodes)
            ?? {1: {}, 2: {}, 3: {}, 4: {}, 5: {}}
    }

    /// Get slot (count) limits for each node role
    access(all) fun getRoleSlotLimits(): {UInt8: UInt16} {
        return FlowIDTableStaking.account.storage.copy<{UInt8: UInt16}>(from: /storage/flowStakingSlotLimits)
            ?? {1: 0, 2: 0, 3: 0, 4: 0, 5: 0}
    }

    /// Gets the number of auto-opened slots for each node role. 
    access(all) fun getOpenNodeSlots(): {UInt8: UInt16} {
        return FlowIDTableStaking.account.storage.copy<{UInt8: UInt16}>(from: /storage/flowStakingOpenNodeSlots)
            ?? ({} as {UInt8: UInt16})
    }

    /// Returns a dictionary that indicates how many participant nodes there are for each role
    access(all) fun getCurrentRoleNodeCounts(): {UInt8: UInt16} {
        if let currentCounts = FlowIDTableStaking.account.storage.copy<{UInt8: UInt16}>(from: /storage/flowStakingRoleNodeCounts) {
            return currentCounts
        } else {
            // If the contract can't read the value from storage, construct it
            let participantNodeIDs = FlowIDTableStaking.getParticipantNodeList()!

            let roleCounts: {UInt8: UInt16} = {1: 0, 2: 0, 3: 0, 4: 0, 5: 0}

            for nodeID in participantNodeIDs.keys {
                let nodeInfo = FlowIDTableStaking.NodeInfo(nodeID: nodeID)
                roleCounts[nodeInfo.role] = roleCounts[nodeInfo.role]! + 1
            }
            return roleCounts
        }
    }

    /// Checks if the given string has all numbers or lowercase hex characters
    /// Used to ensure that there are no duplicate node IDs
    access(all) view fun isValidNodeID(_ input: String): Bool {
        let byteVersion = input.utf8

        for character in byteVersion {
            if ((character < 48) || (character > 57 && character < 97) || (character > 102)) {
                return false
            }
        }

        return true
    }

    /// Indicates if the staking auction is currently enabled
    access(all) view fun stakingEnabled(): Bool {
        return self.account.storage.copy<Bool>(from: /storage/stakingEnabled) ?? false
    }

    /// Gets an array of the node IDs that are proposed for the next epoch
    /// During the staking auction, this will not include access nodes who
    /// haven't been selected by the slot selection algorithm yet
    /// After the staking auction ends, specifically after unapproved nodes have been
    /// removed and slots have been filled and for the rest of the epoch,
    /// This list will accurately represent the nodes that will be in the next epoch
    access(all) fun getProposedNodeIDs(): [String] {

        let nodeIDs = FlowIDTableStaking.getNodeIDs()
        let approvedNodeIDs: {String: Bool} = FlowIDTableStaking.getApprovedList()
            ?? panic("Could not read the approve list from storage")
        let proposedNodeIDs: {String: Bool} = {}

        for nodeID in nodeIDs {

            let nodeRecord = FlowIDTableStaking.borrowNodeRecord(nodeID)

            let totalTokensCommitted = nodeRecord.nodeFullCommittedBalance()

            let greaterThanMin = FlowIDTableStaking.isGreaterThanMinimumForRole(numTokens: totalTokensCommitted, role: nodeRecord.role)
            let nodeIsApproved: Bool =  approvedNodeIDs[nodeID] ?? false
            let nodeWeight = nodeRecord.initialWeight

            // admin-approved node roles (execution/collection/consensus/verification)
            // must be approved AND have sufficient stake
            if nodeRecord.role != UInt8(5) && greaterThanMin && nodeIsApproved {
                proposedNodeIDs[nodeID] = true
                continue
            }

            // permissionless node roles (access)
            // NOTE: Access nodes which registered prior to the 100-FLOW stake requirement
            // (which must be approved) are not removed during a temporary grace period during 
            // which these grandfathered node operators may submit the necessary stake requirement.
            // Therefore Access nodes must either be approved OR have sufficient stake:
            //  - Old ANs must be approved, but are allowed to have zero stake
            //  - New ANs may be unapproved, but must have submitted sufficient stake
            if nodeRecord.role == UInt8(5) &&
               (greaterThanMin || nodeIsApproved) &&
               nodeWeight > 0
            {
                proposedNodeIDs[nodeID] = true
                continue
            }
        }
        return proposedNodeIDs.keys
    }

    /// Gets an array of all the node IDs that have ever registered
    access(all) view fun getNodeIDs(): [String] {
        return FlowIDTableStaking.nodes.keys
    }

    /// Checks if the amount of tokens is greater than the minimum staking requirement
    /// for the specified node role
    access(all) view fun isGreaterThanMinimumForRole(numTokens: UFix64, role: UInt8): Bool {
        let minimumStake = self.minimumStakeRequired[role]
            ?? panic("Incorrect role provided for minimum stake. Must be 1, 2, 3, 4, or 5")

        return numTokens >= minimumStake
    }

    /// Indicates if the specified networking address is claimed by a node
    access(all) view fun getNetworkingAddressClaimed(address: String): Bool {
        return self.getClaimed(path: /storage/networkingAddressesClaimed, key: address)
    }

    /// Indicates if the specified networking key is claimed by a node
    access(all) view fun getNetworkingKeyClaimed(key: String): Bool {
        return self.getClaimed(path: /storage/networkingKeysClaimed, key: key)
    }

    /// Indicates if the specified staking key is claimed by a node
    access(all) view fun getStakingKeyClaimed(key: String): Bool {
        return self.getClaimed(path: /storage/stakingKeysClaimed, key: key)
    }

    /// Gets the claimed status of a particular piece of node metadata
    access(account) view fun getClaimed(path: StoragePath, key: String): Bool {
		let claimedDictionary = self.account.storage.borrow<&{String: Bool}>(from: path)
            ?? panic("Invalid path for dictionary")
        return claimedDictionary[key] ?? false
    }

    /// Returns the list of approved node IDs that the admin has set
    access(all) view fun getApprovedList(): {String: Bool}? {
        return self.account.storage.copy<{String: Bool}>(from: /storage/idTableApproveList)
    }

    /// Returns the list of node IDs whose rewards will be reduced in the next payment
<<<<<<< HEAD
    access(all) fun getNonOperationalNodesList(): {String: UFix64} {
=======
    access(all) view fun getNonOperationalNodesList(): {String: UFix64} {
>>>>>>> 5634f763
        return self.account.storage.copy<{String: UFix64}>(from: /storage/idTableNonOperationalNodesList)
            ?? panic("could not get non-operational node list")
    }

    /// Gets the minimum stake requirements for all the node types
    access(all) view fun getMinimumStakeRequirements(): {UInt8: UFix64} {
        return self.minimumStakeRequired
    }

    /// Gets the minimum stake requirement for delegators
<<<<<<< HEAD
    access(all) fun getDelegatorMinimumStakeRequirement(): UFix64 {
=======
    access(all) view fun getDelegatorMinimumStakeRequirement(): UFix64 {
>>>>>>> 5634f763
        return self.account.storage.copy<UFix64>(from: /storage/delegatorStakingMinimum)
            ?? 0.0
    }

    /// Gets a dictionary that indicates the current number of tokens staked
    /// by all the nodes of each type
    access(all) view fun getTotalTokensStakedByNodeType(): {UInt8: UFix64} {
        return self.totalTokensStakedByNodeType
    }

    /// Gets the total number of FLOW that is currently staked
    /// by all of the staked nodes in the current epoch
    access(all) view fun getTotalStaked(): UFix64 {
        var totalStaked: UFix64 = 0.0
        for nodeType in FlowIDTableStaking.totalTokensStakedByNodeType.keys {
            // Do not count access nodes
            if nodeType != UInt8(5) {
                totalStaked = totalStaked + FlowIDTableStaking.totalTokensStakedByNodeType[nodeType]!
            }
        }
        return totalStaked
    }

    /// Gets the token payout value for the current epoch
    access(all) view fun getEpochTokenPayout(): UFix64 {
        return self.epochTokenPayout
    }

    /// Gets the cut percentage for delegator rewards paid to node operators
    access(all) view fun getRewardCutPercentage(): UFix64 {
        return self.nodeDelegatingRewardCut
    }

    /// Gets the ratios of rewards that different node roles recieve
    /// NOTE: Currently is not used
    access(all) view fun getRewardRatios(): {UInt8: UFix64} {
        return self.rewardRatios
    }

    init(_ epochTokenPayout: UFix64, _ rewardCut: UFix64, _ candidateNodeLimits: {UInt8: UInt64}) {
        self.account.storage.save(true, to: /storage/stakingEnabled)

        self.nodes <- {}

        let claimedDictionary: {String: Bool} = {}
        self.account.storage.save(claimedDictionary, to: /storage/stakingKeysClaimed)
        self.account.storage.save(claimedDictionary, to: /storage/networkingKeysClaimed)
        self.account.storage.save(claimedDictionary, to: /storage/networkingAddressesClaimed)

        self.NodeStakerStoragePath = /storage/flowStaker
        self.NodeStakerPublicPath = /public/flowStaker
        self.StakingAdminStoragePath = /storage/flowStakingAdmin
        self.DelegatorStoragePath = /storage/flowStakingDelegator

        self.minimumStakeRequired = {UInt8(1): 250000.0, UInt8(2): 500000.0, UInt8(3): 1250000.0, UInt8(4): 135000.0, UInt8(5): 100.0}
        self.account.storage.save(50.0 as UFix64, to: /storage/delegatorStakingMinimum)
        self.totalTokensStakedByNodeType = {UInt8(1): 0.0, UInt8(2): 0.0, UInt8(3): 0.0, UInt8(4): 0.0, UInt8(5): 0.0}
        self.epochTokenPayout = epochTokenPayout
        self.nodeDelegatingRewardCut = rewardCut
        self.rewardRatios = {UInt8(1): 0.168, UInt8(2): 0.518, UInt8(3): 0.078, UInt8(4): 0.236, UInt8(5): 0.0}

        let approveList: {String: Bool} = {}
        self.setParticipantNodeList(approveList)
        self.account.storage.save<{String: Bool}>(approveList, to: /storage/idTableApproveList)

        let nonOperationalList: {String: UFix64} = {}
        self.account.storage.save<{String: UFix64}>(nonOperationalList, to: /storage/idTableNonOperationalNodesList)

        let movesPendingList: {String: {UInt32: Bool}} = {}
        self.account.storage.save<{String: {UInt32: Bool}}>(movesPendingList, to: /storage/idTableMovesPendingList)

        let emptyCandidateNodes: {UInt8: {String: Bool}} = {1: {}, 2: {}, 3: {}, 4: {}, 5: {}}
        FlowIDTableStaking.account.storage.save(emptyCandidateNodes, to: /storage/idTableCandidateNodes)

        // Save the candidate nodes limit
        FlowIDTableStaking.account.storage.save<{UInt8: UInt64}>(candidateNodeLimits, to: /storage/idTableCandidateNodeLimits)

        let slotLimits: {UInt8: UInt16} = {1: 10000, 2: 10000, 3: 10000, 4: 10000, 5: 10000}
        // Save slot limits
        FlowIDTableStaking.account.storage.save(slotLimits, to: /storage/flowStakingSlotLimits)

        let slotCounts: {UInt8: UInt16} = {1: 0, 2: 0, 3: 0, 4: 0, 5: 0}
        // Save slot counts
        FlowIDTableStaking.account.storage.save(slotCounts, to: /storage/flowStakingRoleNodeCounts)

        self.account.storage.save(<-create Admin(), to: self.StakingAdminStoragePath)
    }
}<|MERGE_RESOLUTION|>--- conflicted
+++ resolved
@@ -121,11 +121,6 @@
         access(all) var networkingAddress: String
         access(all) var networkingKey: String
         access(all) var stakingKey: String
-<<<<<<< HEAD
-=======
-
-        /// TODO: Proof of Possession (PoP) of the staking private key
->>>>>>> 5634f763
 
         /// The total tokens that only this node currently has staked, not including delegators
         /// This value must always be above the minimum requirement to stay staked or accept delegators
@@ -163,10 +158,7 @@
             networkingAddress: String,
             networkingKey: String,
             stakingKey: String,
-<<<<<<< HEAD
             stakingKeyPoP: String,
-=======
->>>>>>> 5634f763
             tokensCommitted: @{FungibleToken.Vault}
         ) {
             pre {
@@ -429,11 +421,7 @@
 
         /// Tells whether the node is a new node who currently is not participating with tokens staked
         /// and has enough committed for the next epoch for its role
-<<<<<<< HEAD
-        access(self) fun isEligibleForCandidateNodeStatus(_ nodeRecord: &FlowIDTableStaking.NodeRecord): Bool {
-=======
         access(self) view fun isEligibleForCandidateNodeStatus(_ nodeRecord: &FlowIDTableStaking.NodeRecord): Bool {
->>>>>>> 5634f763
             let participantList = FlowIDTableStaking.account.storage.borrow<&{String: Bool}>(from: /storage/idTableCurrentList)!
             if participantList[nodeRecord.id] == true {
                 return false
@@ -1201,11 +1189,7 @@
                     
                     // Randomly select which indicies will be removed
                     while numNodesToRemove > 0 {
-<<<<<<< HEAD
-                        let selection = UInt16(revertibleRandom<UInt64>() % UInt64(candidateNodesForRole.keys.length))
-=======
                         let selection = revertibleRandom<UInt16>(modulo: UInt16(candidateNodesForRole.keys.length))
->>>>>>> 5634f763
                         // If the index has already, been selected, try again
                         // if it has not, mark it to be removed
                         if deletionList[selection] == nil {
@@ -1573,10 +1557,7 @@
                           networkingAddress: String,
                           networkingKey: String,
                           stakingKey: String,
-<<<<<<< HEAD
                           stakingKeyPoP: String,
-=======
->>>>>>> 5634f763
                           tokensCommitted: @{FungibleToken.Vault}): @NodeStaker
     {
         assert (
@@ -1589,10 +1570,7 @@
                                          networkingAddress: networkingAddress,
                                          networkingKey: networkingKey,
                                          stakingKey: stakingKey,
-<<<<<<< HEAD
                                          stakingKeyPoP: stakingKeyPoP,
-=======
->>>>>>> 5634f763
                                          tokensCommitted: <-FlowToken.createEmptyVault(vaultType: Type<@FlowToken.Vault>()))
 
         let minimum = self.minimumStakeRequired[role]!
@@ -1930,11 +1908,7 @@
     }
 
     /// Returns the list of node IDs whose rewards will be reduced in the next payment
-<<<<<<< HEAD
-    access(all) fun getNonOperationalNodesList(): {String: UFix64} {
-=======
     access(all) view fun getNonOperationalNodesList(): {String: UFix64} {
->>>>>>> 5634f763
         return self.account.storage.copy<{String: UFix64}>(from: /storage/idTableNonOperationalNodesList)
             ?? panic("could not get non-operational node list")
     }
@@ -1945,11 +1919,7 @@
     }
 
     /// Gets the minimum stake requirement for delegators
-<<<<<<< HEAD
-    access(all) fun getDelegatorMinimumStakeRequirement(): UFix64 {
-=======
     access(all) view fun getDelegatorMinimumStakeRequirement(): UFix64 {
->>>>>>> 5634f763
         return self.account.storage.copy<UFix64>(from: /storage/delegatorStakingMinimum)
             ?? 0.0
     }
