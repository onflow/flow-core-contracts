--- conflicted
+++ resolved
@@ -1623,21 +1623,13 @@
     }
 
     /// Gets the current list of participant (staked in the current epoch) nodes as a dictionary.
-<<<<<<< HEAD
-    pub view fun getParticipantNodeList(): {String: Bool}? {
-=======
-    access(all) fun getParticipantNodeList(): {String: Bool}? {
->>>>>>> 72da91c3
+    access(all) view fun getParticipantNodeList(): {String: Bool}? {
         return self.account.copy<{String: Bool}>(from: /storage/idTableCurrentList)
     }
 
     /// Gets the current list of participant nodes (like getCurrentNodeList) but as a list
     /// Kept for backwards compatibility
-<<<<<<< HEAD
-    pub view fun getStakedNodeIDs(): [String] {
-=======
-    access(all) fun getStakedNodeIDs(): [String] {
->>>>>>> 72da91c3
+    access(all) view fun getStakedNodeIDs(): [String] {
         let nodeIDs = self.getParticipantNodeList()!
         return nodeIDs.keys
     }
@@ -1674,11 +1666,7 @@
 
     /// Gets a list of node IDs who have pending token movements
     /// or who's delegators have pending movements
-<<<<<<< HEAD
-    pub view fun getMovesPendingList(): {String: {UInt32: Bool}}? {
-=======
-    access(all) fun getMovesPendingList(): {String: {UInt32: Bool}}? {
->>>>>>> 72da91c3
+    access(all) view fun getMovesPendingList(): {String: {UInt32: Bool}}? {
         return self.account.copy<{String: {UInt32: Bool}}>(from: /storage/idTableMovesPendingList)
     }
 
@@ -1689,11 +1677,7 @@
     /// The candidate node list is a dictionary that maps node roles
     /// to a list of node IDs of that role
     /// Gets the candidate node list size limits for each role
-<<<<<<< HEAD
-    pub view fun getCandidateNodeLimits(): {UInt8: UInt64}? {
-=======
-    access(all) fun getCandidateNodeLimits(): {UInt8: UInt64}? {
->>>>>>> 72da91c3
+    access(all) view fun getCandidateNodeLimits(): {UInt8: UInt64}? {
         return self.account.copy<{UInt8: UInt64}>(from: /storage/idTableCandidateNodeLimits)
     }
 
@@ -1732,31 +1716,19 @@
     }
 
     /// Returns the current candidate node list
-<<<<<<< HEAD
-    pub view fun getCandidateNodeList(): {UInt8: {String: Bool}} {
-=======
-    access(all) fun getCandidateNodeList(): {UInt8: {String: Bool}} {
->>>>>>> 72da91c3
+    access(all) view fun getCandidateNodeList(): {UInt8: {String: Bool}} {
         return FlowIDTableStaking.account.copy<{UInt8: {String: Bool}}>(from: /storage/idTableCandidateNodes)
             ?? {1: {}, 2: {}, 3: {}, 4: {}, 5: {}}
     }
 
     /// Get slot (count) limits for each node role
-<<<<<<< HEAD
-    pub view fun getRoleSlotLimits(): {UInt8: UInt16} {
-=======
     access(all) fun getRoleSlotLimits(): {UInt8: UInt16} {
->>>>>>> 72da91c3
         return FlowIDTableStaking.account.copy<{UInt8: UInt16}>(from: /storage/flowStakingSlotLimits)
             ?? {1: 0, 2: 0, 3: 0, 4: 0, 5: 0}
     }
 
     /// Returns a dictionary that indicates how many participant nodes there are for each role
-<<<<<<< HEAD
-    pub view fun getCurrentRoleNodeCounts(): {UInt8: UInt16} {
-=======
     access(all) fun getCurrentRoleNodeCounts(): {UInt8: UInt16} {
->>>>>>> 72da91c3
         if let currentCounts = FlowIDTableStaking.account.copy<{UInt8: UInt16}>(from: /storage/flowStakingRoleNodeCounts) {
             return currentCounts
         } else {
@@ -1775,11 +1747,7 @@
 
     /// Checks if the given string has all numbers or lowercase hex characters
     /// Used to ensure that there are no duplicate node IDs
-<<<<<<< HEAD
-    pub view fun isValidNodeID(_ input: String): Bool {
-=======
     access(all) view fun isValidNodeID(_ input: String): Bool {
->>>>>>> 72da91c3
         let byteVersion = input.utf8
 
         for character in byteVersion {
@@ -1792,11 +1760,7 @@
     }
 
     /// Indicates if the staking auction is currently enabled
-<<<<<<< HEAD
-    pub view fun stakingEnabled(): Bool {
-=======
     access(all) view fun stakingEnabled(): Bool {
->>>>>>> 72da91c3
         return self.account.copy<Bool>(from: /storage/stakingEnabled) ?? false
     }
 
@@ -1849,20 +1813,6 @@
     }
 
     /// Gets an array of all the node IDs that have ever registered
-<<<<<<< HEAD
-    pub view fun getNodeIDs(): [String] {
-        return FlowIDTableStaking.nodes.keys
-    }
-
-    /// Checks if the amount of tokens is greater
-    /// than the minimum staking requirement for the specified role
-    pub view fun isGreaterThanMinimumForRole(numTokens: UFix64, role: UInt8): Bool {
-        return numTokens >= self.minimumStakeRequired[role]!
-    }
-
-    /// Indicates if the specified networking address is claimed by a node
-    pub view fun getNetworkingAddressClaimed(address: String): Bool {
-=======
     access(all) view fun getNodeIDs(): [String] {
         return FlowIDTableStaking.nodes.keys
     }
@@ -1878,25 +1828,16 @@
 
     /// Indicates if the specified networking address is claimed by a node
     access(all) view fun getNetworkingAddressClaimed(address: String): Bool {
->>>>>>> 72da91c3
         return self.getClaimed(path: /storage/networkingAddressesClaimed, key: address)
     }
 
     /// Indicates if the specified networking key is claimed by a node
-<<<<<<< HEAD
-    pub view fun getNetworkingKeyClaimed(key: String): Bool {
-=======
     access(all) view fun getNetworkingKeyClaimed(key: String): Bool {
->>>>>>> 72da91c3
         return self.getClaimed(path: /storage/networkingKeysClaimed, key: key)
     }
 
     /// Indicates if the specified staking key is claimed by a node
-<<<<<<< HEAD
-    pub view fun getStakingKeyClaimed(key: String): Bool {
-=======
     access(all) view fun getStakingKeyClaimed(key: String): Bool {
->>>>>>> 72da91c3
         return self.getClaimed(path: /storage/stakingKeysClaimed, key: key)
     }
 
@@ -1908,62 +1849,36 @@
     }
 
     /// Returns the list of approved node IDs that the admin has set
-<<<<<<< HEAD
-    pub view fun getApprovedList(): [String] {
-        return self.account.copy<[String]>(from: /storage/idTableApproveList)
-            ?? panic("could not get approved list")
-    }
-
-    /// Returns the list of node IDs whose rewards will be reduced in the next payment
-    pub view fun getNonOperationalNodesList(): {String: UFix64} {
-=======
     access(all) view un getApprovedList(): {String: Bool}? {
         return self.account.copy<{String: Bool}>(from: /storage/idTableApproveList)
     }
 
     /// Returns the list of node IDs whose rewards will be reduced in the next payment
     access(all) view fun getNonOperationalNodesList(): {String: UFix64} {
->>>>>>> 72da91c3
         return self.account.copy<{String: UFix64}>(from: /storage/idTableNonOperationalNodesList)
             ?? panic("could not get non-operational node list")
     }
 
     /// Gets the minimum stake requirements for all the node types
-<<<<<<< HEAD
-    pub view fun getMinimumStakeRequirements(): {UInt8: UFix64} {
-=======
     access(all) view fun getMinimumStakeRequirements(): {UInt8: UFix64} {
->>>>>>> 72da91c3
         return self.minimumStakeRequired
     }
 
     /// Gets the minimum stake requirement for delegators
-<<<<<<< HEAD
-    pub view fun getDelegatorMinimumStakeRequirement(): UFix64 {
-=======
     access(all) fun getDelegatorMinimumStakeRequirement(): UFix64 {
->>>>>>> 72da91c3
         return self.account.copy<UFix64>(from: /storage/delegatorStakingMinimum)
             ?? 0.0
     }
 
     /// Gets a dictionary that indicates the current number of tokens staked
     /// by all the nodes of each type
-<<<<<<< HEAD
-    pub view fun getTotalTokensStakedByNodeType(): {UInt8: UFix64} {
-=======
     access(all) view fun getTotalTokensStakedByNodeType(): {UInt8: UFix64} {
->>>>>>> 72da91c3
         return self.totalTokensStakedByNodeType
     }
 
     /// Gets the total number of FLOW that is currently staked
     /// by all of the staked nodes in the current epoch
-<<<<<<< HEAD
-    pub view fun getTotalStaked(): UFix64 {
-=======
     access(all) view fun getTotalStaked(): UFix64 {
->>>>>>> 72da91c3
         var totalStaked: UFix64 = 0.0
         for nodeType in FlowIDTableStaking.totalTokensStakedByNodeType.keys {
             // Do not count access nodes
@@ -1975,30 +1890,18 @@
     }
 
     /// Gets the token payout value for the current epoch
-<<<<<<< HEAD
-    pub view fun getEpochTokenPayout(): UFix64 {
-=======
     access(all) view fun getEpochTokenPayout(): UFix64 {
->>>>>>> 72da91c3
         return self.epochTokenPayout
     }
 
     /// Gets the cut percentage for delegator rewards paid to node operators
-<<<<<<< HEAD
-    pub view fun getRewardCutPercentage(): UFix64 {
-=======
     access(all) view fun getRewardCutPercentage(): UFix64 {
->>>>>>> 72da91c3
         return self.nodeDelegatingRewardCut
     }
 
     /// Gets the ratios of rewards that different node roles recieve
     /// NOTE: Currently is not used
-<<<<<<< HEAD
-    pub view fun getRewardRatios(): {UInt8: UFix64} {
-=======
     access(all) view fun getRewardRatios(): {UInt8: UFix64} {
->>>>>>> 72da91c3
         return self.rewardRatios
     }
 
