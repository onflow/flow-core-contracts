/*

    FlowIDTableStaking

    The Flow ID Table and Staking contract manages
    node operators' and delegators' information
    and Flow tokens that are staked as part of the Flow Protocol.

    Nodes submit their stake to the public addNodeInfo function
    during the staking auction phase.

    This records their info and committed tokens. They also will get a Node
    Object that they can use to stake, unstake, and withdraw rewards.

    Each node has multiple token buckets that hold their tokens
    based on their status: committed, staked, unstaking, unstaked, and rewarded.

    Delegators can also register to delegate FLOW to a node operator
    during the staking auction phase by using the registerNewDelegator() function.
    They have the same token buckets that node operators do.

    The Admin has the authority to remove node records,
    refund insufficiently staked nodes, pay rewards,
    and move tokens between buckets. These will happen once every epoch.

    See additional staking documentation here: https://docs.onflow.org/staking/

 */

import FungibleToken from 0xFUNGIBLETOKENADDRESS
import FlowToken from 0xFLOWTOKENADDRESS

pub contract FlowIDTableStaking {

    /****** ID Table and Staking Events ******/

    pub event NewEpoch(totalStaked: UFix64, totalRewardPayout: UFix64)

    /// Node Events
    pub event NewNodeCreated(nodeID: String, role: UInt8, amountCommitted: UFix64)
    pub event TokensCommitted(nodeID: String, amount: UFix64)
    pub event TokensStaked(nodeID: String, amount: UFix64)
    pub event TokensUnstaking(nodeID: String, amount: UFix64)
    pub event TokensUnstaked(nodeID: String, amount: UFix64)
    pub event NodeRemovedAndRefunded(nodeID: String, amount: UFix64)
    pub event RewardsPaid(nodeID: String, amount: UFix64)
    pub event UnstakedTokensWithdrawn(nodeID: String, amount: UFix64)
    pub event RewardTokensWithdrawn(nodeID: String, amount: UFix64)

    /// Delegator Events
    pub event NewDelegatorCreated(nodeID: String, delegatorID: UInt32)
    pub event DelegatorTokensCommitted(nodeID: String, delegatorID: UInt32, amount: UFix64)
    pub event DelegatorTokensStaked(nodeID: String, delegatorID: UInt32, amount: UFix64)
    pub event DelegatorTokensUnstaking(nodeID: String, delegatorID: UInt32, amount: UFix64)
    pub event DelegatorTokensUnstaked(nodeID: String, delegatorID: UInt32, amount: UFix64)
    pub event DelegatorRewardsPaid(nodeID: String, delegatorID: UInt32, amount: UFix64)
    pub event DelegatorUnstakedTokensWithdrawn(nodeID: String, delegatorID: UInt32, amount: UFix64)
    pub event DelegatorRewardTokensWithdrawn(nodeID: String, delegatorID: UInt32, amount: UFix64)

    /// Contract Field Change Events
    pub event NewDelegatorCutPercentage(newCutPercentage: UFix64)
    pub event NewWeeklyPayout(newPayout: UFix64)
    pub event NewStakingMinimums(newMinimums: {UInt8: UFix64})

    /// Holds the identity table for all the nodes in the network.
    /// Includes nodes that aren't actively participating
    /// key = node ID
    access(account) var nodes: @{String: NodeRecord}

    /// The minimum amount of tokens that each node type has to stake
    /// in order to be considered valid
    access(account) var minimumStakeRequired: {UInt8: UFix64}

    /// The total amount of tokens that are staked for all the nodes
    /// of each node type during the current epoch
    access(account) var totalTokensStakedByNodeType: {UInt8: UFix64}

    /// The total amount of tokens that are paid as rewards every epoch
    /// could be manually changed by the admin resource
    access(account) var epochTokenPayout: UFix64

    /// The ratio of the weekly awards that each node type gets
    /// key = node role
    /// value = decimal number between 0 and 1 indicating a percentage
    /// NOTE: Currently is not used
    access(contract) var rewardRatios: {UInt8: UFix64}

    /// The percentage of rewards that every node operator takes from
    /// the users that are delegating to it
    access(account) var nodeDelegatingRewardCut: UFix64

    /// Paths for storing staking resources
    pub let NodeStakerStoragePath: StoragePath
    pub let NodeStakerPublicPath: PublicPath
    pub let StakingAdminStoragePath: StoragePath
    pub let DelegatorStoragePath: StoragePath

    /*********** ID Table and Staking Composite Type Definitions *************/

    /// Contains information that is specific to a node in Flow
    pub resource NodeRecord {

        /// The unique ID of the node
        /// Set when the node is created
        pub let id: String

        /// The type of node:
        /// 1 = collection
        /// 2 = consensus
        /// 3 = execution
        /// 4 = verification
        /// 5 = access
        pub var role: UInt8

        pub(set) var networkingAddress: String
        pub(set) var networkingKey: String
        pub(set) var stakingKey: String

        /// The total tokens that only this node currently has staked, not including delegators
        /// This value must always be above the minimum requirement to stay staked or accept delegators
        pub var tokensStaked: @FlowToken.Vault

        /// The tokens that this node has committed to stake for the next epoch.
        /// Moves to the tokensStaked bucket at the end of an epoch
        pub var tokensCommitted: @FlowToken.Vault

        /// The tokens that this node has unstaked from the previous epoch
        /// Moves to the tokensUnstaked bucket at the end of an epoch.
        pub var tokensUnstaking: @FlowToken.Vault

        /// Tokens that this node has unstaked and are able to withdraw whenever they want
        pub var tokensUnstaked: @FlowToken.Vault

        /// Staking rewards are paid to this bucket
        pub var tokensRewarded: @FlowToken.Vault

        /// list of delegators for this node operator
        pub let delegators: @{UInt32: DelegatorRecord}

        /// The incrementing ID used to register new delegators
        pub(set) var delegatorIDCounter: UInt32

        /// The amount of tokens that this node has requested to unstake for the next epoch
        pub(set) var tokensRequestedToUnstake: UFix64

        /// weight as determined by the amount staked after the staking auction
        pub(set) var initialWeight: UInt64

        init(
            id: String,
            role: UInt8,
            networkingAddress: String,
            networkingKey: String,
            stakingKey: String,
            tokensCommitted: @FungibleToken.Vault
        ) {
            pre {
                id.length == 64: "Node ID length must be 32 bytes (64 hex characters)"
                FlowIDTableStaking.nodes[id] == nil: "The ID cannot already exist in the record"
                role >= UInt8(1) && role <= UInt8(5): "The role must be 1, 2, 3, 4, or 5"
                networkingAddress.length > 0 && networkingAddress.length <= 510: "The networkingAddress must be less than 255 bytes (510 hex characters)"
                networkingKey.length == 128: "The networkingKey length must be exactly 64 bytes (128 hex characters)"
                stakingKey.length == 192: "The stakingKey length must be exactly 96 bytes (192 hex characters)"
                !FlowIDTableStaking.getNetworkingAddressClaimed(address: networkingAddress): "The networkingAddress cannot have already been claimed"
                !FlowIDTableStaking.getNetworkingKeyClaimed(key: networkingKey): "The networkingKey cannot have already been claimed"
                !FlowIDTableStaking.getStakingKeyClaimed(key: stakingKey): "The stakingKey cannot have already been claimed"
            }

            self.id = id
            self.role = role
            self.networkingAddress = networkingAddress
            self.networkingKey = networkingKey
            self.stakingKey = stakingKey
            self.initialWeight = 0
            self.delegators <- {}
            self.delegatorIDCounter = 0

            FlowIDTableStaking.updateClaimed(path: /storage/networkingAddressesClaimed, networkingAddress, claimed: true)
            FlowIDTableStaking.updateClaimed(path: /storage/networkingKeysClaimed, networkingKey, claimed: true)
            FlowIDTableStaking.updateClaimed(path: /storage/stakingKeysClaimed, stakingKey, claimed: true)

            self.tokensCommitted <- tokensCommitted as! @FlowToken.Vault
            self.tokensStaked <- FlowToken.createEmptyVault() as! @FlowToken.Vault
            self.tokensUnstaking <- FlowToken.createEmptyVault() as! @FlowToken.Vault
            self.tokensUnstaked <- FlowToken.createEmptyVault() as! @FlowToken.Vault
            self.tokensRewarded <- FlowToken.createEmptyVault() as! @FlowToken.Vault
            self.tokensRequestedToUnstake = 0.0

            emit NewNodeCreated(nodeID: self.id, role: self.role, amountCommitted: self.tokensCommitted.balance)
        }

        destroy() {
            let flowTokenRef = FlowIDTableStaking.account.borrow<&FlowToken.Vault>(from: /storage/flowTokenVault)!
            FlowIDTableStaking.totalTokensStakedByNodeType[self.role] = FlowIDTableStaking.totalTokensStakedByNodeType[self.role]! - self.tokensStaked.balance
            flowTokenRef.deposit(from: <-self.tokensStaked)
            flowTokenRef.deposit(from: <-self.tokensCommitted)
            flowTokenRef.deposit(from: <-self.tokensUnstaking)
            flowTokenRef.deposit(from: <-self.tokensUnstaked)
            flowTokenRef.deposit(from: <-self.tokensRewarded)

            // Return all of the delegators' funds
            for delegator in self.delegators.keys {
                let delRecord = self.borrowDelegatorRecord(delegator)
                flowTokenRef.deposit(from: <-delRecord.tokensCommitted.withdraw(amount: delRecord.tokensCommitted.balance))
                flowTokenRef.deposit(from: <-delRecord.tokensStaked.withdraw(amount: delRecord.tokensStaked.balance))
                flowTokenRef.deposit(from: <-delRecord.tokensUnstaked.withdraw(amount: delRecord.tokensUnstaked.balance))
                flowTokenRef.deposit(from: <-delRecord.tokensRewarded.withdraw(amount: delRecord.tokensRewarded.balance))
                flowTokenRef.deposit(from: <-delRecord.tokensUnstaking.withdraw(amount: delRecord.tokensUnstaking.balance))
            }

            destroy self.delegators
        }

        /// Utility Function that checks a node's overall committed balance from its borrowed record
        access(account) fun nodeFullCommittedBalance(): UFix64 {
            if (self.tokensCommitted.balance + self.tokensStaked.balance) < self.tokensRequestedToUnstake {
                return 0.0
            } else {
                return self.tokensCommitted.balance + self.tokensStaked.balance - self.tokensRequestedToUnstake
            }
        }

        /// borrow a reference to to one of the delegators for a node in the record
        access(account) fun borrowDelegatorRecord(_ delegatorID: UInt32): &DelegatorRecord {
            pre {
                self.delegators[delegatorID] != nil:
                    "Specified delegator ID does not exist in the record"
            }
            return &self.delegators[delegatorID] as! &DelegatorRecord
        }
    }

    /// Struct to create to get read-only info about a node
    pub struct NodeInfo {
        pub let id: String
        pub let role: UInt8
        pub let networkingAddress: String
        pub let networkingKey: String
        pub let stakingKey: String
        pub let tokensStaked: UFix64
        pub let tokensCommitted: UFix64
        pub let tokensUnstaking: UFix64
        pub let tokensUnstaked: UFix64
        pub let tokensRewarded: UFix64

        /// list of delegator IDs for this node operator
        pub let delegators: [UInt32]
        pub let delegatorIDCounter: UInt32
        pub let tokensRequestedToUnstake: UFix64
        pub let initialWeight: UInt64

        init(nodeID: String) {
            let nodeRecord = FlowIDTableStaking.borrowNodeRecord(nodeID)

            self.id = nodeRecord.id
            self.role = nodeRecord.role
            self.networkingAddress = nodeRecord.networkingAddress
            self.networkingKey = nodeRecord.networkingKey
            self.stakingKey = nodeRecord.stakingKey
            self.tokensStaked = nodeRecord.tokensStaked.balance
            self.tokensCommitted = nodeRecord.tokensCommitted.balance
            self.tokensUnstaking = nodeRecord.tokensUnstaking.balance
            self.tokensUnstaked = nodeRecord.tokensUnstaked.balance
            self.tokensRewarded = nodeRecord.tokensRewarded.balance
            self.delegators = nodeRecord.delegators.keys
            self.delegatorIDCounter = nodeRecord.delegatorIDCounter
            self.tokensRequestedToUnstake = nodeRecord.tokensRequestedToUnstake
            self.initialWeight = nodeRecord.initialWeight
        }

        /// Derived Fields
        pub fun totalCommittedWithDelegators(): UFix64 {
            let nodeRecord = FlowIDTableStaking.borrowNodeRecord(self.id)
            var committedSum = self.totalCommittedWithoutDelegators()
            for delegator in self.delegators {
                let delRecord = nodeRecord.borrowDelegatorRecord(delegator)
                committedSum = committedSum + delRecord.delegatorFullCommittedBalance()
            }
            return committedSum
        }

        pub fun totalCommittedWithoutDelegators(): UFix64 {
            let nodeRecord = FlowIDTableStaking.borrowNodeRecord(self.id)
            return nodeRecord.nodeFullCommittedBalance()
        }

        pub fun totalStakedWithDelegators(): UFix64 {
            let nodeRecord = FlowIDTableStaking.borrowNodeRecord(self.id)
            var stakedSum = self.tokensStaked
            for delegator in self.delegators {
                let delRecord = nodeRecord.borrowDelegatorRecord(delegator)
                stakedSum = stakedSum + delRecord.tokensStaked.balance
            }
            return stakedSum
        }

        pub fun totalTokensInRecord(): UFix64 {
            return self.tokensStaked + self.tokensCommitted + self.tokensUnstaking + self.tokensUnstaked + self.tokensRewarded
        }
    }

    /// Records the staking info associated with a delegator
    /// This resource is stored in the NodeRecord object that is being delegated to
    pub resource DelegatorRecord {
        /// Tokens this delegator has committed for the next epoch
        pub var tokensCommitted: @FlowToken.Vault

        /// Tokens this delegator has staked for the current epoch
        pub var tokensStaked: @FlowToken.Vault

        /// Tokens this delegator has requested to unstake and is locked for the current epoch
        pub var tokensUnstaking: @FlowToken.Vault

        /// Tokens this delegator has been rewarded and can withdraw
        pub let tokensRewarded: @FlowToken.Vault

        /// Tokens that this delegator unstaked and can withdraw
        pub let tokensUnstaked: @FlowToken.Vault

        /// Amount of tokens that the delegator has requested to unstake
        pub(set) var tokensRequestedToUnstake: UFix64

        init() {
            self.tokensCommitted <- FlowToken.createEmptyVault() as! @FlowToken.Vault
            self.tokensStaked <- FlowToken.createEmptyVault() as! @FlowToken.Vault
            self.tokensUnstaking <- FlowToken.createEmptyVault() as! @FlowToken.Vault
            self.tokensRewarded <- FlowToken.createEmptyVault() as! @FlowToken.Vault
            self.tokensUnstaked <- FlowToken.createEmptyVault() as! @FlowToken.Vault
            self.tokensRequestedToUnstake = 0.0
        }

        destroy () {
            destroy self.tokensCommitted
            destroy self.tokensStaked
            destroy self.tokensUnstaking
            destroy self.tokensRewarded
            destroy self.tokensUnstaked
        }

        /// Utility Function that checks a delegator's overall committed balance from its borrowed record
        access(contract) fun delegatorFullCommittedBalance(): UFix64 {
            if (self.tokensCommitted.balance + self.tokensStaked.balance) < self.tokensRequestedToUnstake {
                return 0.0
            } else {
                return self.tokensCommitted.balance + self.tokensStaked.balance - self.tokensRequestedToUnstake
            }
        }
    }

    /// Read-only info about a delegator
    pub struct DelegatorInfo {
        pub let id: UInt32
        pub let nodeID: String
        pub let tokensCommitted: UFix64
        pub let tokensStaked: UFix64
        pub let tokensUnstaking: UFix64
        pub let tokensRewarded: UFix64
        pub let tokensUnstaked: UFix64
        pub let tokensRequestedToUnstake: UFix64

        init(nodeID: String, delegatorID: UInt32) {
            let nodeRecord = FlowIDTableStaking.borrowNodeRecord(nodeID)
            let delegatorRecord = nodeRecord.borrowDelegatorRecord(delegatorID)
            self.id = delegatorID
            self.nodeID = nodeID
            self.tokensCommitted = delegatorRecord.tokensCommitted.balance
            self.tokensStaked = delegatorRecord.tokensStaked.balance
            self.tokensUnstaking = delegatorRecord.tokensUnstaking.balance
            self.tokensUnstaked = delegatorRecord.tokensUnstaked.balance
            self.tokensRewarded = delegatorRecord.tokensRewarded.balance
            self.tokensRequestedToUnstake = delegatorRecord.tokensRequestedToUnstake
        }

        pub fun totalTokensInRecord(): UFix64 {
            return self.tokensStaked + self.tokensCommitted + self.tokensUnstaking + self.tokensUnstaked + self.tokensRewarded
        }
    }

    pub resource interface NodeStakerPublic {
        pub let id: String
    }

    /// Resource that the node operator controls for staking
    pub resource NodeStaker: NodeStakerPublic {
        pub let id: String

        init(id: String) {
            self.id = id
        }

        /// Add new tokens to the system to stake during the next epoch
        pub fun stakeNewTokens(_ tokens: @FungibleToken.Vault) {
            pre {
                FlowIDTableStaking.stakingEnabled(): "Cannot stake if the staking auction isn't in progress"
            }

            // Borrow the node's record from the staking contract
            let nodeRecord = FlowIDTableStaking.borrowNodeRecord(self.id)

            emit TokensCommitted(nodeID: nodeRecord.id, amount: tokens.balance)

            // Add the new tokens to tokens committed
            nodeRecord.tokensCommitted.deposit(from: <-tokens)
        }

        /// Stake tokens that are in the tokensUnstaked bucket
        pub fun stakeUnstakedTokens(amount: UFix64) {
            pre {
                FlowIDTableStaking.stakingEnabled(): "Cannot stake if the staking auction isn't in progress"
            }

            let nodeRecord = FlowIDTableStaking.borrowNodeRecord(self.id)

            var remainingAmount = amount

            // If there are any tokens that have been requested to unstake for the current epoch,
            // cancel those first before staking new unstaked tokens
            if remainingAmount <= nodeRecord.tokensRequestedToUnstake {
                nodeRecord.tokensRequestedToUnstake = nodeRecord.tokensRequestedToUnstake - remainingAmount
                remainingAmount = 0.0
            } else if remainingAmount > nodeRecord.tokensRequestedToUnstake {
                remainingAmount = remainingAmount - nodeRecord.tokensRequestedToUnstake
                nodeRecord.tokensRequestedToUnstake = 0.0
            }

            // Commit the remaining amount from the tokens unstaked bucket
            nodeRecord.tokensCommitted.deposit(from: <-nodeRecord.tokensUnstaked.withdraw(amount: remainingAmount))

            emit TokensCommitted(nodeID: nodeRecord.id, amount: remainingAmount)
        }

        /// Stake tokens that are in the tokensRewarded bucket
        pub fun stakeRewardedTokens(amount: UFix64) {
            pre {
                FlowIDTableStaking.stakingEnabled(): "Cannot stake if the staking auction isn't in progress"
            }

            let nodeRecord = FlowIDTableStaking.borrowNodeRecord(self.id)

            nodeRecord.tokensCommitted.deposit(from: <-nodeRecord.tokensRewarded.withdraw(amount: amount))

            emit TokensCommitted(nodeID: nodeRecord.id, amount: amount)
        }

        /// Request amount tokens to be removed from staking at the end of the next epoch
        pub fun requestUnstaking(amount: UFix64) {
            pre {
                FlowIDTableStaking.stakingEnabled(): "Cannot unstake if the staking auction isn't in progress"
            }

            let nodeRecord = FlowIDTableStaking.borrowNodeRecord(self.id)

            // If the request is greater than the total number of tokens
            // that can be unstaked, revert
            assert (
                nodeRecord.tokensStaked.balance +
                nodeRecord.tokensCommitted.balance
                >= amount + nodeRecord.tokensRequestedToUnstake,
                message: "Not enough tokens to unstake!"
            )

            // Node operators who have delegators have to have enough of their own tokens staked
            // to meet the minimum, without any contributions from delegators
            assert (
                nodeRecord.delegators.length == 0 ||
                FlowIDTableStaking.isGreaterThanMinimumForRole(numTokens: FlowIDTableStaking.NodeInfo(nodeID: nodeRecord.id).totalCommittedWithoutDelegators() - amount, role: nodeRecord.role),
                message: "Cannot unstake below the minimum if there are delegators"
            )

            // Get the balance of the tokens that are currently committed
            let amountCommitted = nodeRecord.tokensCommitted.balance

            // If the request can come from committed, withdraw from committed to unstaked
            if amountCommitted >= amount {

                // withdraw the requested tokens from committed since they have not been staked yet
                nodeRecord.tokensUnstaked.deposit(from: <-nodeRecord.tokensCommitted.withdraw(amount: amount))

            } else {
                let amountCommitted = nodeRecord.tokensCommitted.balance

                // withdraw the requested tokens from committed since they have not been staked yet
                nodeRecord.tokensUnstaked.deposit(from: <-nodeRecord.tokensCommitted.withdraw(amount: amountCommitted))

                // update request to show that leftover amount is requested to be unstaked
                nodeRecord.tokensRequestedToUnstake = nodeRecord.tokensRequestedToUnstake + (amount - amountCommitted)
            }
        }

        /// Requests to unstake all of the node operators staked and committed tokens
        /// as well as all the staked and committed tokens of all of their delegators
        pub fun unstakeAll() {
            pre {
                FlowIDTableStaking.stakingEnabled(): "Cannot unstake if the staking auction isn't in progress"
            }

            let nodeRecord = FlowIDTableStaking.borrowNodeRecord(self.id)

            /// if the request can come from committed, withdraw from committed to unstaked
            /// withdraw the requested tokens from committed since they have not been staked yet
            nodeRecord.tokensUnstaked.deposit(from: <-nodeRecord.tokensCommitted.withdraw(amount: nodeRecord.tokensCommitted.balance))

            /// update request to show that leftover amount is requested to be unstaked
            nodeRecord.tokensRequestedToUnstake = nodeRecord.tokensStaked.balance
        }

        pub fun withdrawUnstakedTokens(amount: UFix64): @FungibleToken.Vault {
            let nodeRecord = FlowIDTableStaking.borrowNodeRecord(self.id)

            emit UnstakedTokensWithdrawn(nodeID: nodeRecord.id, amount: amount)

            return <- nodeRecord.tokensUnstaked.withdraw(amount: amount)
        }

        pub fun withdrawRewardedTokens(amount: UFix64): @FungibleToken.Vault {
            let nodeRecord = FlowIDTableStaking.borrowNodeRecord(self.id)

            emit RewardTokensWithdrawn(nodeID: nodeRecord.id, amount: amount)

            return <- nodeRecord.tokensRewarded.withdraw(amount: amount)
        }
    }

    /// Public interface to query information about a delegator
    /// from the account it is stored in 
    pub resource interface NodeDelegatorPublic {
        pub let id: UInt32
        pub let nodeID: String
    }

    pub resource NodeDelegator: NodeDelegatorPublic {

        pub let id: UInt32
<<<<<<< HEAD
=======

>>>>>>> 7d2e18d2
        pub let nodeID: String

        init(id: UInt32, nodeID: String) {
            self.id = id
            self.nodeID = nodeID
        }

        /// Delegate new tokens to the node operator
        pub fun delegateNewTokens(from: @FungibleToken.Vault) {
            pre {
                FlowIDTableStaking.stakingEnabled(): "Cannot delegate if the staking auction isn't in progress"
            }

            // borrow the node record of the node in order to get the delegator record
            let nodeRecord = FlowIDTableStaking.borrowNodeRecord(self.nodeID)
            let delRecord = nodeRecord.borrowDelegatorRecord(self.id)

            emit DelegatorTokensCommitted(nodeID: self.nodeID, delegatorID: self.id, amount: from.balance)

            // Commit the new tokens to the delegator record
            delRecord.tokensCommitted.deposit(from: <-from)
        }

        /// Delegate tokens from the unstaked bucket to the node operator
        pub fun delegateUnstakedTokens(amount: UFix64) {
            pre {
                FlowIDTableStaking.stakingEnabled(): "Cannot delegate if the staking auction isn't in progress"
            }

            let nodeRecord = FlowIDTableStaking.borrowNodeRecord(self.nodeID)
            let delRecord = nodeRecord.borrowDelegatorRecord(self.id)

            var remainingAmount = amount

            // If there are any tokens that have been requested to unstake for the current epoch,
            // cancel those first before staking new unstaked tokens
            if remainingAmount <= delRecord.tokensRequestedToUnstake {
                delRecord.tokensRequestedToUnstake = delRecord.tokensRequestedToUnstake - remainingAmount
                remainingAmount = 0.0
            } else if remainingAmount > delRecord.tokensRequestedToUnstake {
                remainingAmount = remainingAmount - delRecord.tokensRequestedToUnstake
                delRecord.tokensRequestedToUnstake = 0.0
            }

            // Commit the remaining unstaked tokens
            delRecord.tokensCommitted.deposit(from: <-delRecord.tokensUnstaked.withdraw(amount: remainingAmount))

            emit DelegatorTokensCommitted(nodeID: self.nodeID, delegatorID: self.id, amount: amount)
        }

        /// Delegate tokens from the rewards bucket to the node operator
        pub fun delegateRewardedTokens(amount: UFix64) {
            pre {
                FlowIDTableStaking.stakingEnabled(): "Cannot delegate if the staking auction isn't in progress"
            }

            let nodeRecord = FlowIDTableStaking.borrowNodeRecord(self.nodeID)
            let delRecord = nodeRecord.borrowDelegatorRecord(self.id)

            delRecord.tokensCommitted.deposit(from: <-delRecord.tokensRewarded.withdraw(amount: amount))

            emit DelegatorTokensCommitted(nodeID: self.nodeID, delegatorID: self.id, amount: amount)
        }

        /// Request to unstake delegated tokens during the next epoch
        pub fun requestUnstaking(amount: UFix64) {
            pre {
                FlowIDTableStaking.stakingEnabled(): "Cannot request unstaking if the staking auction isn't in progress"
            }

            let nodeRecord = FlowIDTableStaking.borrowNodeRecord(self.nodeID)
            let delRecord = nodeRecord.borrowDelegatorRecord(self.id)

            // The delegator must have enough tokens to unstake
            assert (
                delRecord.tokensStaked.balance +
                delRecord.tokensCommitted.balance
                >= amount + delRecord.tokensRequestedToUnstake,
                message: "Not enough tokens to unstake!"
            )

            // if the request can come from committed, withdraw from committed to unstaked
            if delRecord.tokensCommitted.balance >= amount {

                // withdraw the requested tokens from committed since they have not been staked yet
                delRecord.tokensUnstaked.deposit(from: <-delRecord.tokensCommitted.withdraw(amount: amount))

            } else {
                let amountCommitted = delRecord.tokensCommitted.balance

                if amountCommitted > 0.0 {
                    delRecord.tokensUnstaked.deposit(from: <-delRecord.tokensCommitted.withdraw(amount: amountCommitted))
                }

                /// update request to show that leftover amount is requested to be unstaked
                delRecord.tokensRequestedToUnstake = delRecord.tokensRequestedToUnstake + (amount - amountCommitted)
            }
        }

        pub fun withdrawUnstakedTokens(amount: UFix64): @FungibleToken.Vault {
            let nodeRecord = FlowIDTableStaking.borrowNodeRecord(self.nodeID)
            let delRecord = nodeRecord.borrowDelegatorRecord(self.id)

            emit DelegatorUnstakedTokensWithdrawn(nodeID: nodeRecord.id, delegatorID: self.id, amount: amount)

            return <- delRecord.tokensUnstaked.withdraw(amount: amount)
        }

        pub fun withdrawRewardedTokens(amount: UFix64): @FungibleToken.Vault {
            let nodeRecord = FlowIDTableStaking.borrowNodeRecord(self.nodeID)
            let delRecord = nodeRecord.borrowDelegatorRecord(self.id)

            emit DelegatorRewardTokensWithdrawn(nodeID: nodeRecord.id, delegatorID: self.id, amount: amount)

            return <- delRecord.tokensRewarded.withdraw(amount: amount)
        }
    }

    pub struct RewardsBreakdown {
        pub let nodeID: String
        pub(set) var nodeRewards: UFix64
        pub let delegatorRewards: {UInt32: UFix64}

        init(nodeID: String) {
            self.nodeID = nodeID
            self.nodeRewards = 0.0
            self.delegatorRewards = {}
        }

        /// Scale the rewards of a single delegator by a scaling factor
        pub fun scaleDelegatorRewards(delegatorID: UInt32, scalingFactor: UFix64) {
            if let reward = self.delegatorRewards[delegatorID] {
                    self.delegatorRewards[delegatorID] = reward * scalingFactor
            }
        }
        
        pub fun scaleOperatorRewards(scalingFactor: UFix64) {
            self.nodeRewards = self.nodeRewards * scalingFactor
        }

        /// Scale the rewards of all the stakers in the record
        pub fun scaleAllRewards(scalingFactor: UFix64) {
            self.scaleOperatorRewards(scalingFactor: scalingFactor)
            for id in self.delegatorRewards.keys {
                self.scaleDelegatorRewards(delegatorID: id, scalingFactor: scalingFactor)
            }
        }
    }

    pub resource Admin {
        pub fun removeNode(_ nodeID: String): @NodeRecord {
            let node <- FlowIDTableStaking.nodes.remove(key: nodeID)
                ?? panic("Could not find a node with the specified ID")

            FlowIDTableStaking.updateClaimed(path: /storage/networkingAddressesClaimed, node.networkingAddress, claimed: false)
            FlowIDTableStaking.updateClaimed(path: /storage/networkingKeysClaimed, node.networkingKey, claimed: false)
            FlowIDTableStaking.updateClaimed(path: /storage/stakingKeysClaimed, node.stakingKey, claimed: false)

            return <-node
        }

        /// Starts the staking auction, the period when nodes and delegators
        /// are allowed to perform staking related operations
        pub fun startStakingAuction() {
            FlowIDTableStaking.account.load<Bool>(from: /storage/stakingEnabled)
            FlowIDTableStaking.account.save(true, to: /storage/stakingEnabled)
        }

        /// Ends the staking Auction by removing any unapproved nodes
        /// and setting stakingEnabled to false
        pub fun endStakingAuction(approvedNodeIDs: {String: Bool}) {
            self.removeUnapprovedNodes(approvedNodeIDs: approvedNodeIDs)

            FlowIDTableStaking.account.load<Bool>(from: /storage/stakingEnabled)
            FlowIDTableStaking.account.save(false, to: /storage/stakingEnabled)
        }

        /// Iterates through all the registered nodes and if it finds
        /// a node that has insufficient tokens committed for the next epoch or isn't in the approved list
        /// it moves their committed tokens to their unstaked bucket
        ///
        /// Parameter: approvedNodeIDs: A list of nodeIDs that have been approved
        /// by the protocol to be a staker for the next epoch. The node software
        /// checks if the node that corresponds to each proposed ID is running properly
        /// and that its node info is correct
        pub fun removeUnapprovedNodes(approvedNodeIDs: {String: Bool}) {
            let allNodeIDs = FlowIDTableStaking.getNodeIDs()

            for nodeID in allNodeIDs {
                let nodeRecord = FlowIDTableStaking.borrowNodeRecord(nodeID)

                let totalTokensCommitted = nodeRecord.nodeFullCommittedBalance()

                // Remove nodes if they do not meet the minimum staking requirements
                if !FlowIDTableStaking.isGreaterThanMinimumForRole(numTokens: totalTokensCommitted, role: nodeRecord.role) ||
                   (approvedNodeIDs[nodeID] == nil) {

                    emit NodeRemovedAndRefunded(nodeID: nodeRecord.id, amount: nodeRecord.tokensCommitted.balance + nodeRecord.tokensStaked.balance)

                    // move their committed tokens back to their unstaked tokens
                    nodeRecord.tokensUnstaked.deposit(from: <-nodeRecord.tokensCommitted.withdraw(amount: nodeRecord.tokensCommitted.balance))

                    // Set their request to unstake equal to all their staked tokens
                    // since they are forced to unstake
                    nodeRecord.tokensRequestedToUnstake = nodeRecord.tokensStaked.balance

                    // Iterate through all delegators and unstake their tokens
                    // since their node has unstaked
                    for delegator in nodeRecord.delegators.keys {
                        let delRecord = nodeRecord.borrowDelegatorRecord(delegator)

                        if delRecord.tokensCommitted.balance > 0.0 {
                            emit DelegatorTokensUnstaked(nodeID: nodeRecord.id, delegatorID: delegator, amount: delRecord.tokensCommitted.balance)

                            // move their committed tokens back to their unstaked tokens
                            delRecord.tokensUnstaked.deposit(from: <-delRecord.tokensCommitted.withdraw(amount: delRecord.tokensCommitted.balance))
                        }

                        // Request to unstake all tokens
                        delRecord.tokensRequestedToUnstake = delRecord.tokensStaked.balance
                    }

                    // Clear initial weight because the node is not staked any more
                    nodeRecord.initialWeight = 0
                } else {
                    // TODO: Actual initial weight calculation will come at a later date
                    nodeRecord.initialWeight = 100
                }
            }
        }

<<<<<<< HEAD
        pub fun payRewards(_ rewardsBreakdownArray: [RewardsBreakdown]) {
=======
        /// Called at the end of the epoch to pay rewards to node operators
        /// based on the tokens that they have staked
        pub fun payRewards() {

            let allNodeIDs = FlowIDTableStaking.getNodeIDs()
>>>>>>> 7d2e18d2

            let flowTokenMinter = FlowIDTableStaking.account.borrow<&FlowToken.Minter>(from: /storage/flowTokenMinter)
                ?? panic("Could not borrow minter reference")

            for rewardBreakdown in rewardsBreakdownArray {
                let nodeRecord = FlowIDTableStaking.borrowNodeRecord(rewardBreakdown.nodeID)
                nodeRecord.tokensRewarded.deposit(from: <-flowTokenMinter.mintTokens(amount: rewardBreakdown.nodeRewards))
                emit RewardsPaid(nodeID: rewardBreakdown.nodeID, amount: rewardBreakdown.nodeRewards)

                for delegator in rewardBreakdown.delegatorRewards.keys {
                    let delRecord = nodeRecord.borrowDelegatorRecord(delegator)
                    delRecord.tokensRewarded.deposit(from: <-flowTokenMinter.mintTokens(amount: rewardBreakdown.delegatorRewards[delegator]!))
                    emit DelegatorRewardsPaid(nodeID: rewardBreakdown.nodeID, delegatorID: delegator, amount: rewardBreakdown.delegatorRewards[delegator]!)
                }
            }
        }

        pub fun calculateRewards(): [RewardsBreakdown] {
            let allNodeIDs = FlowIDTableStaking.getNodeIDs()

            var totalStaked = FlowIDTableStaking.getTotalStaked()
            if totalStaked == 0.0 {
                return []
            }
            var totalRewardScale = FlowIDTableStaking.epochTokenPayout / totalStaked

<<<<<<< HEAD
            var rewardsBreakdownArray: [FlowIDTableStaking.RewardsBreakdown] = []

=======
>>>>>>> 7d2e18d2
            /// iterate through all the nodes to pay
            for nodeID in allNodeIDs {
                let nodeRecord = FlowIDTableStaking.borrowNodeRecord(nodeID)

                var nodeRewardAmount = nodeRecord.tokensStaked.balance * totalRewardScale

                if nodeRewardAmount == 0.0 || nodeRecord.role == UInt8(5)  { continue }

                let rewardsBreakdown = FlowIDTableStaking.RewardsBreakdown(nodeID: nodeID)

                // Iterate through all delegators and reward them their share
                // of the rewards for the tokens they have staked for this node
                for delegator in nodeRecord.delegators.keys {
                    let delRecord = nodeRecord.borrowDelegatorRecord(delegator)

                    /// Calculate the amount of tokens that this delegator receives
                    var delegatorRewardAmount = delRecord.tokensStaked.balance * totalRewardScale

                    if delegatorRewardAmount == 0.0 { continue }

                    // take the node operator's cut
                    if (delegatorRewardAmount * FlowIDTableStaking.nodeDelegatingRewardCut) > 0.0 {

                        let nodeCutAmount = delegatorRewardAmount * FlowIDTableStaking.nodeDelegatingRewardCut

<<<<<<< HEAD
                        nodeRewardAmount = nodeRewardAmount + nodeCutAmount
=======
                    // Pay the remaining to the delegator
                    if delegatorReward.balance > 0.0 {
                        emit DelegatorRewardsPaid(nodeID: nodeRecord.id, delegatorID: delegator, amount: delegatorReward.balance)
>>>>>>> 7d2e18d2

                        delegatorRewardAmount = delegatorRewardAmount - nodeCutAmount
                    }
                    rewardsBreakdown.delegatorRewards[delegator] = delegatorRewardAmount
                }
                
                rewardsBreakdown.nodeRewards = nodeRewardAmount
                rewardsBreakdownArray.append(rewardsBreakdown)
            }
            return rewardsBreakdownArray
        }

        /// Called at the end of the epoch to move tokens between buckets
        pub fun moveTokens() {
            pre {
                !FlowIDTableStaking.stakingEnabled(): "Cannot move tokens if the staking auction is still in progress"
            }
            
            let allNodeIDs = FlowIDTableStaking.getNodeIDs()

            for nodeID in allNodeIDs {
                let nodeRecord = FlowIDTableStaking.borrowNodeRecord(nodeID)

                FlowIDTableStaking.totalTokensStakedByNodeType[nodeRecord.role] = FlowIDTableStaking.totalTokensStakedByNodeType[nodeRecord.role]! + nodeRecord.tokensCommitted.balance

                // mark the committed tokens as staked
                if nodeRecord.tokensCommitted.balance > 0.0 {
                    emit TokensStaked(nodeID: nodeRecord.id, amount: nodeRecord.tokensCommitted.balance)
                    nodeRecord.tokensStaked.deposit(from: <-nodeRecord.tokensCommitted.withdraw(amount: nodeRecord.tokensCommitted.balance))
                }

                // marked the unstaking tokens as unstaked
                if nodeRecord.tokensUnstaking.balance > 0.0 {
                    emit TokensUnstaked(nodeID: nodeRecord.id, amount: nodeRecord.tokensUnstaking.balance)
                    nodeRecord.tokensUnstaked.deposit(from: <-nodeRecord.tokensUnstaking.withdraw(amount: nodeRecord.tokensUnstaking.balance))
                }

                // unstake the requested tokens and move them to tokensUnstaking
                if nodeRecord.tokensRequestedToUnstake > 0.0 {
                    emit TokensUnstaking(nodeID: nodeRecord.id, amount: nodeRecord.tokensRequestedToUnstake)
                    nodeRecord.tokensUnstaking.deposit(from: <-nodeRecord.tokensStaked.withdraw(amount: nodeRecord.tokensRequestedToUnstake))
                }

                // move all the delegators' tokens between buckets
                for delegator in nodeRecord.delegators.keys {
                    let delRecord = nodeRecord.borrowDelegatorRecord(delegator)

                    FlowIDTableStaking.totalTokensStakedByNodeType[nodeRecord.role] = FlowIDTableStaking.totalTokensStakedByNodeType[nodeRecord.role]! + delRecord.tokensCommitted.balance

                    // mark their committed tokens as staked
                    if delRecord.tokensCommitted.balance > 0.0 {
                        emit DelegatorTokensStaked(nodeID: nodeRecord.id, delegatorID: delegator, amount: delRecord.tokensCommitted.balance)
                        delRecord.tokensStaked.deposit(from: <-delRecord.tokensCommitted.withdraw(amount: delRecord.tokensCommitted.balance))
                    }

                    // marked the unstaking tokens as unstaked
                    if delRecord.tokensUnstaking.balance > 0.0 {
                        emit DelegatorTokensUnstaked(nodeID: nodeRecord.id, delegatorID: delegator, amount: delRecord.tokensUnstaking.balance)
                        delRecord.tokensUnstaked.deposit(from: <-delRecord.tokensUnstaking.withdraw(amount: delRecord.tokensUnstaking.balance))
                    }

                    // unstake the requested tokens and move them to tokensUnstaking
                    if delRecord.tokensRequestedToUnstake > 0.0 {
                        emit DelegatorTokensUnstaking(nodeID: nodeRecord.id, delegatorID: delegator, amount: delRecord.tokensRequestedToUnstake)
                        delRecord.tokensUnstaking.deposit(from: <-delRecord.tokensStaked.withdraw(amount: delRecord.tokensRequestedToUnstake))
                    }

                    // subtract their requested tokens from the total staked for their node type
                    FlowIDTableStaking.totalTokensStakedByNodeType[nodeRecord.role] = FlowIDTableStaking.totalTokensStakedByNodeType[nodeRecord.role]! - delRecord.tokensRequestedToUnstake

                    delRecord.tokensRequestedToUnstake = 0.0
                }

                // subtract their requested tokens from the total staked for their node type
                FlowIDTableStaking.totalTokensStakedByNodeType[nodeRecord.role] = FlowIDTableStaking.totalTokensStakedByNodeType[nodeRecord.role]! - nodeRecord.tokensRequestedToUnstake

                // Reset the tokens requested field so it can be used for the next epoch
                nodeRecord.tokensRequestedToUnstake = 0.0
            }

            // Start the new epoch's staking auction
            self.startStakingAuction()

            emit NewEpoch(totalStaked: FlowIDTableStaking.getTotalStaked(), totalRewardPayout: FlowIDTableStaking.epochTokenPayout)
        }

        /// Sets a new set of minimum staking requirements for all the nodes
        pub fun setMinimumStakeRequirements(_ newRequirements: {UInt8: UFix64}) {
            pre {
                newRequirements.keys.length == 5: "Incorrect number of nodes"
            }
            FlowIDTableStaking.minimumStakeRequired = newRequirements
            emit NewStakingMinimums(newMinimums: newRequirements)
        }

        /// Changes the total weekly payout to a new value
        pub fun setEpochTokenPayout(_ newPayout: UFix64) {
            FlowIDTableStaking.epochTokenPayout = newPayout
            emit NewWeeklyPayout(newPayout: newPayout)
        }

        /// Sets a new delegator cut percentage that nodes take from delegator rewards
        pub fun setCutPercentage(_ newCutPercentage: UFix64) {
            pre {
                newCutPercentage > 0.0 && newCutPercentage < 1.0:
                    "Cut percentage must be between 0 and 1!"
            }
            FlowIDTableStaking.nodeDelegatingRewardCut = newCutPercentage
            emit NewDelegatorCutPercentage(newCutPercentage: FlowIDTableStaking.nodeDelegatingRewardCut)
        }

        /// Called only once when the contract is upgraded to use the claimed storage fields
        /// to initialize all their values
        pub fun setClaimed() {

            let claimedNetAddressDictionary: {String: Bool} = {}
            let claimedNetKeyDictionary: {String: Bool} = {}
            let claimedStakingKeysDictionary: {String: Bool} = {}

            for nodeID in FlowIDTableStaking.nodes.keys {
                claimedNetAddressDictionary[FlowIDTableStaking.nodes[nodeID]?.networkingAddress!] = true
                claimedNetKeyDictionary[FlowIDTableStaking.nodes[nodeID]?.networkingKey!] = true
                claimedStakingKeysDictionary[FlowIDTableStaking.nodes[nodeID]?.stakingKey!] = true
            }
<<<<<<< HEAD
=======

>>>>>>> 7d2e18d2
            FlowIDTableStaking.account.save(claimedNetAddressDictionary, to: /storage/networkingAddressesClaimed)
            FlowIDTableStaking.account.save(claimedNetKeyDictionary, to: /storage/networkingKeysClaimed)
            FlowIDTableStaking.account.save(claimedStakingKeysDictionary, to: /storage/stakingKeysClaimed)
        }
    }

    /// Any user can call this function to register a new Node
    /// It returns the resource for nodes that they can store in their account storage
    pub fun addNodeRecord(id: String, role: UInt8, networkingAddress: String, networkingKey: String, stakingKey: String, tokensCommitted: @FungibleToken.Vault): @NodeStaker {
        pre {
            FlowIDTableStaking.stakingEnabled(): "Cannot register a node operator if the staking auction isn't in progress"
        }
<<<<<<< HEAD
=======

>>>>>>> 7d2e18d2
        let newNode <- create NodeRecord(id: id, role: role, networkingAddress: networkingAddress, networkingKey: networkingKey, stakingKey: stakingKey, tokensCommitted: <-tokensCommitted)
        FlowIDTableStaking.nodes[id] <-! newNode
        return <-create NodeStaker(id: id)
    }

    /// Registers a new delegator with a unique ID for the specified node operator
    /// and returns a delegator object to the caller
    pub fun registerNewDelegator(nodeID: String): @NodeDelegator {
        pre {
            FlowIDTableStaking.stakingEnabled(): "Cannot register a node operator if the staking auction isn't in progress"
        }

        let nodeRecord = FlowIDTableStaking.borrowNodeRecord(nodeID)

        assert (
            nodeRecord.role != UInt8(5),
            message: "Cannot register a delegator for an access node"
        )

        assert (
            FlowIDTableStaking.isGreaterThanMinimumForRole(numTokens: nodeRecord.nodeFullCommittedBalance(), role: nodeRecord.role),
            message: "Cannot register a delegator if the node operator is below the minimum stake"
        )

        // increment the delegator ID counter for this node
        nodeRecord.delegatorIDCounter = nodeRecord.delegatorIDCounter + UInt32(1)

        // Create a new delegator record and store it in the contract
        nodeRecord.delegators[nodeRecord.delegatorIDCounter] <-! create DelegatorRecord()

        emit NewDelegatorCreated(nodeID: nodeRecord.id, delegatorID: nodeRecord.delegatorIDCounter)

        // Return a new NodeDelegator object that the owner stores in their account
        return <-create NodeDelegator(id: nodeRecord.delegatorIDCounter, nodeID: nodeRecord.id)
    }

    /// borrow a reference to to one of the nodes in the record
    access(account) fun borrowNodeRecord(_ nodeID: String): &NodeRecord {
        pre {
            FlowIDTableStaking.nodes[nodeID] != nil:
                "Specified node ID does not exist in the record"
        }
        return &FlowIDTableStaking.nodes[nodeID] as! &NodeRecord
    }

    /// Updates a claimed boolean for a specific path to indicate that
    /// a piece of node metadata has been claimed by a node
    access(account) fun updateClaimed(path: StoragePath, _ key: String, claimed: Bool) {
        let claimedDictionary = self.account.load<{String: Bool}>(from: path)
            ?? panic("Invalid path for dictionary")

        if claimed {
            claimedDictionary[key] = true
        } else {
            claimedDictionary[key] = nil
        }

        self.account.save(claimedDictionary, to: path)
    }

    /// Indicates if the staking auction is currently enabled
    pub fun stakingEnabled(): Bool {
        return self.account.copy<Bool>(from: /storage/stakingEnabled) ?? false
    }

    /// Gets an array of the node IDs that are proposed for the next epoch
    pub fun getProposedNodeIDs(): [String] {
        var proposedNodes: [String] = []

        for nodeID in FlowIDTableStaking.getNodeIDs() {
            let nodeRecord = FlowIDTableStaking.borrowNodeRecord(nodeID)

            // To be considered proposed, a node has to have tokens staked + committed equal or above the minimum
            // Access nodes have a minimum of 0, so they need to be strictly greater than zero to be considered proposed
            if self.isGreaterThanMinimumForRole(numTokens: self.NodeInfo(nodeID: nodeRecord.id).totalCommittedWithoutDelegators(), role: nodeRecord.role)
            {
                proposedNodes.append(nodeID)
            }
        }
        return proposedNodes
    }

    pub fun getStakedNodeIDs(): [String] {
        var stakedNodes: [String] = []

        for nodeID in FlowIDTableStaking.getNodeIDs() {
            let nodeRecord = FlowIDTableStaking.borrowNodeRecord(nodeID)

            // To be considered staked, a node has to have tokens staked equal or above the minimum
            // Access nodes have a minimum of 0, so they need to be strictly greater than zero to be considered staked
            if self.isGreaterThanMinimumForRole(numTokens: nodeRecord.tokensStaked.balance, role: nodeRecord.role)
            {
                stakedNodes.append(nodeID)
            }
        }
        return stakedNodes
    }

    /// Gets an array of all the node IDs that have ever registered
    pub fun getNodeIDs(): [String] {
        return FlowIDTableStaking.nodes.keys
    }

    /// Checks if the amount of tokens is greater
    /// than the minimum staking requirement for the specified role
    pub fun isGreaterThanMinimumForRole(numTokens: UFix64, role: UInt8): Bool {
        if role == UInt8(5) {
            return numTokens > 0.0
        } else {
            return numTokens >= self.minimumStakeRequired[role]!
        }
    }

    /// Indicates if the specified networking address is claimed by a node
    pub fun getNetworkingAddressClaimed(address: String): Bool {
        return self.getClaimed(path: /storage/networkingAddressesClaimed, key: address)
    }

    /// Indicates if the specified networking key is claimed by a node
    pub fun getNetworkingKeyClaimed(key: String): Bool {
        return self.getClaimed(path: /storage/networkingKeysClaimed, key: key)
    }

    /// Indicates if the specified staking key is claimed by a node
    pub fun getStakingKeyClaimed(key: String): Bool {
        return self.getClaimed(path: /storage/stakingKeysClaimed, key: key)
    }
<<<<<<< HEAD

    /// Gets the claimed status of a particular piece of node metadata
    access(account) fun getClaimed(path: StoragePath, key: String): Bool {
		let claimedDictionary = self.account.borrow<&{String: Bool}>(from: path)
            ?? panic("Invalid path for dictionary")
        return claimedDictionary[key] ?? false
    }

=======

    /// Gets the claimed status of a particular piece of node metadata
    access(account) fun getClaimed(path: StoragePath, key: String): Bool {
		let claimedDictionary = self.account.borrow<&{String: Bool}>(from: path)
            ?? panic("Invalid path for dictionary")
        return claimedDictionary[key] ?? false
    }

>>>>>>> 7d2e18d2
    /// Gets the minimum stake requirements for all the node types
    pub fun getMinimumStakeRequirements(): {UInt8: UFix64} {
        return self.minimumStakeRequired
    }

    /// Gets a dictionary that indicates the current number of tokens staked
    /// by all the nodes of each type
    pub fun getTotalTokensStakedByNodeType(): {UInt8: UFix64} {
        return self.totalTokensStakedByNodeType
    }

    /// Gets the total number of FLOW that is currently staked
    /// by all of the staked nodes in the current epoch
    pub fun getTotalStaked(): UFix64 {
        var totalStaked: UFix64 = 0.0
        for nodeType in FlowIDTableStaking.totalTokensStakedByNodeType.keys {
            // Do not count access nodes
            if nodeType != UInt8(5) {
                totalStaked = totalStaked + FlowIDTableStaking.totalTokensStakedByNodeType[nodeType]!
            }
        }
        return totalStaked
    }

    /// Gets the token payout value for the current epoch
    pub fun getEpochTokenPayout(): UFix64 {
        return self.epochTokenPayout
    }

    /// Gets the cut percentage for delegator rewards paid to node operators
    pub fun getRewardCutPercentage(): UFix64 {
        return self.nodeDelegatingRewardCut
    }

    /// Gets the ratios of rewards that different node roles recieve
    /// NOTE: Currently is not used
    pub fun getRewardRatios(): {UInt8: UFix64} {
        return self.rewardRatios
    }

    init(_ epochTokenPayout: UFix64, _ rewardCut: UFix64) {
        self.account.save(true, to: /storage/stakingEnabled)

        self.nodes <- {}

        let claimedDictionary: {String: Bool} = {}
        self.account.save(claimedDictionary, to: /storage/stakingKeysClaimed)
        self.account.save(claimedDictionary, to: /storage/networkingKeysClaimed)
        self.account.save(claimedDictionary, to: /storage/networkingAddressesClaimed)

        self.NodeStakerStoragePath = /storage/flowStaker
        self.NodeStakerPublicPath = /public/flowStaker
        self.StakingAdminStoragePath = /storage/flowStakingAdmin
        self.DelegatorStoragePath = /storage/flowStakingDelegator

        self.minimumStakeRequired = {UInt8(1): 250000.0, UInt8(2): 500000.0, UInt8(3): 1250000.0, UInt8(4): 135000.0, UInt8(5): 0.0}
        self.totalTokensStakedByNodeType = {UInt8(1): 0.0, UInt8(2): 0.0, UInt8(3): 0.0, UInt8(4): 0.0, UInt8(5): 0.0}
        self.epochTokenPayout = epochTokenPayout
        self.nodeDelegatingRewardCut = rewardCut
        self.rewardRatios = {UInt8(1): 0.168, UInt8(2): 0.518, UInt8(3): 0.078, UInt8(4): 0.236, UInt8(5): 0.0}

        self.account.save(<-create Admin(), to: self.StakingAdminStoragePath)
    }
}
 <|MERGE_RESOLUTION|>--- conflicted
+++ resolved
@@ -65,7 +65,8 @@
     /// Holds the identity table for all the nodes in the network.
     /// Includes nodes that aren't actively participating
     /// key = node ID
-    access(account) var nodes: @{String: NodeRecord}
+    /// value = the record of that node's info, tokens, and delegators
+    access(contract) var nodes: @{String: NodeRecord}
 
     /// The minimum amount of tokens that each node type has to stake
     /// in order to be considered valid
@@ -347,7 +348,7 @@
         }
     }
 
-    /// Read-only info about a delegator
+    /// Struct that can be returned to show all the info about a delegator
     pub struct DelegatorInfo {
         pub let id: UInt32
         pub let nodeID: String
@@ -382,6 +383,8 @@
 
     /// Resource that the node operator controls for staking
     pub resource NodeStaker: NodeStakerPublic {
+
+        /// Unique ID for the node operator
         pub let id: String
 
         init(id: String) {
@@ -504,6 +507,7 @@
             nodeRecord.tokensRequestedToUnstake = nodeRecord.tokensStaked.balance
         }
 
+        /// Withdraw tokens from the unstaked bucket
         pub fun withdrawUnstakedTokens(amount: UFix64): @FungibleToken.Vault {
             let nodeRecord = FlowIDTableStaking.borrowNodeRecord(self.id)
 
@@ -512,6 +516,7 @@
             return <- nodeRecord.tokensUnstaked.withdraw(amount: amount)
         }
 
+        /// Withdraw tokens from the rewarded bucket
         pub fun withdrawRewardedTokens(amount: UFix64): @FungibleToken.Vault {
             let nodeRecord = FlowIDTableStaking.borrowNodeRecord(self.id)
 
@@ -528,13 +533,10 @@
         pub let nodeID: String
     }
 
+    /// Resource object that the delegator stores in their account to perform staking actions
     pub resource NodeDelegator: NodeDelegatorPublic {
 
         pub let id: UInt32
-<<<<<<< HEAD
-=======
-
->>>>>>> 7d2e18d2
         pub let nodeID: String
 
         init(id: UInt32, nodeID: String) {
@@ -623,6 +625,7 @@
                 delRecord.tokensUnstaked.deposit(from: <-delRecord.tokensCommitted.withdraw(amount: amount))
 
             } else {
+                /// Get the balance of the tokens that are currently committed
                 let amountCommitted = delRecord.tokensCommitted.balance
 
                 if amountCommitted > 0.0 {
@@ -634,6 +637,7 @@
             }
         }
 
+        /// Withdraw tokens from the unstaked bucket
         pub fun withdrawUnstakedTokens(amount: UFix64): @FungibleToken.Vault {
             let nodeRecord = FlowIDTableStaking.borrowNodeRecord(self.nodeID)
             let delRecord = nodeRecord.borrowDelegatorRecord(self.id)
@@ -643,6 +647,7 @@
             return <- delRecord.tokensUnstaked.withdraw(amount: amount)
         }
 
+        /// Withdraw tokens from the rewarded bucket
         pub fun withdrawRewardedTokens(amount: UFix64): @FungibleToken.Vault {
             let nodeRecord = FlowIDTableStaking.borrowNodeRecord(self.nodeID)
             let delRecord = nodeRecord.borrowDelegatorRecord(self.id)
@@ -683,7 +688,8 @@
             }
         }
     }
-
+    /// Admin resource that has the ability to create new staker objects, remove insufficiently staked nodes
+    /// at the end of the staking auction, and pay rewards to nodes at the end of an epoch
     pub resource Admin {
         pub fun removeNode(_ nodeID: String): @NodeRecord {
             let node <- FlowIDTableStaking.nodes.remove(key: nodeID)
@@ -766,15 +772,11 @@
             }
         }
 
-<<<<<<< HEAD
-        pub fun payRewards(_ rewardsBreakdownArray: [RewardsBreakdown]) {
-=======
         /// Called at the end of the epoch to pay rewards to node operators
         /// based on the tokens that they have staked
-        pub fun payRewards() {
+        pub fun payRewards(_ rewardsBreakdownArray: [RewardsBreakdown]) {
 
             let allNodeIDs = FlowIDTableStaking.getNodeIDs()
->>>>>>> 7d2e18d2
 
             let flowTokenMinter = FlowIDTableStaking.account.borrow<&FlowToken.Minter>(from: /storage/flowTokenMinter)
                 ?? panic("Could not borrow minter reference")
@@ -801,11 +803,8 @@
             }
             var totalRewardScale = FlowIDTableStaking.epochTokenPayout / totalStaked
 
-<<<<<<< HEAD
             var rewardsBreakdownArray: [FlowIDTableStaking.RewardsBreakdown] = []
 
-=======
->>>>>>> 7d2e18d2
             /// iterate through all the nodes to pay
             for nodeID in allNodeIDs {
                 let nodeRecord = FlowIDTableStaking.borrowNodeRecord(nodeID)
@@ -831,13 +830,7 @@
 
                         let nodeCutAmount = delegatorRewardAmount * FlowIDTableStaking.nodeDelegatingRewardCut
 
-<<<<<<< HEAD
                         nodeRewardAmount = nodeRewardAmount + nodeCutAmount
-=======
-                    // Pay the remaining to the delegator
-                    if delegatorReward.balance > 0.0 {
-                        emit DelegatorRewardsPaid(nodeID: nodeRecord.id, delegatorID: delegator, amount: delegatorReward.balance)
->>>>>>> 7d2e18d2
 
                         delegatorRewardAmount = delegatorRewardAmount - nodeCutAmount
                     }
@@ -851,6 +844,10 @@
         }
 
         /// Called at the end of the epoch to move tokens between buckets
+        /// for stakers
+        /// Tokens that have been committed are moved to the staked bucket
+        /// Tokens that were unstaking during the last epoch are fully unstaked
+        /// Unstaking requests are filled by moving those tokens from staked to unstaking
         pub fun moveTokens() {
             pre {
                 !FlowIDTableStaking.stakingEnabled(): "Cannot move tokens if the staking auction is still in progress"
@@ -962,10 +959,6 @@
                 claimedNetKeyDictionary[FlowIDTableStaking.nodes[nodeID]?.networkingKey!] = true
                 claimedStakingKeysDictionary[FlowIDTableStaking.nodes[nodeID]?.stakingKey!] = true
             }
-<<<<<<< HEAD
-=======
-
->>>>>>> 7d2e18d2
             FlowIDTableStaking.account.save(claimedNetAddressDictionary, to: /storage/networkingAddressesClaimed)
             FlowIDTableStaking.account.save(claimedNetKeyDictionary, to: /storage/networkingKeysClaimed)
             FlowIDTableStaking.account.save(claimedStakingKeysDictionary, to: /storage/stakingKeysClaimed)
@@ -978,12 +971,10 @@
         pre {
             FlowIDTableStaking.stakingEnabled(): "Cannot register a node operator if the staking auction isn't in progress"
         }
-<<<<<<< HEAD
-=======
-
->>>>>>> 7d2e18d2
         let newNode <- create NodeRecord(id: id, role: role, networkingAddress: networkingAddress, networkingKey: networkingKey, stakingKey: stakingKey, tokensCommitted: <-tokensCommitted)
         FlowIDTableStaking.nodes[id] <-! newNode
+
+        // return a new NodeStaker object that the node operator stores in their account
         return <-create NodeStaker(id: id)
     }
 
@@ -1064,6 +1055,10 @@
         return proposedNodes
     }
 
+    /// Gets an array of all the nodeIDs that are staked.
+    /// Only nodes that are participating in the current epoch
+    /// can be staked, so this is an array of all the active
+    /// node operators
     pub fun getStakedNodeIDs(): [String] {
         var stakedNodes: [String] = []
 
@@ -1109,7 +1104,6 @@
     pub fun getStakingKeyClaimed(key: String): Bool {
         return self.getClaimed(path: /storage/stakingKeysClaimed, key: key)
     }
-<<<<<<< HEAD
 
     /// Gets the claimed status of a particular piece of node metadata
     access(account) fun getClaimed(path: StoragePath, key: String): Bool {
@@ -1118,16 +1112,6 @@
         return claimedDictionary[key] ?? false
     }
 
-=======
-
-    /// Gets the claimed status of a particular piece of node metadata
-    access(account) fun getClaimed(path: StoragePath, key: String): Bool {
-		let claimedDictionary = self.account.borrow<&{String: Bool}>(from: path)
-            ?? panic("Invalid path for dictionary")
-        return claimedDictionary[key] ?? false
-    }
-
->>>>>>> 7d2e18d2
     /// Gets the minimum stake requirements for all the node types
     pub fun getMinimumStakeRequirements(): {UInt8: UFix64} {
         return self.minimumStakeRequired
