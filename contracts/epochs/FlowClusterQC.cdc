--- conflicted
+++ resolved
@@ -102,11 +102,7 @@
 
         /// Returns the minimum sum of vote weight required in order to be able to generate a
         /// valid quorum certificate for this cluster.
-<<<<<<< HEAD
-        pub view fun voteThreshold(): UInt64 {
-=======
         access(all) view fun voteThreshold(): UInt64 {
->>>>>>> 72da91c3
             if self.totalWeight == 0 as UInt64 {
                 return 0 as UInt64
             }
@@ -131,11 +127,7 @@
         /// Then this cluster's QC generation is considered complete and this method returns 
         /// the vote message that reached quorum
         /// If no vote is found to reach quorum, then `nil` is returned
-<<<<<<< HEAD
-        pub view fun isComplete(): String? {
-=======
         access(all) view fun isComplete(): String? {
->>>>>>> 72da91c3
             for message in self.uniqueVoteMessageTotalWeights.keys {
                 if self.uniqueVoteMessageTotalWeights[message]! >= self.voteThreshold() {
                     return message
@@ -403,31 +395,19 @@
     }
 
     /// Returns a boolean telling if the voter is registered for the current voting phase
-<<<<<<< HEAD
-    pub view fun voterIsRegistered(_ nodeID: String): Bool {
-=======
     access(all) view fun voterIsRegistered(_ nodeID: String): Bool {
->>>>>>> 72da91c3
         return FlowClusterQC.nodeCluster[nodeID] != nil
     }
 
     /// Returns a boolean telling if the node has claimed their `Voter` resource object
     /// The object can only be claimed once, but if the node destroys their `Voter` object,
     /// It could be claimed again
-<<<<<<< HEAD
-    pub view fun voterIsClaimed(_ nodeID: String): Bool {
-=======
     access(all) view fun voterIsClaimed(_ nodeID: String): Bool {
->>>>>>> 72da91c3
         return FlowClusterQC.voterClaimed[nodeID] != nil
     }
 
     /// Returns whether this voter has successfully submitted a vote for this epoch.
-<<<<<<< HEAD
-    pub view fun nodeHasVoted(_ nodeID: String): Bool {
-=======
     access(all) view fun nodeHasVoted(_ nodeID: String): Bool {
->>>>>>> 72da91c3
 
         // Get the cluster that this node belongs to
         if let clusterIndex = FlowClusterQC.nodeCluster[nodeID] {
@@ -444,20 +424,12 @@
     }
 
     /// Gets all of the collector clusters for the current epoch
-<<<<<<< HEAD
-    pub view fun getClusters(): [Cluster] {
-=======
     access(all) view fun getClusters(): [Cluster] {
->>>>>>> 72da91c3
         return self.clusters
     }
 
     /// Returns true if we have collected enough votes for all clusters.
-<<<<<<< HEAD
-    pub view fun votingCompleted(): Bool {
-=======
     access(all) view fun votingCompleted(): Bool {
->>>>>>> 72da91c3
         for cluster in FlowClusterQC.clusters {
             if cluster.isComplete() == nil {
                 return false
