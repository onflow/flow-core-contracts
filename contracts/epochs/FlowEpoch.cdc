import FungibleToken from "FungibleToken"
import FlowToken from "FlowToken"
import FlowIDTableStaking from "FlowIDTableStaking"
import FlowClusterQC from "FlowClusterQC"
import FlowDKG from "FlowDKG"
import FlowFees from "FlowFees"

// The top-level smart contract managing the lifecycle of epochs. In Flow,
// epochs are the smallest unit of time where the identity table (the set of
// network operators) is static. Operators may only leave or join the network
// at epoch boundaries. Operators may be ejected during an epoch for various
// misdemeanours, but they remain in the identity table until the epoch ends.
//
// Epochs are split into 3 phases:
// |==========================================================
// | EPOCH N                                   || EPOCH N+1 ...
// |----- Staking -----|- Setup -|- Committed -|| ...
// |==========================================================
//
// 1)  STAKING PHASE
// Node operators are able to submit staking requests for the NEXT epoch during
// this phase. At the end of this phase, the Epoch smart contract resolves the
// outstanding staking requests and determines the identity table for the next
// epoch. The Epoch smart contract emits the EpochSetup service event containing
// the identity table for the next epoch, which initiates the transition to the
// Epoch Setup Phase.
//
// 2) SETUP PHASE
// When this phase begins the participants in the next epoch are set. During this
// phase, these participants prepare for the next epoch. In particular, collection
// nodes submit votes for their cluster's root quorum certificate and consensus
// nodes run the distributed key generation protocol (DKG) to set up the random
// beacon. When these preparations are complete, the Epoch smart contract emits the
// EpochCommit service event containing the artifacts of the set process, which
// initiates the transition to the Epoch Commit Phase.
//
// 3) COMMITTED PHASE
// When this phase begins, the network is fully prepared to transition to the next
// epoch. A failure to enter this phase before transitioning to the next epoch
// indicates that the participants in the next epoch failed to complete the set up
// procedure, which is a critical failure and will cause the chain to halt.

access(all) contract FlowEpoch {

    access(all) enum EpochPhase: UInt8 {
        access(all) case STAKINGAUCTION
        access(all) case EPOCHSETUP
        access(all) case EPOCHCOMMIT
    }

    access(all) enum NodeRole: UInt8 {
        access(all) case NONE
        access(all) case Collector
        access(all) case Consensus
        access(all) case Execution
        access(all) case Verification
        access(all) case Access
    }

    /// The Epoch Start service event is emitted when the contract transitions
    /// to a new epoch in the staking auction phase.
    access(all) event EpochStart (

        /// The counter for the current epoch that is beginning
        counter: UInt64,

        /// The first view (inclusive) of the current epoch.
        firstView: UInt64,

        /// The last view (inclusive) of the current epoch's staking auction.
        stakingAuctionEndView: UInt64,

        /// The last view (inclusive) of the current epoch.
        finalView: UInt64,

        /// Total FLOW staked by all nodes and delegators for the current epoch.
        totalStaked: UFix64,

        /// Total supply of all FLOW for the current epoch
        /// Includes the rewards that will be paid for the previous epoch
        totalFlowSupply: UFix64,

        /// The total rewards that will be paid out at the end of the current epoch.
        totalRewards: UFix64,
    )

    /// The Epoch Setup service event is emitted when we transition to the Epoch Setup
    /// phase. It contains the finalized identity table for the upcoming epoch.
    access(all) event EpochSetup(

        /// The counter for the upcoming epoch. Must be one greater than the
        /// counter for the current epoch.
        counter: UInt64,

        /// Identity table for the upcoming epoch with all node information.
        /// Includes:
        /// nodeID, staking key, networking key, networking address, role,
        /// staking information, weight, and more.
        nodeInfo: [FlowIDTableStaking.NodeInfo],

        /// The first view (inclusive) of the upcoming epoch.
        firstView: UInt64,

        /// The last view (inclusive) of the upcoming epoch.
        finalView: UInt64,

        /// The cluster assignment for the upcoming epoch. Each element in the list
        /// represents one cluster and contains all the node IDs assigned to that
        /// cluster, with their weights and votes
        collectorClusters: [FlowClusterQC.Cluster],

        /// The source of randomness to seed the leader selection algorithm with
        /// for the upcoming epoch.
        randomSource: String,

        /// The deadlines of each phase in the DKG protocol to be completed in the upcoming
        /// EpochSetup phase. Deadlines are specified in terms of a consensus view number.
        /// When a DKG participant observes a finalized and sealed block with view greater
        /// than the given deadline, it can safely transition to the next phase.
        DKGPhase1FinalView: UInt64,
        DKGPhase2FinalView: UInt64,
        DKGPhase3FinalView: UInt64,

        /// The target duration for the upcoming epoch, in seconds
        targetDuration: UInt64,
        /// The target end time for the upcoming epoch, specified in second-precision Unix time
        targetEndTime: UInt64
    )

    /// The EpochCommit service event is emitted when we transition from the Epoch
    /// Committed phase. It is emitted only when all preparation for the upcoming epoch
    /// has been completed
    access(all) event EpochCommit (

        /// The counter for the upcoming epoch. Must be equal to the counter in the
        /// previous EpochSetup event.
        counter: UInt64,

        /// The result of the QC aggregation process. Each element contains
        /// all the nodes and votes received for a particular cluster
        /// QC stands for quorum certificate that each cluster generates.
        clusterQCs: [FlowClusterQC.ClusterQC],

        /// The resulting public keys from the DKG process, encoded as by the flow-go
        /// crypto library, then hex-encoded.
        /// Group public key is the first element, followed by the individual keys
        dkgPubKeys: [String]
    )

    /// Contains specific metadata about a particular epoch
    /// All historical epoch metadata is stored permanently
    access(all) struct EpochMetadata {

        /// The identifier for the epoch
        access(all) let counter: UInt64

        /// The seed used for generating the epoch setup
        access(all) let seed: String

        /// The first view of this epoch
        access(all) let startView: UInt64

        /// The last view of this epoch
        access(all) let endView: UInt64

        /// The last view of the staking auction
        access(all) let stakingEndView: UInt64

        /// The total rewards that are paid out for the epoch
        access(all) var totalRewards: UFix64

        /// The reward amounts that are paid to each individual node and its delegators
        access(all) var rewardAmounts: [FlowIDTableStaking.RewardsBreakdown]

        /// Tracks if rewards have been paid for this epoch
        access(all) var rewardsPaid: Bool

        /// The organization of collector node IDs into clusters
        /// determined by a round robin sorting algorithm
        access(all) let collectorClusters: [FlowClusterQC.Cluster]

        /// The Quorum Certificates from the ClusterQC contract
        access(all) var clusterQCs: [FlowClusterQC.ClusterQC]

        /// The public keys associated with the Distributed Key Generation
        /// process that consensus nodes participate in
        /// Group key is the last element at index: length - 1
        access(all) var dkgKeys: [String]

        init(counter: UInt64,
             seed: String,
             startView: UInt64,
             endView: UInt64,
             stakingEndView: UInt64,
             totalRewards: UFix64,
             collectorClusters: [FlowClusterQC.Cluster],
             clusterQCs: [FlowClusterQC.ClusterQC],
             dkgKeys: [String]) {

            self.counter = counter
            self.seed = seed
            self.startView = startView
            self.endView = endView
            self.stakingEndView = stakingEndView
            self.totalRewards = totalRewards
            self.rewardAmounts = []
            self.rewardsPaid = false
            self.collectorClusters = collectorClusters
            self.clusterQCs = clusterQCs
            self.dkgKeys = dkgKeys
        }

        access(account) fun copy(): EpochMetadata {
            return self
        }

        access(account) fun setTotalRewards(_ newRewards: UFix64) {
            self.totalRewards = newRewards
        }

        access(account) fun setRewardAmounts(_ rewardBreakdown: [FlowIDTableStaking.RewardsBreakdown]) {
            self.rewardAmounts = rewardBreakdown
        }

        access(account) fun setRewardsPaid(_ rewardsPaid: Bool) {
            self.rewardsPaid = rewardsPaid
        }

        access(account) fun setClusterQCs(qcs: [FlowClusterQC.ClusterQC]) {
            self.clusterQCs = qcs
        }

        access(account) fun setDKGGroupKey(keys: [String]) {
            self.dkgKeys = keys
        }
    }

    /// Metadata that is managed and can be changed by the Admin///
    access(all) struct Config {
        /// The number of views in an entire epoch
        access(all) var numViewsInEpoch: UInt64

        access(all) fun setNumViewsInEpoch(_ views: UInt64) {
            self.numViewsInEpoch = views
        }

        /// The number of views in the staking auction
        access(all) var numViewsInStakingAuction: UInt64

        access(all) fun setNumViewsInStakingAuction(_ views: UInt64) {
            self.numViewsInStakingAuction = views
        }

        /// The number of views in each dkg phase
        access(all) var numViewsInDKGPhase: UInt64

        access(all) fun setNumViewsInDKGPhase(_ views: UInt64) {
            self.numViewsInDKGPhase = views
        }

        /// The number of collector clusters in each epoch
        access(all) var numCollectorClusters: UInt16

        access(all) fun setNumCollectorClusters(_ numClusters: UInt16) {
            self.numCollectorClusters = numClusters
        }

        /// Tracks the rate at which the rewards payout increases every epoch
        /// This value is multiplied by the FLOW total supply to get the next payout
        access(all) var FLOWsupplyIncreasePercentage: UFix64

        access(all) fun setFLOWsupplyIncreasePercentage(_ percentage: UFix64) {
            self.FLOWsupplyIncreasePercentage = percentage
        }

        init(numViewsInEpoch: UInt64, numViewsInStakingAuction: UInt64, numViewsInDKGPhase: UInt64, numCollectorClusters: UInt16, FLOWsupplyIncreasePercentage: UFix64) {
            self.numViewsInEpoch = numViewsInEpoch
            self.numViewsInStakingAuction = numViewsInStakingAuction
            self.numViewsInDKGPhase = numViewsInDKGPhase
            self.numCollectorClusters = numCollectorClusters
            self.FLOWsupplyIncreasePercentage = FLOWsupplyIncreasePercentage
        }
    }

    /// Configuration for epoch timing.
    /// Each epoch is assigned a target end time when it is setup (within the EpochSetup event).
    /// The configuration defines a reference epoch counter and timestamp, which defines
    /// all future target end times. If `targetEpochCounter` is an upcoming epoch, then
    /// its target end time is given by:
    ///
    ///   targetEndTime = refTimestamp + duration * (targetEpochCounter-refCounter)
    ///
    access(all) struct EpochTimingConfig {
        /// The duration of each epoch, in seconds
        access(all) let duration: UInt64
        /// The counter of the reference epoch
        access(all) let refCounter: UInt64
        /// The end time of the reference epoch, specified in second-precision Unix time
        access(all) let refTimestamp: UInt64

        /// Compute target switchover time based on offset from reference counter/switchover.
        access(all) fun getTargetEndTimeForEpoch(_ targetEpochCounter: UInt64): UInt64 {
            return self.refTimestamp + self.duration * (targetEpochCounter-self.refCounter)
        }

        init(duration: UInt64, refCounter: UInt64, refTimestamp: UInt64) {
             self.duration = duration
             self.refCounter = refCounter
             self.refTimestamp = refTimestamp
        }
    }

    /// Holds the `FlowEpoch.Config` struct with the configurable metadata
    access(contract) let configurableMetadata: Config

    /// Metadata that is managed by the smart contract
    /// and cannot be changed by the Admin

    /// Contains a historical record of the metadata from all previous epochs
    /// indexed by epoch number

    /// Returns the metadata from the specified epoch
    /// or nil if it isn't found
    /// Epoch Metadata is stored in account storage so the growing dictionary
    /// does not have to be loaded every time the contract is loaded
    access(all) fun getEpochMetadata(_ epochCounter: UInt64): EpochMetadata? {
        if let metadataDictionary = self.account.storage.borrow<&{UInt64: EpochMetadata}>(from: self.metadataStoragePath) {
            if let metadataRef = metadataDictionary[epochCounter] {
                return metadataRef.copy()
            }
        }
        return nil
    }

    /// Saves a modified EpochMetadata struct to the metadata in account storage
    ///
    access(contract) fun saveEpochMetadata(_ newMetadata: EpochMetadata) {
        pre {
            self.currentEpochCounter == 0 ||
            (newMetadata.counter >= self.currentEpochCounter - 1 &&
            newMetadata.counter <= self.proposedEpochCounter()):
                "Cannot modify epoch metadata from epochs after the proposed epoch or before the previous epoch"
        }
        if let metadataDictionary = self.account.storage.borrow<auth(Mutate) &{UInt64: EpochMetadata}>(from: self.metadataStoragePath) {
            if let metadata = metadataDictionary[newMetadata.counter] {
                assert (
                    metadata.counter == newMetadata.counter,
                    message: "Cannot save metadata with mismatching epoch counters"
                )
            }
            metadataDictionary[newMetadata.counter] = newMetadata
        }
    }

    /// The counter, or ID, of the current epoch
    access(all) var currentEpochCounter: UInt64

    /// The current phase that the epoch is in
    access(all) var currentEpochPhase: EpochPhase

    /// Path where the `FlowEpoch.Admin` resource is stored
    access(all) let adminStoragePath: StoragePath

    /// Path where the `FlowEpoch.Heartbeat` resource is stored
    access(all) let heartbeatStoragePath: StoragePath

    /// Path where the `{UInt64: EpochMetadata}` dictionary is stored
    access(all) let metadataStoragePath: StoragePath

    /// Resource that can update some of the contract fields
    access(all) resource Admin {
        access(all) fun updateEpochViews(_ newEpochViews: UInt64) {
            pre {
                FlowEpoch.currentEpochPhase == EpochPhase.STAKINGAUCTION: "Can only update fields during the staking auction"
                FlowEpoch.isValidPhaseConfiguration(FlowEpoch.configurableMetadata.numViewsInStakingAuction,
                    FlowEpoch.configurableMetadata.numViewsInDKGPhase,
                    newEpochViews): "New Epoch Views must be greater than the sum of staking and DKG Phase views"
            }

            FlowEpoch.configurableMetadata.setNumViewsInEpoch(newEpochViews)
        }

        access(all) fun updateAuctionViews(_ newAuctionViews: UInt64) {
            pre {
                FlowEpoch.currentEpochPhase == EpochPhase.STAKINGAUCTION: "Can only update fields during the staking auction"
                FlowEpoch.isValidPhaseConfiguration(newAuctionViews,
                    FlowEpoch.configurableMetadata.numViewsInDKGPhase,
                    FlowEpoch.configurableMetadata.numViewsInEpoch): "Epoch Views must be greater than the sum of new staking and DKG Phase views"
            }

            FlowEpoch.configurableMetadata.setNumViewsInStakingAuction(newAuctionViews)
        }

        access(all) fun updateDKGPhaseViews(_ newPhaseViews: UInt64) {
            pre {
                FlowEpoch.currentEpochPhase == EpochPhase.STAKINGAUCTION: "Can only update fields during the staking auction"
                FlowEpoch.isValidPhaseConfiguration(FlowEpoch.configurableMetadata.numViewsInStakingAuction,
                    newPhaseViews,
                    FlowEpoch.configurableMetadata.numViewsInEpoch): "Epoch Views must be greater than the sum of staking and new DKG Phase views"
            }

            FlowEpoch.configurableMetadata.setNumViewsInDKGPhase(newPhaseViews)
        }

        access(all) fun updateEpochTimingConfig(_ newConfig: EpochTimingConfig) {
            pre {
                FlowEpoch.currentEpochCounter >= newConfig.refCounter: "Reference epoch must be before next epoch"
            }
            FlowEpoch.account.storage.load<EpochTimingConfig>(from: /storage/flowEpochTimingConfig)
            FlowEpoch.account.storage.save(newConfig, to: /storage/flowEpochTimingConfig)
        }

        access(all) fun updateNumCollectorClusters(_ newNumClusters: UInt16) {
            pre {
                FlowEpoch.currentEpochPhase == EpochPhase.STAKINGAUCTION: "Can only update fields during the staking auction"
            }

            FlowEpoch.configurableMetadata.setNumCollectorClusters(newNumClusters)
        }

        access(all) fun updateFLOWSupplyIncreasePercentage(_ newPercentage: UFix64) {
            pre {
                FlowEpoch.currentEpochPhase == EpochPhase.STAKINGAUCTION: "Can only update fields during the staking auction"
                newPercentage <= 1.0: "New value must be between zero and one"
            }

            FlowEpoch.configurableMetadata.setFLOWsupplyIncreasePercentage(newPercentage)
        }

        // Enable or disable automatic rewards calculations and payments
        access(all) fun updateAutomaticRewardsEnabled(_ enabled: Bool) {
            FlowEpoch.account.storage.load<Bool>(from: /storage/flowAutomaticRewardsEnabled)
            FlowEpoch.account.storage.save(enabled, to: /storage/flowAutomaticRewardsEnabled)
        }

        /// Ends the currently active epoch and starts a new one with the provided configuration.
        /// The new epoch, after resetEpoch completes, has `counter = currentEpochCounter + 1`.
        /// This function is used during sporks - since the consensus view is reset, and the protocol is
        /// bootstrapped with a new initial state snapshot, this initializes FlowEpoch with the first epoch
        /// of the new spork, as defined in that snapshot.
        access(all) fun resetEpoch(
            currentEpochCounter: UInt64,
            randomSource: String,
            startView: UInt64,
            stakingEndView: UInt64,
            endView: UInt64,
            collectorClusters: [FlowClusterQC.Cluster],
            clusterQCs: [FlowClusterQC.ClusterQC],
            dkgPubKeys: [String])
        {
            pre {
                currentEpochCounter == FlowEpoch.currentEpochCounter:
                    "Cannot submit a current Epoch counter that does not match the current counter stored in the smart contract"
                FlowEpoch.isValidPhaseConfiguration(stakingEndView-startView+1, FlowEpoch.configurableMetadata.numViewsInDKGPhase, endView-startView+1):
                    "Invalid startView, stakingEndView, and endView configuration"
            }

            if FlowEpoch.currentEpochPhase == EpochPhase.STAKINGAUCTION {
                // Since we are resetting the epoch, we do not need to
                // start epoch setup also. We only need to end the staking auction
                FlowEpoch.borrowStakingAdmin().endStakingAuction()
            } else {
                // force reset the QC and DKG
                FlowEpoch.borrowClusterQCAdmin().forceStopVoting()
                FlowEpoch.borrowDKGAdmin().forceEndDKG()
            }

            // Create new Epoch metadata for the next epoch
            // with the new values
            let newEpochMetadata = EpochMetadata(
                    counter: currentEpochCounter + 1,
                    seed: randomSource,
                    startView: startView,
                    endView: endView,
                    stakingEndView: stakingEndView,
                    // This will be overwritten in `calculateAndSetRewards` below
                    totalRewards: UFix64(0.0),
                    collectorClusters: collectorClusters,
                    clusterQCs: clusterQCs,
                    dkgKeys: dkgPubKeys)

            FlowEpoch.saveEpochMetadata(newEpochMetadata)

            // Calculate rewards for the current epoch
            // and set the payout for the next epoch
            FlowEpoch.calculateAndSetRewards()

            // Start a new Epoch, which increments the current epoch counter
            FlowEpoch.startNewEpoch()
        }
    }

    /// Resource that is controlled by the protocol and is used
    /// to change the current phase of the epoch or reset the epoch if needed
    ///
    access(all) resource Heartbeat {

        /// Function that is called every block to advance the epoch
        /// and change phase if the required conditions have been met
        access(all) fun advanceBlock() {

            switch FlowEpoch.currentEpochPhase {
                case EpochPhase.STAKINGAUCTION:
                    let currentBlock = getCurrentBlock()
                    let currentEpochMetadata = FlowEpoch.getEpochMetadata(FlowEpoch.currentEpochCounter)!
                    // Pay rewards only if automatic rewards are enabled
                    // This will only actually happen once immediately after the epoch begins
                    // because `payRewardsForPreviousEpoch()` will only pay rewards once
                    if FlowEpoch.automaticRewardsEnabled() {
                        self.payRewardsForPreviousEpoch()
                    }
                    if currentBlock.view >= currentEpochMetadata.stakingEndView {
                        self.endStakingAuction()
                    }
                case EpochPhase.EPOCHSETUP:
                    if FlowClusterQC.votingCompleted() && (FlowDKG.dkgCompleted() != nil) {
                        self.calculateAndSetRewards()
                        self.startEpochCommit()
                    }
                case EpochPhase.EPOCHCOMMIT:
                    let currentBlock = getCurrentBlock()
                    let currentEpochMetadata = FlowEpoch.getEpochMetadata(FlowEpoch.currentEpochCounter)!
                    if currentBlock.view >= currentEpochMetadata.endView {
                        self.endEpoch()
                    }
                default:
                    return
            }
        }

        /// Calls `FlowEpoch` functions to end the staking auction phase
        /// and start the Epoch Setup phase
        access(all) fun endStakingAuction() {
            pre {
                FlowEpoch.currentEpochPhase == EpochPhase.STAKINGAUCTION: "Can only end staking auction during the staking auction"
            }

            let proposedNodeIDs = FlowEpoch.endStakingAuction()

            /// random source must be a hex string of 32 characters (i.e 16 bytes or 128 bits)
<<<<<<< HEAD
            /// `revertibleRandom` returns a UInt64 (8 bytes)
            let randomLow = revertibleRandom<UInt64>().toBigEndianBytes()
            let randomHigh = revertibleRandom<UInt64>().toBigEndianBytes()
            var randomSource = String.encodeHex(randomHigh).concat(String.encodeHex(randomLow))
=======
            var randomSource = String.encodeHex(revertibleRandom<UInt128>().toBigEndianBytes())
>>>>>>> 5634f763
            assert (
                randomSource.length == 32,
                message: "Random source must be a hex string of 32 characters"
            )

            FlowEpoch.startEpochSetup(proposedNodeIDs: proposedNodeIDs, randomSource: randomSource)
        }

        /// Calls `FlowEpoch` functions to end the Epoch Setup phase
        /// and start the Epoch Setup Phase
        access(all) fun startEpochCommit() {
            pre {
                FlowEpoch.currentEpochPhase == EpochPhase.EPOCHSETUP: "Can only end Epoch Setup during Epoch Setup"
            }

            FlowEpoch.startEpochCommit()
        }

        /// Calls `FlowEpoch` functions to end the Epoch Commit phase
        /// and start the Staking Auction phase of a new epoch
        access(all) fun endEpoch() {
            pre {
                FlowEpoch.currentEpochPhase == EpochPhase.EPOCHCOMMIT: "Can only end epoch during Epoch Commit"
            }

            FlowEpoch.startNewEpoch()
        }

        /// Needs to be called before the epoch is over
        /// Calculates rewards for the current epoch and stores them in epoch metadata
        access(all) fun calculateAndSetRewards() {
            FlowEpoch.calculateAndSetRewards()
        }

        access(all) fun payRewardsForPreviousEpoch() {
            FlowEpoch.payRewardsForPreviousEpoch()
        }
    }

    /// Calculates a new token payout for the current epoch
    /// and sets the new payout for the next epoch
    access(account) fun calculateAndSetRewards() {

        let stakingAdmin = self.borrowStakingAdmin()

        // Calculate rewards for the current epoch that is about to end
        // and save that reward breakdown in the epoch metadata for the current epoch
        let rewardsSummary = stakingAdmin.calculateRewards()
        let currentMetadata = self.getEpochMetadata(self.currentEpochCounter)!
        currentMetadata.setRewardAmounts(rewardsSummary.breakdown)
        currentMetadata.setTotalRewards(rewardsSummary.totalRewards)
        self.saveEpochMetadata(currentMetadata)

        if FlowEpoch.automaticRewardsEnabled() {
            // Calculate the total supply of FLOW after the current epoch's payout
            // the calculation includes the tokens that haven't been minted for the current epoch yet
            let currentPayout = FlowIDTableStaking.getEpochTokenPayout()
            let feeAmount = FlowFees.getFeeBalance()
            var flowTotalSupplyAfterPayout = 0.0
            if feeAmount >= currentPayout {
                flowTotalSupplyAfterPayout = FlowToken.totalSupply
            } else {
                flowTotalSupplyAfterPayout = FlowToken.totalSupply + (currentPayout - feeAmount)
            }

            // Load the amount of bonus tokens from storage
            let bonusTokens = FlowEpoch.getBonusTokens()

            // Subtract bonus tokens from the total supply to get the real supply
            if bonusTokens < flowTotalSupplyAfterPayout {
                flowTotalSupplyAfterPayout = flowTotalSupplyAfterPayout - bonusTokens
            }

            // Calculate the payout for the next epoch
            let proposedPayout = flowTotalSupplyAfterPayout * FlowEpoch.configurableMetadata.FLOWsupplyIncreasePercentage

            // Set the new payout in the staking contract and proposed Epoch Metadata
            self.borrowStakingAdmin().setEpochTokenPayout(proposedPayout)
            let proposedMetadata = self.getEpochMetadata(self.proposedEpochCounter())
                ?? panic("Cannot set rewards for the next epoch becuase it hasn't been proposed yet")
            proposedMetadata.setTotalRewards(proposedPayout)
            self.saveEpochMetadata(proposedMetadata)
        }
    }

    /// Pays rewards to the nodes and delegators of the previous epoch
    access(account) fun payRewardsForPreviousEpoch() {
        if let previousEpochMetadata = self.getEpochMetadata(self.currentEpochCounter - 1) {
            if !previousEpochMetadata.rewardsPaid {
                let summary = FlowIDTableStaking.EpochRewardsSummary(totalRewards: previousEpochMetadata.totalRewards, breakdown: previousEpochMetadata.rewardAmounts)
                self.borrowStakingAdmin().payRewards(forEpochCounter: previousEpochMetadata.counter, rewardsSummary: summary)
                previousEpochMetadata.setRewardsPaid(true)
                self.saveEpochMetadata(previousEpochMetadata)
            }
        }
    }

    /// Moves staking tokens between buckets,
    /// and starts the new epoch staking auction
    access(account) fun startNewEpoch() {

        // End QC and DKG if they are still enabled
        if FlowClusterQC.inProgress {
            self.borrowClusterQCAdmin().stopVoting()
        }
        if FlowDKG.dkgEnabled {
            self.borrowDKGAdmin().endDKG()
        }

        self.borrowStakingAdmin().moveTokens(newEpochCounter: self.proposedEpochCounter())

        self.currentEpochPhase = EpochPhase.STAKINGAUCTION

        // Update the epoch counters
        self.currentEpochCounter = self.proposedEpochCounter()

        let previousEpochMetadata = self.getEpochMetadata(self.currentEpochCounter - 1)!
        let newEpochMetadata = self.getEpochMetadata(self.currentEpochCounter)!

        emit EpochStart (
            counter: self.currentEpochCounter,
            firstView: newEpochMetadata.startView,
            stakingAuctionEndView: newEpochMetadata.stakingEndView,
            finalView: newEpochMetadata.endView,
            totalStaked: FlowIDTableStaking.getTotalStaked(),
            totalFlowSupply: FlowToken.totalSupply + previousEpochMetadata.totalRewards,
            totalRewards: FlowIDTableStaking.getEpochTokenPayout(),
        )
    }

    /// Ends the staking Auction with all the proposed nodes approved
    access(account) fun endStakingAuction(): [String] {
        return self.borrowStakingAdmin().endStakingAuction()
    }

    /// Starts the EpochSetup phase and emits the epoch setup event
    /// This has to be called directly after `endStakingAuction`
    access(account) fun startEpochSetup(proposedNodeIDs: [String], randomSource: String) {

        // Holds the node Information of all the approved nodes
        var nodeInfoArray: [FlowIDTableStaking.NodeInfo] = []

        // Holds node IDs of only collector nodes for QC
        var collectorNodeIDs: [String] = []

        // Holds node IDs of only consensus nodes for DKG
        var consensusNodeIDs: [String] = []

        // Get NodeInfo for all the nodes
        // Get all the collector and consensus nodes
        // to initialize the QC and DKG
        for id in proposedNodeIDs {
            let nodeInfo = FlowIDTableStaking.NodeInfo(nodeID: id)

            nodeInfoArray.append(nodeInfo)

            if nodeInfo.role == NodeRole.Collector.rawValue {
                collectorNodeIDs.append(nodeInfo.id)
            }

            if nodeInfo.role == NodeRole.Consensus.rawValue {
                consensusNodeIDs.append(nodeInfo.id)
            }
        }

        // Organize the collector nodes into clusters
        let collectorClusters = self.createCollectorClusters(nodeIDs: collectorNodeIDs)

        // Start QC Voting with the supplied clusters
        self.borrowClusterQCAdmin().startVoting(clusters: collectorClusters)

        // Start DKG with the consensus nodes
        self.borrowDKGAdmin().startDKG(nodeIDs: consensusNodeIDs)

        let currentEpochMetadata = self.getEpochMetadata(self.currentEpochCounter)!

        // Initialize the metadata for the next epoch
        // QC and DKG metadata will be filled in later
        let proposedEpochMetadata = EpochMetadata(counter: self.proposedEpochCounter(),
                                                seed: randomSource,
                                                startView: currentEpochMetadata.endView + UInt64(1),
                                                endView: currentEpochMetadata.endView + self.configurableMetadata.numViewsInEpoch,
                                                stakingEndView: currentEpochMetadata.endView + self.configurableMetadata.numViewsInStakingAuction,
                                                totalRewards: 0.0,
                                                collectorClusters: collectorClusters,
                                                clusterQCs: [],
                                                dkgKeys: [])

        // Compute the target end time for the next epoch
        let timingConfig = self.getEpochTimingConfig()
        let proposedTargetDuration = timingConfig.duration
        let proposedTargetEndTime = timingConfig.getTargetEndTimeForEpoch(self.proposedEpochCounter())

        self.saveEpochMetadata(proposedEpochMetadata)

        self.currentEpochPhase = EpochPhase.EPOCHSETUP

        emit EpochSetup(counter: proposedEpochMetadata.counter,
                        nodeInfo: nodeInfoArray,
                        firstView: proposedEpochMetadata.startView,
                        finalView: proposedEpochMetadata.endView,
                        collectorClusters: collectorClusters,
                        randomSource: randomSource,
                        DKGPhase1FinalView: proposedEpochMetadata.startView + self.configurableMetadata.numViewsInStakingAuction + self.configurableMetadata.numViewsInDKGPhase - 1 as UInt64,
                        DKGPhase2FinalView: proposedEpochMetadata.startView + self.configurableMetadata.numViewsInStakingAuction + (2 as UInt64 * self.configurableMetadata.numViewsInDKGPhase) - 1 as UInt64,
                        DKGPhase3FinalView: proposedEpochMetadata.startView + self.configurableMetadata.numViewsInStakingAuction + (3 as UInt64 * self.configurableMetadata.numViewsInDKGPhase) - 1 as UInt64,
                        targetDuration: proposedTargetDuration,
                        targetEndTime: proposedTargetEndTime)
    }

    /// Ends the EpochSetup phase when the QC and DKG are completed
    /// and emits the EpochCommit event with the results
    access(account) fun startEpochCommit() {
        if !FlowClusterQC.votingCompleted() || FlowDKG.dkgCompleted() == nil {
            return
        }

        let clusters = FlowClusterQC.getClusters()

        // Holds the quorum certificates for each cluster
        var clusterQCs: [FlowClusterQC.ClusterQC] = []

        // iterate through all the clusters and create their certificate arrays
        for cluster in clusters {
            var certificate = cluster.generateQuorumCertificate()
                ?? panic("Could not generate the quorum certificate for this cluster")

            clusterQCs.append(certificate)
        }

        // Set cluster QCs in the proposed epoch metadata
        // and stop QC voting
        let proposedEpochMetadata = self.getEpochMetadata(self.proposedEpochCounter())!
        proposedEpochMetadata.setClusterQCs(qcs: clusterQCs)

        // Set DKG result keys in the proposed epoch metadata
        // and stop DKG
        let dkgKeys = FlowDKG.dkgCompleted()!
        let unwrappedKeys: [String] = []
        for key in dkgKeys {
            unwrappedKeys.append(key!)
        }
        proposedEpochMetadata.setDKGGroupKey(keys: unwrappedKeys)

        self.saveEpochMetadata(proposedEpochMetadata)

        self.currentEpochPhase = EpochPhase.EPOCHCOMMIT

        emit EpochCommit(counter: self.proposedEpochCounter(),
                            clusterQCs: clusterQCs,
                            dkgPubKeys: unwrappedKeys)
    }

    /// Borrow a reference to the FlowIDTableStaking Admin resource
    access(contract) view fun borrowStakingAdmin(): &FlowIDTableStaking.Admin {
        let adminCapability = self.account.storage.copy<Capability>(from: /storage/flowStakingAdminEpochOperations)
            ?? panic("Could not get capability from account storage")

        // borrow a reference to the staking admin object
        let adminRef = adminCapability.borrow<&FlowIDTableStaking.Admin>()
            ?? panic("Could not borrow reference to staking admin")

        return adminRef
    }

    /// Borrow a reference to the ClusterQCs Admin resource
    access(contract) fun borrowClusterQCAdmin(): &FlowClusterQC.Admin {
        let adminCapability = self.account.storage.copy<Capability>(from: /storage/flowQCAdminEpochOperations)
            ?? panic("Could not get capability from account storage")

        // borrow a reference to the QC admin object
        let adminRef = adminCapability.borrow<&FlowClusterQC.Admin>()
            ?? panic("Could not borrow reference to QC admin")

        return adminRef
    }

    /// Borrow a reference to the DKG Admin resource
    access(contract) fun borrowDKGAdmin(): &FlowDKG.Admin {
        let adminCapability = self.account.storage.copy<Capability>(from: /storage/flowDKGAdminEpochOperations)
            ?? panic("Could not get capability from account storage")

        // borrow a reference to the dkg admin object
        let adminRef = adminCapability.borrow<&FlowDKG.Admin>()
            ?? panic("Could not borrow reference to dkg admin")

        return adminRef
    }

    /// Makes sure the set of phase lengths (in views) are valid.
    /// Sub-phases cannot be greater than the full epoch length.
    access(all) view fun isValidPhaseConfiguration(_ auctionLen: UInt64, _ dkgPhaseLen: UInt64, _ epochLen: UInt64): Bool {
        return (auctionLen + (3*dkgPhaseLen)) < epochLen
    }

    /// Randomizes the list of collector node ID and uses a round robin algorithm
    /// to assign all collector nodes to equal sized clusters
    access(all) fun createCollectorClusters(nodeIDs: [String]): [FlowClusterQC.Cluster] {
        pre {
            UInt16(nodeIDs.length) >= self.configurableMetadata.numCollectorClusters: "Cannot have less collector nodes than clusters"
        }
        var shuffledIDs = self.randomize(nodeIDs)

        // Holds cluster assignments for collector nodes
        let clusters: [FlowClusterQC.Cluster] = []
        var clusterIndex: UInt16 = 0
        let nodeWeightsDictionary: [{String: UInt64}] = []
        while clusterIndex < self.configurableMetadata.numCollectorClusters {
            nodeWeightsDictionary.append({})
            clusterIndex = clusterIndex + 1
        }
        clusterIndex = 0

        for id in shuffledIDs {

            let nodeInfo = FlowIDTableStaking.NodeInfo(nodeID: id)

            nodeWeightsDictionary[clusterIndex][id] = nodeInfo.initialWeight

            // Advance to the next cluster, or back to the first if we have gotten to the last one
            clusterIndex = clusterIndex + 1
            if clusterIndex == self.configurableMetadata.numCollectorClusters {
                clusterIndex = 0
            }
        }

        // Create the clusters Array that is sent to the QC contract
        // and emitted in the EpochSetup event
        clusterIndex = 0
        while clusterIndex < self.configurableMetadata.numCollectorClusters {
            clusters.append(FlowClusterQC.Cluster(index: clusterIndex, nodeWeights: nodeWeightsDictionary[clusterIndex]!))
            clusterIndex = clusterIndex + 1
        }

        return clusters
    }

    /// A function to generate a random permutation of arr[]
    /// using the fisher yates shuffling algorithm
    access(all) fun randomize(_ array: [String]): [String] {

        var i = array.length - 1

        // Start from the last element and swap one by one. We don't
        // need to run for the first element that's why i > 0
        while i > 0
        {
            // Pick a random index from 0 to i
<<<<<<< HEAD
            var randomNum = revertibleRandom<UInt64>()
            var randomIndex = randomNum % UInt64(i + 1)
=======
            var randomIndex = revertibleRandom<UInt32>(modulo: UInt32(i + 1))
>>>>>>> 5634f763

            // Swap arr[i] with the element at random index
            var temp = array[i]
            array[i] = array[randomIndex]
            array[randomIndex] = temp

            i = i - 1
        }

        return array
    }

    /// Collector nodes call this function to get their QC Voter resource
    /// in order to participate the the QC generation for their cluster
    access(all) fun getClusterQCVoter(nodeStaker: &FlowIDTableStaking.NodeStaker): @FlowClusterQC.Voter {
        let nodeInfo = FlowIDTableStaking.NodeInfo(nodeID: nodeStaker.id)

        assert (
            nodeInfo.role == NodeRole.Collector.rawValue,
            message: "Node operator must be a collector node to get a QC Voter object"
        )

        let clusterQCAdmin = self.borrowClusterQCAdmin()
        return <-clusterQCAdmin.createVoter(nodeID: nodeStaker.id, stakingKey: nodeInfo.stakingKey)
    }

    /// Consensus nodes call this function to get their DKG Participant resource
    /// in order to participate in the DKG for the next epoch
    access(all) fun getDKGParticipant(nodeStaker: &FlowIDTableStaking.NodeStaker): @FlowDKG.Participant {
        let nodeInfo = FlowIDTableStaking.NodeInfo(nodeID: nodeStaker.id)

        assert (
            nodeInfo.role == NodeRole.Consensus.rawValue,
            message: "Node operator must be a consensus node to get a DKG Participant object"
        )

        let dkgAdmin = self.borrowDKGAdmin()
        return <-dkgAdmin.createParticipant(nodeID: nodeStaker.id)
    }

    /// Returns the metadata that is able to be configured by the admin
    access(all) view fun getConfigMetadata(): Config {
        return self.configurableMetadata
    }

    /// Returns the config for epoch timing, which can be configured by the admin.
    /// Conceptually, this should be part of `Config`, however it was added later in an
    /// upgrade which requires new fields be specified separately from existing structs.
    access(all) fun getEpochTimingConfig(): EpochTimingConfig {
        return self.account.storage.copy<EpochTimingConfig>(from: /storage/flowEpochTimingConfig)!
    }

    /// The proposed Epoch counter is always the current counter plus 1
    access(all) view fun proposedEpochCounter(): UInt64 {
        return self.currentEpochCounter + 1 as UInt64
    }

    access(all) fun automaticRewardsEnabled(): Bool {
        return self.account.storage.copy<Bool>(from: /storage/flowAutomaticRewardsEnabled) ?? false
    }

    /// Gets the current amount of bonus tokens left to be destroyed
    /// Bonus tokens are tokens that were allocated as a decentralization incentive
    /// that are currently in the process of being destroyed. The presence of bonus
    /// tokens throws off the intended calculation for the FLOW inflation rate
    /// so they are not included in that calculation
    /// Eventually, all the bonus tokens will be destroyed and
    /// this will not be needed anymore
    access(all) fun getBonusTokens(): UFix64 {
        return self.account.storage.copy<UFix64>(from: /storage/FlowBonusTokenAmount)
                ?? 0.0
    }

    init (currentEpochCounter: UInt64,
          numViewsInEpoch: UInt64,
          numViewsInStakingAuction: UInt64,
          numViewsInDKGPhase: UInt64,
          numCollectorClusters: UInt16,
          FLOWsupplyIncreasePercentage: UFix64,
          randomSource: String,
          collectorClusters: [FlowClusterQC.Cluster],
          clusterQCs: [FlowClusterQC.ClusterQC],
          dkgPubKeys: [String]) {
        pre {
            FlowEpoch.isValidPhaseConfiguration(numViewsInStakingAuction, numViewsInDKGPhase, numViewsInEpoch):
                "Invalid startView and endView configuration"
        }

        self.configurableMetadata = Config(numViewsInEpoch: numViewsInEpoch,
                                           numViewsInStakingAuction: numViewsInStakingAuction,
                                           numViewsInDKGPhase: numViewsInDKGPhase,
                                           numCollectorClusters: numCollectorClusters,
                                           FLOWsupplyIncreasePercentage: FLOWsupplyIncreasePercentage)

        // Set a reasonable default for the epoch timing config targeting 1 block per second
        let defaultEpochTimingConfig = EpochTimingConfig(
            duration: numViewsInEpoch,
            refCounter: currentEpochCounter,
            refTimestamp: UInt64(getCurrentBlock().timestamp)+numViewsInEpoch)
        FlowEpoch.account.storage.save(defaultEpochTimingConfig, to: /storage/flowEpochTimingConfig)

        self.currentEpochCounter = currentEpochCounter
        self.currentEpochPhase = EpochPhase.STAKINGAUCTION
        self.adminStoragePath = /storage/flowEpochAdmin
        self.heartbeatStoragePath = /storage/flowEpochHeartbeat
        self.metadataStoragePath = /storage/flowEpochMetadata

        let epochMetadata: {UInt64: EpochMetadata} = {}

        self.account.storage.save(epochMetadata, to: self.metadataStoragePath)

        self.account.storage.save(<-create Admin(), to: self.adminStoragePath)
        self.account.storage.save(<-create Heartbeat(), to: self.heartbeatStoragePath)

        // Create a private capability to the staking admin and store it in a different path
        // On Mainnet and Testnet, the Admin resources are stored in the service account, rather than here.
        // As a default, we store both the admin resources, and the capabilities linking to those resources, in the same account.
        // This ensures that this constructor produces a state which is compatible with the system chunk
        // so that newly created networks are functional without additional resource manipulation.
        let stakingAdminCapability = self.account.capabilities.storage.issue<&FlowIDTableStaking.Admin>(FlowIDTableStaking.StakingAdminStoragePath)
        self.account.storage.save<Capability<&FlowIDTableStaking.Admin>>(stakingAdminCapability, to: /storage/flowStakingAdminEpochOperations)

        // Create a private capability to the qc admin
        // and store it in a different path
        let qcAdminCapability = self.account.capabilities.storage.issue<&FlowClusterQC.Admin>(FlowClusterQC.AdminStoragePath)
        self.account.storage.save<Capability<&FlowClusterQC.Admin>>(qcAdminCapability, to: /storage/flowQCAdminEpochOperations)

        // Create a private capability to the dkg admin
        // and store it in a different path
        let dkgAdminCapability = self.account.capabilities.storage.issue<&FlowDKG.Admin>(FlowDKG.AdminStoragePath)
        self.account.storage.save<Capability<&FlowDKG.Admin>>(dkgAdminCapability, to: /storage/flowDKGAdminEpochOperations)

        self.borrowStakingAdmin().startStakingAuction()

        let currentBlock = getCurrentBlock()

        let firstEpochMetadata = EpochMetadata(counter: self.currentEpochCounter,
                    seed: randomSource,
                    startView: currentBlock.view,
                    endView: currentBlock.view + self.configurableMetadata.numViewsInEpoch - 1,
                    stakingEndView: currentBlock.view + self.configurableMetadata.numViewsInStakingAuction - 1,
                    totalRewards: FlowIDTableStaking.getEpochTokenPayout(),
                    collectorClusters: collectorClusters,
                    clusterQCs: clusterQCs,
                    dkgKeys: dkgPubKeys)

        self.saveEpochMetadata(firstEpochMetadata)
    }
}<|MERGE_RESOLUTION|>--- conflicted
+++ resolved
@@ -538,14 +538,7 @@
             let proposedNodeIDs = FlowEpoch.endStakingAuction()
 
             /// random source must be a hex string of 32 characters (i.e 16 bytes or 128 bits)
-<<<<<<< HEAD
-            /// `revertibleRandom` returns a UInt64 (8 bytes)
-            let randomLow = revertibleRandom<UInt64>().toBigEndianBytes()
-            let randomHigh = revertibleRandom<UInt64>().toBigEndianBytes()
-            var randomSource = String.encodeHex(randomHigh).concat(String.encodeHex(randomLow))
-=======
             var randomSource = String.encodeHex(revertibleRandom<UInt128>().toBigEndianBytes())
->>>>>>> 5634f763
             assert (
                 randomSource.length == 32,
                 message: "Random source must be a hex string of 32 characters"
@@ -894,12 +887,7 @@
         while i > 0
         {
             // Pick a random index from 0 to i
-<<<<<<< HEAD
-            var randomNum = revertibleRandom<UInt64>()
-            var randomIndex = randomNum % UInt64(i + 1)
-=======
             var randomIndex = revertibleRandom<UInt32>(modulo: UInt32(i + 1))
->>>>>>> 5634f763
 
             // Swap arr[i] with the element at random index
             var temp = array[i]
