--- conflicted
+++ resolved
@@ -438,7 +438,6 @@
     /// Moves staking tokens between buckets,
     /// and starts the new epoch staking auction
     access(account) fun startNewEpoch() {
-<<<<<<< HEAD
 
         // End QC and DKG if they are still enabled
         if FlowEpochClusterQC.inProgress {
@@ -448,8 +447,6 @@
             self.DKGAdmin.endDKG()
         }
 
-=======
->>>>>>> 02f1b4cc
         self.stakingAdmin.moveTokens()
 
         self.currentEpochPhase = EpochPhase.STAKINGAUCTION
