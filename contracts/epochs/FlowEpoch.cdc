import FungibleToken from "FungibleToken"
import FlowToken from "FlowToken"
import FlowIDTableStaking from "FlowIDTableStaking"
import FlowClusterQC from 0xQCADDRESS
import FlowDKG from 0xDKGADDRESS
import FlowFees from 0xFLOWFEESADDRESS

// The top-level smart contract managing the lifecycle of epochs. In Flow,
// epochs are the smallest unit of time where the identity table (the set of
// network operators) is static. Operators may only leave or join the network
// at epoch boundaries. Operators may be ejected during an epoch for various
// misdemeanours, but they remain in the identity table until the epoch ends.
//
// Epochs are split into 3 phases:
// |==========================================================
// | EPOCH N                                   || EPOCH N+1 ...
// |----- Staking -----|- Setup -|- Committed -|| ...
// |==========================================================
//
// 1)  STAKING PHASE
// Node operators are able to submit staking requests for the NEXT epoch during
// this phase. At the end of this phase, the Epoch smart contract resolves the
// outstanding staking requests and determines the identity table for the next
// epoch. The Epoch smart contract emits the EpochSetup service event containing
// the identity table for the next epoch, which initiates the transition to the
// Epoch Setup Phase.
//
// 2) SETUP PHASE
// When this phase begins the participants in the next epoch are set. During this
// phase, these participants prepare for the next epoch. In particular, collection
// nodes submit votes for their cluster's root quorum certificate and consensus
// nodes run the distributed key generation protocol (DKG) to set up the random
// beacon. When these preparations are complete, the Epoch smart contract emits the
// EpochCommit service event containing the artifacts of the set process, which
// initiates the transition to the Epoch Commit Phase.
//
// 3) COMMITTED PHASE
// When this phase begins, the network is fully prepared to transition to the next
// epoch. A failure to enter this phase before transitioning to the next epoch
// indicates that the participants in the next epoch failed to complete the set up
// procedure, which is a critical failure and will cause the chain to halt.

access(all) contract FlowEpoch {

    access(all) enum EpochPhase: UInt8 {
        access(all) case STAKINGAUCTION
        access(all) case EPOCHSETUP
        access(all) case EPOCHCOMMIT
    }

    access(all) enum NodeRole: UInt8 {
        access(all) case NONE
        access(all) case Collector
        access(all) case Consensus
        access(all) case Execution
        access(all) case Verification
        access(all) case Access
    }

    /// The Epoch Start service event is emitted when the contract transitions
    /// to a new epoch in the staking auction phase.
    access(all) event EpochStart (
        
        /// The counter for the current epoch that is beginning
        counter: UInt64,

        /// The first view (inclusive) of the current epoch.
        firstView: UInt64,

        /// The last view (inclusive) of the current epoch's staking auction.
        stakingAuctionEndView: UInt64,

        /// The last view (inclusive) of the current epoch.
        finalView: UInt64,

        /// Total FLOW staked by all nodes and delegators for the current epoch.
        totalStaked: UFix64,

        /// Total supply of all FLOW for the current epoch
        /// Includes the rewards that will be paid for the previous epoch
        totalFlowSupply: UFix64,

        /// The total rewards that will be paid out at the end of the current epoch.
        totalRewards: UFix64,
    )

    /// The Epoch Setup service event is emitted when we transition to the Epoch Setup
    /// phase. It contains the finalized identity table for the upcoming epoch.
    access(all) event EpochSetup(

        /// The counter for the upcoming epoch. Must be one greater than the
        /// counter for the current epoch.
        counter: UInt64,

        /// Identity table for the upcoming epoch with all node information.
        /// Includes:
        /// nodeID, staking key, networking key, networking address, role,
        /// staking information, weight, and more.
        nodeInfo: [FlowIDTableStaking.NodeInfo],

        /// The first view (inclusive) of the upcoming epoch.
        firstView: UInt64,

        /// The last view (inclusive) of the upcoming epoch.
        finalView: UInt64,

        /// The cluster assignment for the upcoming epoch. Each element in the list
        /// represents one cluster and contains all the node IDs assigned to that
        /// cluster, with their weights and votes
        collectorClusters: [FlowClusterQC.Cluster],

        /// The source of randomness to seed the leader selection algorithm with
        /// for the upcoming epoch.
        randomSource: String,

        /// The deadlines of each phase in the DKG protocol to be completed in the upcoming
        /// EpochSetup phase. Deadlines are specified in terms of a consensus view number.
        /// When a DKG participant observes a finalized and sealed block with view greater
        /// than the given deadline, it can safely transition to the next phase.
        DKGPhase1FinalView: UInt64,
        DKGPhase2FinalView: UInt64,
        DKGPhase3FinalView: UInt64,

        /// The target duration for the upcoming epoch, in seconds
        targetDuration: UInt64,
        /// The target end time for the upcoming epoch, specified in second-precision Unix time
        targetEndTime: UInt64
    )

    /// The EpochCommit service event is emitted when we transition from the Epoch
    /// Committed phase. It is emitted only when all preparation for the upcoming epoch
    /// has been completed
    access(all) event EpochCommit (

        /// The counter for the upcoming epoch. Must be equal to the counter in the
        /// previous EpochSetup event.
        counter: UInt64,

        /// The result of the QC aggregation process. Each element contains
        /// all the nodes and votes received for a particular cluster
        /// QC stands for quorum certificate that each cluster generates.
        clusterQCs: [FlowClusterQC.ClusterQC],

        /// The resulting public keys from the DKG process, encoded as by the flow-go
        /// crypto library, then hex-encoded.
        /// Group public key is the first element, followed by the individual keys
        dkgPubKeys: [String]
    )

    /// Contains specific metadata about a particular epoch
    /// All historical epoch metadata is stored permanently
    access(all) struct EpochMetadata {

        /// The identifier for the epoch
        access(all) let counter: UInt64

        /// The seed used for generating the epoch setup
        access(all) let seed: String

        /// The first view of this epoch
        access(all) let startView: UInt64

        /// The last view of this epoch
        access(all) let endView: UInt64

        /// The last view of the staking auction
        access(all) let stakingEndView: UInt64

        /// The total rewards that are paid out for the epoch
        access(all) var totalRewards: UFix64

        /// The reward amounts that are paid to each individual node and its delegators
        access(all) var rewardAmounts: [FlowIDTableStaking.RewardsBreakdown]

        /// Tracks if rewards have been paid for this epoch
        access(all) var rewardsPaid: Bool

        /// The organization of collector node IDs into clusters
        /// determined by a round robin sorting algorithm
        access(all) let collectorClusters: [FlowClusterQC.Cluster]

        /// The Quorum Certificates from the ClusterQC contract
        access(all) var clusterQCs: [FlowClusterQC.ClusterQC]

        /// The public keys associated with the Distributed Key Generation
        /// process that consensus nodes participate in
        /// Group key is the last element at index: length - 1
        access(all) var dkgKeys: [String]

        init(counter: UInt64,
             seed: String,
             startView: UInt64,
             endView: UInt64,
             stakingEndView: UInt64,
             totalRewards: UFix64,
             collectorClusters: [FlowClusterQC.Cluster],
             clusterQCs: [FlowClusterQC.ClusterQC],
             dkgKeys: [String]) {

            self.counter = counter
            self.seed = seed
            self.startView = startView
            self.endView = endView
            self.stakingEndView = stakingEndView
            self.totalRewards = totalRewards
            self.rewardAmounts = []
            self.rewardsPaid = false
            self.collectorClusters = collectorClusters
            self.clusterQCs = clusterQCs
            self.dkgKeys = dkgKeys
        }

        access(account) fun setTotalRewards(_ newRewards: UFix64) {
            self.totalRewards = newRewards
        }

        access(account) fun setRewardAmounts(_ rewardBreakdown: [FlowIDTableStaking.RewardsBreakdown]) {
            self.rewardAmounts = rewardBreakdown
        }

        access(account) fun setRewardsPaid(_ rewardsPaid: Bool) {
            self.rewardsPaid = rewardsPaid
        }

        access(account) fun setClusterQCs(qcs: [FlowClusterQC.ClusterQC]) {
            self.clusterQCs = qcs
        }

        access(account) fun setDKGGroupKey(keys: [String]) {
            self.dkgKeys = keys
        }
    }

    /// Metadata that is managed and can be changed by the Admin///
    access(all) struct Config {
        /// The number of views in an entire epoch
        access(all) var numViewsInEpoch: UInt64

        access(all) fun setNumViewsInEpoch(_ views: UInt64) {
            self.numViewsInEpoch = views
        }

        /// The number of views in the staking auction
        access(all) var numViewsInStakingAuction: UInt64

        access(all) fun setNumViewsInStakingAuction(_ views: UInt64) {
            self.numViewsInStakingAuction = views
        }

        /// The number of views in each dkg phase
        access(all) var numViewsInDKGPhase: UInt64

        access(all) fun setNumViewsInDKGPhase(_ views: UInt64) {
            self.numViewsInDKGPhase = views
        }

        /// The number of collector clusters in each epoch
        access(all) var numCollectorClusters: UInt16

        access(all) fun setNumCollectorClusters(_ numClusters: UInt16) {
            self.numCollectorClusters = numClusters
        }

        /// Tracks the rate at which the rewards payout increases every epoch
        /// This value is multiplied by the FLOW total supply to get the next payout
        access(all) var FLOWsupplyIncreasePercentage: UFix64

        access(all) fun setFLOWsupplyIncreasePercentage(_ percentage: UFix64) {
            self.FLOWsupplyIncreasePercentage = percentage
        }

        init(numViewsInEpoch: UInt64, numViewsInStakingAuction: UInt64, numViewsInDKGPhase: UInt64, numCollectorClusters: UInt16, FLOWsupplyIncreasePercentage: UFix64) {
            self.numViewsInEpoch = numViewsInEpoch
            self.numViewsInStakingAuction = numViewsInStakingAuction
            self.numViewsInDKGPhase = numViewsInDKGPhase
            self.numCollectorClusters = numCollectorClusters
            self.FLOWsupplyIncreasePercentage = FLOWsupplyIncreasePercentage
        }
    }

    /// Configuration for epoch timing. 
    /// Each epoch is assigned a target end time when it is setup (within the EpochSetup event). 
    /// The configuration defines a reference epoch counter and timestamp, which defines 
    /// all future target end times. If `targetEpochCounter` is an upcoming epoch, then
    /// its target end time is given by:
    ///
    ///   targetEndTime = refTimestamp + duration * (targetEpochCounter-refCounter)
    ///
    access(all) struct EpochTimingConfig {
        /// The duration of each epoch, in seconds
        access(all) let duration: UInt64
        /// The counter of the reference epoch
        access(all) let refCounter: UInt64
        /// The end time of the reference epoch, specified in second-precision Unix time
        access(all) let refTimestamp: UInt64

        /// Compute target switchover time based on offset from reference counter/switchover.
        access(all) fun getTargetEndTimeForEpoch(_ targetEpochCounter: UInt64): UInt64 {
            return self.refTimestamp + self.duration * (targetEpochCounter-self.refCounter)
        }

        init(duration: UInt64, refCounter: UInt64, refTimestamp: UInt64) {
             self.duration = duration
             self.refCounter = refCounter
             self.refTimestamp = refTimestamp
        }
    }

    /// Holds the `FlowEpoch.Config` struct with the configurable metadata
    access(contract) let configurableMetadata: Config

    /// Metadata that is managed by the smart contract
    /// and cannot be changed by the Admin

    /// Contains a historical record of the metadata from all previous epochs
    /// indexed by epoch number

    /// Returns the metadata from the specified epoch
    /// or nil if it isn't found
    /// Epoch Metadata is stored in account storage so the growing dictionary
    /// does not have to be loaded every time the contract is loaded
    access(all) fun getEpochMetadata(_ epochCounter: UInt64): EpochMetadata? {
        // TODO: Make this `borrow`, when Cadence supports dereferencing.
        // So the overhead of copying the entire dictionary would be avoided.
        // Instead borrow, and get a dereference-copy of the element.
        if let metadataDictionary = self.account.storage.copy<{UInt64: EpochMetadata}>(from: self.metadataStoragePath) {
            return metadataDictionary[epochCounter]
        }
        return nil
    }

    /// Saves a modified EpochMetadata struct to the metadata in account storage
    ///
    access(contract) fun saveEpochMetadata(_ newMetadata: EpochMetadata) {
        pre {
            self.currentEpochCounter == 0 ||
            (newMetadata.counter >= self.currentEpochCounter - 1 &&
            newMetadata.counter <= self.proposedEpochCounter()):
                "Cannot modify epoch metadata from epochs after the proposed epoch or before the previous epoch"
        }
        if let metadataDictionary = self.account.storage.borrow<auth(Mutate) &{UInt64: EpochMetadata}>(from: self.metadataStoragePath) {
            if let metadata = metadataDictionary[newMetadata.counter] {
                assert (
                    metadata.counter == newMetadata.counter,
                    message: "Cannot save metadata with mismatching epoch counters"
                )
            }
            metadataDictionary[newMetadata.counter] = newMetadata
        }
    }

    /// The counter, or ID, of the current epoch
    access(all) var currentEpochCounter: UInt64

    /// The current phase that the epoch is in
    access(all) var currentEpochPhase: EpochPhase

    /// Path where the `FlowEpoch.Admin` resource is stored
    access(all) let adminStoragePath: StoragePath

    /// Path where the `FlowEpoch.Heartbeat` resource is stored
    access(all) let heartbeatStoragePath: StoragePath

    /// Path where the `{UInt64: EpochMetadata}` dictionary is stored
    access(all) let metadataStoragePath: StoragePath

    /// Resource that can update some of the contract fields
    access(all) resource Admin {
        access(all) fun updateEpochViews(_ newEpochViews: UInt64) {
            pre {
                FlowEpoch.currentEpochPhase == EpochPhase.STAKINGAUCTION: "Can only update fields during the staking auction"
                FlowEpoch.isValidPhaseConfiguration(FlowEpoch.configurableMetadata.numViewsInStakingAuction,
                    FlowEpoch.configurableMetadata.numViewsInDKGPhase,
                    newEpochViews): "New Epoch Views must be greater than the sum of staking and DKG Phase views"
            }

            FlowEpoch.configurableMetadata.setNumViewsInEpoch(newEpochViews)
        }

        access(all) fun updateAuctionViews(_ newAuctionViews: UInt64) {
            pre {
                FlowEpoch.currentEpochPhase == EpochPhase.STAKINGAUCTION: "Can only update fields during the staking auction"
                FlowEpoch.isValidPhaseConfiguration(newAuctionViews,
                    FlowEpoch.configurableMetadata.numViewsInDKGPhase,
                    FlowEpoch.configurableMetadata.numViewsInEpoch): "Epoch Views must be greater than the sum of new staking and DKG Phase views"
            }

            FlowEpoch.configurableMetadata.setNumViewsInStakingAuction(newAuctionViews)
        }

        access(all) fun updateDKGPhaseViews(_ newPhaseViews: UInt64) {
            pre {
                FlowEpoch.currentEpochPhase == EpochPhase.STAKINGAUCTION: "Can only update fields during the staking auction"
                FlowEpoch.isValidPhaseConfiguration(FlowEpoch.configurableMetadata.numViewsInStakingAuction,
                    newPhaseViews,
                    FlowEpoch.configurableMetadata.numViewsInEpoch): "Epoch Views must be greater than the sum of staking and new DKG Phase views"
            }

            FlowEpoch.configurableMetadata.setNumViewsInDKGPhase(newPhaseViews)
        }

        access(all) fun updateEpochTimingConfig(_ newConfig: EpochTimingConfig) {
            pre {
                FlowEpoch.currentEpochCounter >= newConfig.refCounter: "Reference epoch must be before next epoch"
            }
            FlowEpoch.account.storage.load<EpochTimingConfig>(from: /storage/flowEpochTimingConfig)
            FlowEpoch.account.storage.save(newConfig, to: /storage/flowEpochTimingConfig)
        }

        access(all) fun updateNumCollectorClusters(_ newNumClusters: UInt16) {
            pre {
                FlowEpoch.currentEpochPhase == EpochPhase.STAKINGAUCTION: "Can only update fields during the staking auction"
            }

            FlowEpoch.configurableMetadata.setNumCollectorClusters(newNumClusters)
        }

        access(all) fun updateFLOWSupplyIncreasePercentage(_ newPercentage: UFix64) {
            pre {
                FlowEpoch.currentEpochPhase == EpochPhase.STAKINGAUCTION: "Can only update fields during the staking auction"
                newPercentage <= 1.0: "New value must be between zero and one"
            }

            FlowEpoch.configurableMetadata.setFLOWsupplyIncreasePercentage(newPercentage)
        }

        // Enable or disable automatic rewards calculations and payments
        access(all) fun updateAutomaticRewardsEnabled(_ enabled: Bool) {
            FlowEpoch.account.storage.load<Bool>(from: /storage/flowAutomaticRewardsEnabled)
            FlowEpoch.account.storage.save(enabled, to: /storage/flowAutomaticRewardsEnabled)
        }

        /// Ends the currently active epoch and starts a new one with the provided configuration.
        /// The new epoch, after resetEpoch completes, has `counter = currentEpochCounter + 1`.
        /// This function is used during sporks - since the consensus view is reset, and the protocol is
        /// bootstrapped with a new initial state snapshot, this initializes FlowEpoch with the first epoch
        /// of the new spork, as defined in that snapshot.
        access(all) fun resetEpoch(
            currentEpochCounter: UInt64,
            randomSource: String,
            startView: UInt64,
            stakingEndView: UInt64,
            endView: UInt64,
            collectorClusters: [FlowClusterQC.Cluster],
            clusterQCs: [FlowClusterQC.ClusterQC],
            dkgPubKeys: [String])
        {
            pre {
                currentEpochCounter == FlowEpoch.currentEpochCounter:
                    "Cannot submit a current Epoch counter that does not match the current counter stored in the smart contract"
                FlowEpoch.isValidPhaseConfiguration(stakingEndView-startView+1, FlowEpoch.configurableMetadata.numViewsInDKGPhase, endView-startView+1):
                    "Invalid startView, stakingEndView, and endView configuration"
            }

            if FlowEpoch.currentEpochPhase == EpochPhase.STAKINGAUCTION {
                // Since we are resetting the epoch, we do not need to
                // start epoch setup also. We only need to end the staking auction
                FlowEpoch.borrowStakingAdmin().endStakingAuction()
            } else {
                // force reset the QC and DKG
                FlowEpoch.borrowClusterQCAdmin().forceStopVoting()
                FlowEpoch.borrowDKGAdmin().forceEndDKG()
            }

            // Create new Epoch metadata for the next epoch
            // with the new values
            let newEpochMetadata = EpochMetadata(
                    counter: currentEpochCounter + 1,
                    seed: randomSource,
                    startView: startView,
                    endView: endView,
                    stakingEndView: stakingEndView,
                    // This will be overwritten in `calculateAndSetRewards` below
                    totalRewards: UFix64(0.0),
                    collectorClusters: collectorClusters,
                    clusterQCs: clusterQCs,
                    dkgKeys: dkgPubKeys)

            FlowEpoch.saveEpochMetadata(newEpochMetadata)

            // Calculate rewards for the current epoch
            // and set the payout for the next epoch
            FlowEpoch.calculateAndSetRewards()

            // Start a new Epoch, which increments the current epoch counter
            FlowEpoch.startNewEpoch()
        }
    }

    /// Resource that is controlled by the protocol and is used
    /// to change the current phase of the epoch or reset the epoch if needed
    ///
    access(all) resource Heartbeat {

        /// Function that is called every block to advance the epoch
        /// and change phase if the required conditions have been met
        access(all) fun advanceBlock() {

            switch FlowEpoch.currentEpochPhase {
                case EpochPhase.STAKINGAUCTION:
                    let currentBlock = getCurrentBlock()
                    let currentEpochMetadata = FlowEpoch.getEpochMetadata(FlowEpoch.currentEpochCounter)!
                    // Pay rewards only if automatic rewards are enabled
                    // This will only actually happen once immediately after the epoch begins
                    // because `payRewardsForPreviousEpoch()` will only pay rewards once
                    if FlowEpoch.automaticRewardsEnabled() {
                        self.payRewardsForPreviousEpoch()
                    }
                    if currentBlock.view >= currentEpochMetadata.stakingEndView {
                        self.endStakingAuction()
                    }
                case EpochPhase.EPOCHSETUP:
                    if FlowClusterQC.votingCompleted() && (FlowDKG.dkgCompleted() != nil) {
                        self.calculateAndSetRewards()
                        self.startEpochCommit()
                    }
                case EpochPhase.EPOCHCOMMIT:
                    let currentBlock = getCurrentBlock()
                    let currentEpochMetadata = FlowEpoch.getEpochMetadata(FlowEpoch.currentEpochCounter)!
                    if currentBlock.view >= currentEpochMetadata.endView {
                        self.endEpoch()
                    }
                default:
                    return
            }
        }

        /// Calls `FlowEpoch` functions to end the staking auction phase
        /// and start the Epoch Setup phase
        access(all) fun endStakingAuction() {
            pre {
                FlowEpoch.currentEpochPhase == EpochPhase.STAKINGAUCTION: "Can only end staking auction during the staking auction"
            }

            let proposedNodeIDs = FlowEpoch.endStakingAuction()

<<<<<<< HEAD
            FlowEpoch.startEpochSetup(proposedNodeIDs: proposedNodeIDs, randomSource: revertibleRandom<UInt64>().toString())
=======
            /// random source must be a hex string of 32 characters (i.e 16 bytes or 128 bits)
            /// `revertibleRandom` returns a UInt64 (8 bytes)
            let randomLow = revertibleRandom().toBigEndianBytes()
            let randomHigh = revertibleRandom().toBigEndianBytes()
            var randomSource = String.encodeHex(randomHigh).concat(String.encodeHex(randomLow))
            assert (
                randomSource.length == 32,
                message: "Random source must be a hex string of 32 characters"
            ) 

            FlowEpoch.startEpochSetup(proposedNodeIDs: proposedNodeIDs, randomSource: randomSource)
>>>>>>> fbdb10b0
        }

        /// Calls `FlowEpoch` functions to end the Epoch Setup phase
        /// and start the Epoch Setup Phase
        access(all) fun startEpochCommit() {
            pre {
                FlowEpoch.currentEpochPhase == EpochPhase.EPOCHSETUP: "Can only end Epoch Setup during Epoch Setup"
            }

            FlowEpoch.startEpochCommit()
        }

        /// Calls `FlowEpoch` functions to end the Epoch Commit phase
        /// and start the Staking Auction phase of a new epoch
        access(all) fun endEpoch() {
            pre {
                FlowEpoch.currentEpochPhase == EpochPhase.EPOCHCOMMIT: "Can only end epoch during Epoch Commit"
            }

            FlowEpoch.startNewEpoch()
        }

        /// Needs to be called before the epoch is over
        /// Calculates rewards for the current epoch and stores them in epoch metadata
        access(all) fun calculateAndSetRewards() {
            FlowEpoch.calculateAndSetRewards()
        }

        access(all) fun payRewardsForPreviousEpoch() {
            FlowEpoch.payRewardsForPreviousEpoch()
        }
    }

    /// Calculates a new token payout for the current epoch
    /// and sets the new payout for the next epoch
    access(account) fun calculateAndSetRewards() {

        let stakingAdmin = self.borrowStakingAdmin()

        // Calculate rewards for the current epoch that is about to end
        // and save that reward breakdown in the epoch metadata for the current epoch
        let rewardsSummary = stakingAdmin.calculateRewards()
        let currentMetadata = self.getEpochMetadata(self.currentEpochCounter)!
        currentMetadata.setRewardAmounts(rewardsSummary.breakdown)
        currentMetadata.setTotalRewards(rewardsSummary.totalRewards)
        self.saveEpochMetadata(currentMetadata)

        if FlowEpoch.automaticRewardsEnabled() {
            // Calculate the total supply of FLOW after the current epoch's payout
            // the calculation includes the tokens that haven't been minted for the current epoch yet
            let currentPayout = FlowIDTableStaking.getEpochTokenPayout()
            let feeAmount = FlowFees.getFeeBalance()
            var flowTotalSupplyAfterPayout = 0.0
            if feeAmount >= currentPayout {
                flowTotalSupplyAfterPayout = FlowToken.totalSupply
            } else {
                flowTotalSupplyAfterPayout = FlowToken.totalSupply + (currentPayout - feeAmount)
            }

            // Load the amount of bonus tokens from storage
            let bonusTokens = FlowEpoch.getBonusTokens()

            // Subtract bonus tokens from the total supply to get the real supply
            if bonusTokens < flowTotalSupplyAfterPayout {
                flowTotalSupplyAfterPayout = flowTotalSupplyAfterPayout - bonusTokens
            }

            // Calculate the payout for the next epoch
            let proposedPayout = flowTotalSupplyAfterPayout * FlowEpoch.configurableMetadata.FLOWsupplyIncreasePercentage

            // Set the new payout in the staking contract and proposed Epoch Metadata
            self.borrowStakingAdmin().setEpochTokenPayout(proposedPayout)
            let proposedMetadata = self.getEpochMetadata(self.proposedEpochCounter())
                ?? panic("Cannot set rewards for the next epoch becuase it hasn't been proposed yet")
            proposedMetadata.setTotalRewards(proposedPayout)
            self.saveEpochMetadata(proposedMetadata)
        }
    }

    /// Pays rewards to the nodes and delegators of the previous epoch
    access(account) fun payRewardsForPreviousEpoch() {
        if let previousEpochMetadata = self.getEpochMetadata(self.currentEpochCounter - 1) {
            if !previousEpochMetadata.rewardsPaid {
                let summary = FlowIDTableStaking.EpochRewardsSummary(totalRewards: previousEpochMetadata.totalRewards, breakdown: previousEpochMetadata.rewardAmounts)
                self.borrowStakingAdmin().payRewards(forEpochCounter: previousEpochMetadata.counter, rewardsSummary: summary)
                previousEpochMetadata.setRewardsPaid(true)
                self.saveEpochMetadata(previousEpochMetadata)
            }
        }
    }

    /// Moves staking tokens between buckets,
    /// and starts the new epoch staking auction
    access(account) fun startNewEpoch() {

        // End QC and DKG if they are still enabled
        if FlowClusterQC.inProgress {
            self.borrowClusterQCAdmin().stopVoting()
        }
        if FlowDKG.dkgEnabled {
            self.borrowDKGAdmin().endDKG()
        }

        self.borrowStakingAdmin().moveTokens(newEpochCounter: self.proposedEpochCounter())

        self.currentEpochPhase = EpochPhase.STAKINGAUCTION

        // Update the epoch counters
        self.currentEpochCounter = self.proposedEpochCounter()

        let previousEpochMetadata = self.getEpochMetadata(self.currentEpochCounter - 1)!
        let newEpochMetadata = self.getEpochMetadata(self.currentEpochCounter)!

        emit EpochStart (
            counter: self.currentEpochCounter,
            firstView: newEpochMetadata.startView,
            stakingAuctionEndView: newEpochMetadata.stakingEndView,
            finalView: newEpochMetadata.endView,
            totalStaked: FlowIDTableStaking.getTotalStaked(),
            totalFlowSupply: FlowToken.totalSupply + previousEpochMetadata.totalRewards,
            totalRewards: FlowIDTableStaking.getEpochTokenPayout(),
        )
    }

    /// Ends the staking Auction with all the proposed nodes approved
    access(account) fun endStakingAuction(): [String] {
        return self.borrowStakingAdmin().endStakingAuction()
    }

    /// Starts the EpochSetup phase and emits the epoch setup event
    /// This has to be called directly after `endStakingAuction`
    access(account) fun startEpochSetup(proposedNodeIDs: [String], randomSource: String) {

        // Holds the node Information of all the approved nodes
        var nodeInfoArray: [FlowIDTableStaking.NodeInfo] = []

        // Holds node IDs of only collector nodes for QC
        var collectorNodeIDs: [String] = []

        // Holds node IDs of only consensus nodes for DKG
        var consensusNodeIDs: [String] = []

        // Get NodeInfo for all the nodes
        // Get all the collector and consensus nodes
        // to initialize the QC and DKG
        for id in proposedNodeIDs {
            let nodeInfo = FlowIDTableStaking.NodeInfo(nodeID: id)

            nodeInfoArray.append(nodeInfo)

            if nodeInfo.role == NodeRole.Collector.rawValue {
                collectorNodeIDs.append(nodeInfo.id)
            }

            if nodeInfo.role == NodeRole.Consensus.rawValue {
                consensusNodeIDs.append(nodeInfo.id)
            }
        }

        // Organize the collector nodes into clusters
        let collectorClusters = self.createCollectorClusters(nodeIDs: collectorNodeIDs)

        // Start QC Voting with the supplied clusters
        self.borrowClusterQCAdmin().startVoting(clusters: collectorClusters)

        // Start DKG with the consensus nodes
        self.borrowDKGAdmin().startDKG(nodeIDs: consensusNodeIDs)

        let currentEpochMetadata = self.getEpochMetadata(self.currentEpochCounter)!

        // Initialize the metadata for the next epoch
        // QC and DKG metadata will be filled in later
        let proposedEpochMetadata = EpochMetadata(counter: self.proposedEpochCounter(),
                                                seed: randomSource,
                                                startView: currentEpochMetadata.endView + UInt64(1),
                                                endView: currentEpochMetadata.endView + self.configurableMetadata.numViewsInEpoch,
                                                stakingEndView: currentEpochMetadata.endView + self.configurableMetadata.numViewsInStakingAuction,
                                                totalRewards: 0.0,
                                                collectorClusters: collectorClusters,
                                                clusterQCs: [],
                                                dkgKeys: [])

        // Compute the target end time for the next epoch
        let timingConfig = self.getEpochTimingConfig()
        let proposedTargetDuration = timingConfig.duration
        let proposedTargetEndTime = timingConfig.getTargetEndTimeForEpoch(self.proposedEpochCounter())

        self.saveEpochMetadata(proposedEpochMetadata)

        self.currentEpochPhase = EpochPhase.EPOCHSETUP

        emit EpochSetup(counter: proposedEpochMetadata.counter,
                        nodeInfo: nodeInfoArray,
                        firstView: proposedEpochMetadata.startView,
                        finalView: proposedEpochMetadata.endView,
                        collectorClusters: collectorClusters,
                        randomSource: randomSource,
                        DKGPhase1FinalView: proposedEpochMetadata.startView + self.configurableMetadata.numViewsInStakingAuction + self.configurableMetadata.numViewsInDKGPhase - 1 as UInt64,
                        DKGPhase2FinalView: proposedEpochMetadata.startView + self.configurableMetadata.numViewsInStakingAuction + (2 as UInt64 * self.configurableMetadata.numViewsInDKGPhase) - 1 as UInt64,
                        DKGPhase3FinalView: proposedEpochMetadata.startView + self.configurableMetadata.numViewsInStakingAuction + (3 as UInt64 * self.configurableMetadata.numViewsInDKGPhase) - 1 as UInt64,
                        targetDuration: proposedTargetDuration,
                        targetEndTime: proposedTargetEndTime)
    }

    /// Ends the EpochSetup phase when the QC and DKG are completed
    /// and emits the EpochCommit event with the results
    access(account) fun startEpochCommit() {
        if !FlowClusterQC.votingCompleted() || FlowDKG.dkgCompleted() == nil {
            return
        }

        let clusters = FlowClusterQC.getClusters()

        // Holds the quorum certificates for each cluster
        var clusterQCs: [FlowClusterQC.ClusterQC] = []

        // iterate through all the clusters and create their certificate arrays
        for cluster in clusters {
            var certificate = cluster.generateQuorumCertificate()
                ?? panic("Could not generate the quorum certificate for this cluster")

            clusterQCs.append(certificate)
        }

        // Set cluster QCs in the proposed epoch metadata
        // and stop QC voting
        let proposedEpochMetadata = self.getEpochMetadata(self.proposedEpochCounter())!
        proposedEpochMetadata.setClusterQCs(qcs: clusterQCs)

        // Set DKG result keys in the proposed epoch metadata
        // and stop DKG
        let dkgKeys = FlowDKG.dkgCompleted()!
        let unwrappedKeys: [String] = []
        for key in dkgKeys {
            unwrappedKeys.append(key!)
        }
        proposedEpochMetadata.setDKGGroupKey(keys: unwrappedKeys)

        self.saveEpochMetadata(proposedEpochMetadata)

        self.currentEpochPhase = EpochPhase.EPOCHCOMMIT

        emit EpochCommit(counter: self.proposedEpochCounter(),
                            clusterQCs: clusterQCs,
                            dkgPubKeys: unwrappedKeys)
    }

    /// Borrow a reference to the FlowIDTableStaking Admin resource
    access(contract) view fun borrowStakingAdmin(): &FlowIDTableStaking.Admin {
        let adminCapability = self.account.storage.copy<Capability>(from: /storage/flowStakingAdminEpochOperations)
            ?? panic("Could not get capability from account storage")

        // borrow a reference to the staking admin object
        let adminRef = adminCapability.borrow<&FlowIDTableStaking.Admin>()
            ?? panic("Could not borrow reference to staking admin")

        return adminRef
    }

    /// Borrow a reference to the ClusterQCs Admin resource
    access(contract) fun borrowClusterQCAdmin(): &FlowClusterQC.Admin {
        let adminCapability = self.account.storage.copy<Capability>(from: /storage/flowQCAdminEpochOperations)
            ?? panic("Could not get capability from account storage")

        // borrow a reference to the QC admin object
        let adminRef = adminCapability.borrow<&FlowClusterQC.Admin>()
            ?? panic("Could not borrow reference to QC admin")

        return adminRef
    }

    /// Borrow a reference to the DKG Admin resource
    access(contract) fun borrowDKGAdmin(): &FlowDKG.Admin {
        let adminCapability = self.account.storage.copy<Capability>(from: /storage/flowDKGAdminEpochOperations)
            ?? panic("Could not get capability from account storage")

        // borrow a reference to the dkg admin object
        let adminRef = adminCapability.borrow<&FlowDKG.Admin>()
            ?? panic("Could not borrow reference to dkg admin")

        return adminRef
    }

    /// Makes sure the set of phase lengths (in views) are valid.
    /// Sub-phases cannot be greater than the full epoch length.
    access(all) view fun isValidPhaseConfiguration(_ auctionLen: UInt64, _ dkgPhaseLen: UInt64, _ epochLen: UInt64): Bool {
        return (auctionLen + (3*dkgPhaseLen)) < epochLen
    }

    /// Randomizes the list of collector node ID and uses a round robin algorithm
    /// to assign all collector nodes to equal sized clusters
    access(all) fun createCollectorClusters(nodeIDs: [String]): [FlowClusterQC.Cluster] {
        pre {
            UInt16(nodeIDs.length) >= self.configurableMetadata.numCollectorClusters: "Cannot have less collector nodes than clusters"
        }
        var shuffledIDs = self.randomize(nodeIDs)

        // Holds cluster assignments for collector nodes
        let clusters: [FlowClusterQC.Cluster] = []
        var clusterIndex: UInt16 = 0
        let nodeWeightsDictionary: [{String: UInt64}] = []
        while clusterIndex < self.configurableMetadata.numCollectorClusters {
            nodeWeightsDictionary.append({})
            clusterIndex = clusterIndex + 1
        }
        clusterIndex = 0

        for id in shuffledIDs {

            let nodeInfo = FlowIDTableStaking.NodeInfo(nodeID: id)

            nodeWeightsDictionary[clusterIndex][id] = nodeInfo.initialWeight

            // Advance to the next cluster, or back to the first if we have gotten to the last one
            clusterIndex = clusterIndex + 1
            if clusterIndex == self.configurableMetadata.numCollectorClusters {
                clusterIndex = 0
            }
        }

        // Create the clusters Array that is sent to the QC contract
        // and emitted in the EpochSetup event
        clusterIndex = 0
        while clusterIndex < self.configurableMetadata.numCollectorClusters {
            clusters.append(FlowClusterQC.Cluster(index: clusterIndex, nodeWeights: nodeWeightsDictionary[clusterIndex]!))
            clusterIndex = clusterIndex + 1
        }

        return clusters
    }

    /// A function to generate a random permutation of arr[]
    /// using the fisher yates shuffling algorithm
    access(all) fun randomize(_ array: [String]): [String] {

        var i = array.length - 1

        // Start from the last element and swap one by one. We don't
        // need to run for the first element that's why i > 0
        while i > 0
        {
            // Pick a random index from 0 to i
            var randomNum = revertibleRandom<UInt64>()
            var randomIndex = randomNum % UInt64(i + 1)

            // Swap arr[i] with the element at random index
            var temp = array[i]
            array[i] = array[randomIndex]
            array[randomIndex] = temp

            i = i - 1
        }

        return array
    }

    /// Collector nodes call this function to get their QC Voter resource
    /// in order to participate the the QC generation for their cluster
    access(all) fun getClusterQCVoter(nodeStaker: &FlowIDTableStaking.NodeStaker): @FlowClusterQC.Voter {
        let nodeInfo = FlowIDTableStaking.NodeInfo(nodeID: nodeStaker.id)

        assert (
            nodeInfo.role == NodeRole.Collector.rawValue,
            message: "Node operator must be a collector node to get a QC Voter object"
        )

        let clusterQCAdmin = self.borrowClusterQCAdmin()
        return <-clusterQCAdmin.createVoter(nodeID: nodeStaker.id, stakingKey: nodeInfo.stakingKey)
    }

    /// Consensus nodes call this function to get their DKG Participant resource
    /// in order to participate in the DKG for the next epoch
    access(all) fun getDKGParticipant(nodeStaker: &FlowIDTableStaking.NodeStaker): @FlowDKG.Participant {
        let nodeInfo = FlowIDTableStaking.NodeInfo(nodeID: nodeStaker.id)

        assert (
            nodeInfo.role == NodeRole.Consensus.rawValue,
            message: "Node operator must be a consensus node to get a DKG Participant object"
        )

        let dkgAdmin = self.borrowDKGAdmin()
        return <-dkgAdmin.createParticipant(nodeID: nodeStaker.id)
    }

    /// Returns the metadata that is able to be configured by the admin
    access(all) view fun getConfigMetadata(): Config {
        return self.configurableMetadata
    }

    /// Returns the config for epoch timing, which can be configured by the admin.
    /// Conceptually, this should be part of `Config`, however it was added later in an
    /// upgrade which requires new fields be specified separately from existing structs.
    access(all) fun getEpochTimingConfig(): EpochTimingConfig {
        return self.account.storage.copy<EpochTimingConfig>(from: /storage/flowEpochTimingConfig)!
    }

    /// The proposed Epoch counter is always the current counter plus 1
    access(all) view fun proposedEpochCounter(): UInt64 {
        return self.currentEpochCounter + 1 as UInt64
    }

    access(all) fun automaticRewardsEnabled(): Bool {
        return self.account.storage.copy<Bool>(from: /storage/flowAutomaticRewardsEnabled) ?? false
    }

    /// Gets the current amount of bonus tokens left to be destroyed
    /// Bonus tokens are tokens that were allocated as a decentralization incentive
    /// that are currently in the process of being destroyed. The presence of bonus
    /// tokens throws off the intended calculation for the FLOW inflation rate
    /// so they are not included in that calculation
    /// Eventually, all the bonus tokens will be destroyed and
    /// this will not be needed anymore
    access(all) fun getBonusTokens(): UFix64 {
        return self.account.storage.copy<UFix64>(from: /storage/FlowBonusTokenAmount)
                ?? 0.0
    }

    init (currentEpochCounter: UInt64,
          numViewsInEpoch: UInt64,
          numViewsInStakingAuction: UInt64,
          numViewsInDKGPhase: UInt64,
          numCollectorClusters: UInt16,
          FLOWsupplyIncreasePercentage: UFix64,
          randomSource: String,
          collectorClusters: [FlowClusterQC.Cluster],
          clusterQCs: [FlowClusterQC.ClusterQC],
          dkgPubKeys: [String]) {
        pre {
            FlowEpoch.isValidPhaseConfiguration(numViewsInStakingAuction, numViewsInDKGPhase, numViewsInEpoch):
                "Invalid startView and endView configuration"
        }

        self.configurableMetadata = Config(numViewsInEpoch: numViewsInEpoch,
                                           numViewsInStakingAuction: numViewsInStakingAuction,
                                           numViewsInDKGPhase: numViewsInDKGPhase,
                                           numCollectorClusters: numCollectorClusters,
                                           FLOWsupplyIncreasePercentage: FLOWsupplyIncreasePercentage)

        // Set a reasonable default for the epoch timing config targeting 1 block per second
        let defaultEpochTimingConfig = EpochTimingConfig(
            duration: numViewsInEpoch,
            refCounter: currentEpochCounter,
            refTimestamp: UInt64(getCurrentBlock().timestamp)+numViewsInEpoch)
        FlowEpoch.account.storage.save(defaultEpochTimingConfig, to: /storage/flowEpochTimingConfig)

        self.currentEpochCounter = currentEpochCounter
        self.currentEpochPhase = EpochPhase.STAKINGAUCTION
        self.adminStoragePath = /storage/flowEpochAdmin
        self.heartbeatStoragePath = /storage/flowEpochHeartbeat
        self.metadataStoragePath = /storage/flowEpochMetadata

        let epochMetadata: {UInt64: EpochMetadata} = {}

        self.account.storage.save(epochMetadata, to: self.metadataStoragePath)

        self.account.storage.save(<-create Admin(), to: self.adminStoragePath)
        self.account.storage.save(<-create Heartbeat(), to: self.heartbeatStoragePath)

        // Create a private capability to the staking admin and store it in a different path
        // On Mainnet and Testnet, the Admin resources are stored in the service account, rather than here.
        // As a default, we store both the admin resources, and the capabilities linking to those resources, in the same account.
        // This ensures that this constructor produces a state which is compatible with the system chunk
        // so that newly created networks are functional without additional resource manipulation.
        let stakingAdminCapability = self.account.capabilities.storage.issue<&FlowIDTableStaking.Admin>(FlowIDTableStaking.StakingAdminStoragePath)
        self.account.storage.save<Capability<&FlowIDTableStaking.Admin>>(stakingAdminCapability, to: /storage/flowStakingAdminEpochOperations)

        // Create a private capability to the qc admin
        // and store it in a different path
        let qcAdminCapability = self.account.capabilities.storage.issue<&FlowClusterQC.Admin>(FlowClusterQC.AdminStoragePath)
        self.account.storage.save<Capability<&FlowClusterQC.Admin>>(qcAdminCapability, to: /storage/flowQCAdminEpochOperations)

        // Create a private capability to the dkg admin
        // and store it in a different path
        let dkgAdminCapability = self.account.capabilities.storage.issue<&FlowDKG.Admin>(FlowDKG.AdminStoragePath)
        self.account.storage.save<Capability<&FlowDKG.Admin>>(dkgAdminCapability, to: /storage/flowDKGAdminEpochOperations)

        self.borrowStakingAdmin().startStakingAuction()

        let currentBlock = getCurrentBlock()

        let firstEpochMetadata = EpochMetadata(counter: self.currentEpochCounter,
                    seed: randomSource,
                    startView: currentBlock.view,
                    endView: currentBlock.view + self.configurableMetadata.numViewsInEpoch - 1,
                    stakingEndView: currentBlock.view + self.configurableMetadata.numViewsInStakingAuction - 1,
                    totalRewards: FlowIDTableStaking.getEpochTokenPayout(),
                    collectorClusters: collectorClusters,
                    clusterQCs: clusterQCs,
                    dkgKeys: dkgPubKeys)

        self.saveEpochMetadata(firstEpochMetadata)
    }
}<|MERGE_RESOLUTION|>--- conflicted
+++ resolved
@@ -534,9 +534,6 @@
 
             let proposedNodeIDs = FlowEpoch.endStakingAuction()
 
-<<<<<<< HEAD
-            FlowEpoch.startEpochSetup(proposedNodeIDs: proposedNodeIDs, randomSource: revertibleRandom<UInt64>().toString())
-=======
             /// random source must be a hex string of 32 characters (i.e 16 bytes or 128 bits)
             /// `revertibleRandom` returns a UInt64 (8 bytes)
             let randomLow = revertibleRandom().toBigEndianBytes()
@@ -548,7 +545,6 @@
             ) 
 
             FlowEpoch.startEpochSetup(proposedNodeIDs: proposedNodeIDs, randomSource: randomSource)
->>>>>>> fbdb10b0
         }
 
         /// Calls `FlowEpoch` functions to end the Epoch Setup phase
