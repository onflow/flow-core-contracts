import FungibleToken from "FungibleToken"
import FlowToken from "FlowToken"
import FlowIDTableStaking from "FlowIDTableStaking"
import FlowClusterQC from "FlowClusterQC"
import FlowDKG from "FlowDKG"
import FlowFees from "FlowFees"

// The top-level smart contract managing the lifecycle of epochs. In Flow,
// epochs are the smallest unit of time where the identity table (the set of
// network operators) is static. Operators may only leave or join the network
// at epoch boundaries. Operators may be ejected during an epoch for various
// misdemeanours, but they remain in the identity table until the epoch ends.
//
// Epochs are split into 3 phases:
// |==========================================================
// | EPOCH N                                   || EPOCH N+1 ...
// |----- Staking -----|- Setup -|- Committed -|| ...
// |==========================================================
//
// 1)  STAKING PHASE
// Node operators are able to submit staking requests for the NEXT epoch during
// this phase. At the end of this phase, the Epoch smart contract resolves the
// outstanding staking requests and determines the identity table for the next
// epoch. The Epoch smart contract emits the EpochSetup service event containing
// the identity table for the next epoch, which initiates the transition to the
// Epoch Setup Phase.
//
// 2) SETUP PHASE
// When this phase begins the participants in the next epoch are set. During this
// phase, these participants prepare for the next epoch. In particular, collection
// nodes submit votes for their cluster's root quorum certificate and consensus
// nodes run the distributed key generation protocol (DKG) to set up the random
// beacon. When these preparations are complete, the Epoch smart contract emits the
// EpochCommit service event containing the artifacts of the set process, which
// initiates the transition to the Epoch Commit Phase.
//
// 3) COMMITTED PHASE
// When this phase begins, the network is fully prepared to transition to the next
// epoch. A failure to enter this phase before transitioning to the next epoch
// indicates that the participants in the next epoch failed to complete the set up
// procedure, which is a critical failure and will cause the chain to halt.

access(all) contract FlowEpoch {

    access(all) enum EpochPhase: UInt8 {
        access(all) case STAKINGAUCTION
        access(all) case EPOCHSETUP
        access(all) case EPOCHCOMMIT
    }

    access(all) enum NodeRole: UInt8 {
        access(all) case NONE
        access(all) case Collector
        access(all) case Consensus
        access(all) case Execution
        access(all) case Verification
        access(all) case Access
    }

    /// The Epoch Start service event is emitted when the contract transitions
    /// to a new epoch in the staking auction phase.
    access(all) event EpochStart (

        /// The counter for the current epoch that is beginning
        counter: UInt64,

        /// The first view (inclusive) of the current epoch.
        firstView: UInt64,

        /// The last view (inclusive) of the current epoch's staking auction.
        stakingAuctionEndView: UInt64,

        /// The last view (inclusive) of the current epoch.
        finalView: UInt64,

        /// Total FLOW staked by all nodes and delegators for the current epoch.
        totalStaked: UFix64,

        /// Total supply of all FLOW for the current epoch
        /// Includes the rewards that will be paid for the previous epoch
        totalFlowSupply: UFix64,

        /// The total rewards that will be paid out at the end of the current epoch.
        totalRewards: UFix64,
    )

    /// The Epoch Setup service event is emitted when we transition to the Epoch Setup
    /// phase. It contains the finalized identity table for the upcoming epoch.
    access(all) event EpochSetup(

        /// The counter for the upcoming epoch. Must be one greater than the
        /// counter for the current epoch.
        counter: UInt64,

        /// Identity table for the upcoming epoch with all node information.
        /// Includes:
        /// nodeID, staking key, networking key, networking address, role,
        /// staking information, weight, and more.
        nodeInfo: [FlowIDTableStaking.NodeInfo],

        /// The first view (inclusive) of the upcoming epoch.
        firstView: UInt64,

        /// The last view (inclusive) of the upcoming epoch.
        finalView: UInt64,

        /// The cluster assignment for the upcoming epoch. Each element in the list
        /// represents one cluster and contains all the node IDs assigned to that
        /// cluster, with their weights and votes
        collectorClusters: [FlowClusterQC.Cluster],

        /// The source of randomness to seed the leader selection algorithm with
        /// for the upcoming epoch.
        randomSource: String,

        /// The deadlines of each phase in the DKG protocol to be completed in the upcoming
        /// EpochSetup phase. Deadlines are specified in terms of a consensus view number.
        /// When a DKG participant observes a finalized and sealed block with view greater
        /// than the given deadline, it can safely transition to the next phase.
        DKGPhase1FinalView: UInt64,
        DKGPhase2FinalView: UInt64,
        DKGPhase3FinalView: UInt64,

        /// The target duration for the upcoming epoch, in seconds
        targetDuration: UInt64,
        /// The target end time for the upcoming epoch, specified in second-precision Unix time
        targetEndTime: UInt64
    )

    /// The EpochCommit service event is emitted when we transition from the Epoch
    /// Committed phase. It is emitted only when all preparation for the upcoming epoch
    /// has been completed
    access(all) event EpochCommit (

        /// The counter for the upcoming epoch. Must be equal to the counter in the
        /// previous EpochSetup event.
        counter: UInt64,

        /// The result of the QC aggregation process. Each element contains
        /// all the nodes and votes received for a particular cluster
        /// QC stands for quorum certificate that each cluster generates.
        clusterQCs: [FlowClusterQC.ClusterQC],

        /// The resulting public keys from the DKG process, encoded as by the flow-go
        /// crypto library, then hex-encoded.
        /// Group public key is the first element, followed by the individual keys
        dkgPubKeys: [String],

        dkgGroupKey: String,

        dkgIdMapping: {String: Int},
<<<<<<< HEAD
    )

    /// The EpochRecover service event is emitted via the recoverEpoch governance transaction to execute an epoch recovery.
    /// The epoch recovery process is used if the Epoch Preparation Protocol fails for any reason.
    /// When this happens, the network enters Epoch Fallback Mode [EFM], wherein the Protocol State
    /// extends the current epoch until an epoch recovery can take place. In general, while in EFM, the
    /// Protocol State and the FlowEpoch smart contract may have conflicting views about the current
    /// valid epoch state (epoch counter and phase). The epoch recovery process resolves this inconsistency
    /// by injecting a new common shared state to proceed forward from. 
    /// Concretely, the epoch recovery process fully specifies the parameters for a new epoch to transition into
    /// (essentially all fields of the EpochSetup and EpochCommit events), called the recovery epoch.
    /// The FlowEpoch smart contracts inserts the recovery epoch, starts it, and emits the EpochRecover event,
    /// which contains the same data. When the EpochRecover event is processed by the protocol state, 
    /// the Protocol State is updated to include the recovery epoch as well.
    access(all) event EpochRecover (
        /// The counter for the RecoveryEpoch.
        /// This must be 1 greater than the current epoch counter, as reported by the Protocol State,
        /// otherwise the EpochRecover event will be rejected (recovery process will fail).
        counter: UInt64,

        /// Identity table for the upcoming epoch with all node information.
        /// including nodeID, staking key, networking key, networking address, role,
        /// staking information, weight, and more.
        nodeInfo: [FlowIDTableStaking.NodeInfo],

        /// The first view (inclusive) of the RecoveryEpoch. This must be 1 greater
        /// than the current epoch's final view, as reported by the Protocol State,
        /// otherwise the EpochRecover event will be rejected (recovery process will fail).
        firstView: UInt64,

        /// The last view (inclusive) of the RecoveryEpoch.
        finalView: UInt64,

        /// The cluster assignment for the RecoveryEpoch. Each element in the list
        /// represents one cluster and contains all the node IDs assigned to that cluster.
        clusterAssignments: [[String]],

        /// The source of randomness to seed the leader selection algorithm with
        /// for the upcoming epoch.
        randomSource: String,

        /// The deadlines of each phase in the DKG protocol to be completed in the upcoming
        /// EpochSetup phase. Deadlines are specified in terms of a consensus view number.
        /// When a DKG participant observes a finalized and sealed block with view greater
        /// than the given deadline, it can safely transition to the next phase.
        DKGPhase1FinalView: UInt64,
        DKGPhase2FinalView: UInt64,
        DKGPhase3FinalView: UInt64,

        /// The target duration for the upcoming epoch, in seconds
        targetDuration: UInt64,
        /// The target end time for the upcoming epoch, specified in second-precision Unix time
        targetEndTime: UInt64,

        /// The cluster QCs passed in the recoverEpoch transaction. These are generated out-of-band
        /// using the same procedure as during a spork.
        /// CAUTION: Validity of the QCs is not explicitly verified during the recovery process. An
        /// invalid cluster QC will prevent the respective cluster from starting its local consensus
        /// and hence prevent if from functioning for the entire epoch. If all cluster QCs are invalid,
        /// the blockchain cannot ingest transactions, which can only be resolved through a spork!
        clusterQCVoteData: [FlowClusterQC.ClusterQCVoteData],

        /// The DKG public keys for the recovery epoch. Currently, these are re-used from the last
        /// successful DKG. Group public key is the first element, followed by the individual keys.
        /// CAUTION: Validity of the key vector is not explicitly verified during the recovery process.
        /// Invalid DKG information has the potential to prevent Flow's main consensus from continuing,
        /// which would halt the chain for good and can only be resolved through a spork.

        // TODO(EFM, #6213): include id->index mapping
        dkgPubKeys: [String],
        dkgGroupKey: String,
        dkgIdMapping: {String: Int},
=======
>>>>>>> 85953952
    )

    /// Contains specific metadata about a particular epoch
    /// All historical epoch metadata is stored permanently
    access(all) struct EpochMetadata {

        /// The identifier for the epoch
        access(all) let counter: UInt64

        /// The seed used for generating the epoch setup
        access(all) let seed: String

        /// The first view of this epoch
        access(all) let startView: UInt64

        /// The last view of this epoch
        access(all) let endView: UInt64

        /// The last view of the staking auction
        access(all) let stakingEndView: UInt64

        /// The total rewards that are paid out for the epoch
        access(all) var totalRewards: UFix64

        /// The reward amounts that are paid to each individual node and its delegators
        access(all) var rewardAmounts: [FlowIDTableStaking.RewardsBreakdown]

        /// Tracks if rewards have been paid for this epoch
        access(all) var rewardsPaid: Bool

        /// The organization of collector node IDs into clusters
        /// determined by a round robin sorting algorithm
        access(all) let collectorClusters: [FlowClusterQC.Cluster]

        /// The Quorum Certificates from the ClusterQC contract
        access(all) var clusterQCs: [FlowClusterQC.ClusterQC]

        /// The public keys associated with the Distributed Key Generation
        /// process that consensus nodes participate in
        /// The first element is the group public key, followed by n participant public keys.
        /// NOTE: This data structure was updated to include a mapping from node ID to DKG index.
        /// Because structures cannot be updated in Cadence, we include the groupPubKey and pubKeys
        /// fields here (idMapping field is omitted).
        access(all) var dkgKeys: [String]

        init(counter: UInt64,
             seed: String,
             startView: UInt64,
             endView: UInt64,
             stakingEndView: UInt64,
             totalRewards: UFix64,
             collectorClusters: [FlowClusterQC.Cluster],
             clusterQCs: [FlowClusterQC.ClusterQC],
             dkgKeys: [String]) {

            self.counter = counter
            self.seed = seed
            self.startView = startView
            self.endView = endView
            self.stakingEndView = stakingEndView
            self.totalRewards = totalRewards
            self.rewardAmounts = []
            self.rewardsPaid = false
            self.collectorClusters = collectorClusters
            self.clusterQCs = clusterQCs
            self.dkgKeys = dkgKeys
        }

        access(account) fun copy(): EpochMetadata {
            return self
        }

        access(account) fun setTotalRewards(_ newRewards: UFix64) {
            self.totalRewards = newRewards
        }

        access(account) fun setRewardAmounts(_ rewardBreakdown: [FlowIDTableStaking.RewardsBreakdown]) {
            self.rewardAmounts = rewardBreakdown
        }

        access(account) fun setRewardsPaid(_ rewardsPaid: Bool) {
            self.rewardsPaid = rewardsPaid
        }

        access(account) fun setClusterQCs(qcs: [FlowClusterQC.ClusterQC]) {
            self.clusterQCs = qcs
        }

        /// Sets the DKG group key (keys[0]) and participant keys (keys[1:]) from the DKG result.
        /// NOTE: This data structure was updated to include a mapping from node ID to DKG index.
        /// Because structures cannot be updated in Cadence, we include the groupPubKey and pubKeys
        /// fields here (idMapping field is omitted).
        access(account) fun setDKGKeys(keys: [String]) {
            self.dkgKeys = keys
        }
    }

    /// Metadata that is managed and can be changed by the Admin
    access(all) struct Config {
        /// The number of views in an entire epoch
        access(all) var numViewsInEpoch: UInt64

        access(all) fun setNumViewsInEpoch(_ views: UInt64) {
            self.numViewsInEpoch = views
        }

        /// The number of views in the staking auction
        access(all) var numViewsInStakingAuction: UInt64

        access(all) fun setNumViewsInStakingAuction(_ views: UInt64) {
            self.numViewsInStakingAuction = views
        }

        /// The number of views in each dkg phase
        access(all) var numViewsInDKGPhase: UInt64

        access(all) fun setNumViewsInDKGPhase(_ views: UInt64) {
            self.numViewsInDKGPhase = views
        }

        /// The number of collector clusters in each epoch
        access(all) var numCollectorClusters: UInt16

        access(all) fun setNumCollectorClusters(_ numClusters: UInt16) {
            self.numCollectorClusters = numClusters
        }

        /// Tracks the rate at which the rewards payout increases every epoch
        /// This value is multiplied by the FLOW total supply to get the next payout
        access(all) var FLOWsupplyIncreasePercentage: UFix64

        access(all) fun setFLOWsupplyIncreasePercentage(_ percentage: UFix64) {
            self.FLOWsupplyIncreasePercentage = percentage
        }

        init(numViewsInEpoch: UInt64, numViewsInStakingAuction: UInt64, numViewsInDKGPhase: UInt64, numCollectorClusters: UInt16, FLOWsupplyIncreasePercentage: UFix64) {
            self.numViewsInEpoch = numViewsInEpoch
            self.numViewsInStakingAuction = numViewsInStakingAuction
            self.numViewsInDKGPhase = numViewsInDKGPhase
            self.numCollectorClusters = numCollectorClusters
            self.FLOWsupplyIncreasePercentage = FLOWsupplyIncreasePercentage
        }
    }

    /// Configuration for epoch timing.
    /// Each epoch is assigned a target end time when it is setup (within the EpochSetup event).
    /// The configuration defines a reference epoch counter and timestamp, which defines
    /// all future target end times. If `targetEpochCounter` is an upcoming epoch, then
    /// its target end time is given by:
    ///
    ///   targetEndTime = refTimestamp + duration * (targetEpochCounter-refCounter)
    ///
    access(all) struct EpochTimingConfig {
        /// The duration of each epoch, in seconds
        access(all) let duration: UInt64
        /// The counter of the reference epoch
        access(all) let refCounter: UInt64
        /// The end time of the reference epoch, specified in second-precision Unix time
        access(all) let refTimestamp: UInt64

        /// Compute target switchover time based on offset from reference counter/switchover.
        access(all) fun getTargetEndTimeForEpoch(_ targetEpochCounter: UInt64): UInt64 {
            return self.refTimestamp + self.duration * (targetEpochCounter-self.refCounter)
        }

        init(duration: UInt64, refCounter: UInt64, refTimestamp: UInt64) {
             self.duration = duration
             self.refCounter = refCounter
             self.refTimestamp = refTimestamp
        }
    }

    /// Holds the `FlowEpoch.Config` struct with the configurable metadata
    access(contract) let configurableMetadata: Config

    /// Metadata that is managed by the smart contract
    /// and cannot be changed by the Admin

    /// Contains a historical record of the metadata from all previous epochs
    /// indexed by epoch number

    /// Returns the metadata from the specified epoch
    /// or nil if it isn't found
    /// Epoch Metadata is stored in account storage so the growing dictionary
    /// does not have to be loaded every time the contract is loaded
    access(all) fun getEpochMetadata(_ epochCounter: UInt64): EpochMetadata? {
        if let metadataDictionary = self.account.storage.borrow<&{UInt64: EpochMetadata}>(from: self.metadataStoragePath) {
            if let metadataRef = metadataDictionary[epochCounter] {
                return metadataRef.copy()
            }
        }
        return nil
    }

    /// Saves a modified EpochMetadata struct to the metadata in account storage
    access(contract) fun saveEpochMetadata(_ newMetadata: EpochMetadata) {
        pre {
            self.currentEpochCounter == 0 ||
            (newMetadata.counter >= self.currentEpochCounter - 1 &&
            newMetadata.counter <= self.proposedEpochCounter()):
                "Cannot modify epoch metadata from epochs after the proposed epoch or before the previous epoch"
        }
        if let metadataDictionary = self.account.storage.borrow<auth(Mutate) &{UInt64: EpochMetadata}>(from: self.metadataStoragePath) {
            if let metadata = metadataDictionary[newMetadata.counter] {
                assert (
                    metadata.counter == newMetadata.counter,
                    message: "Cannot save metadata with mismatching epoch counters"
                )
            }
            metadataDictionary[newMetadata.counter] = newMetadata
        }
    }

    access(contract) fun generateRandomSource(): String {
        /// random source must be a hex string of 32 characters (i.e 16 bytes or 128 bits)
        /// `revertibleRandom` returns a UInt64 (8 bytes)
        var randomSource = String.encodeHex(revertibleRandom<UInt128>().toBigEndianBytes())
        assert (
            randomSource.length == 32,
            message: "Random source must be a hex string of 32 characters"
        )

        return randomSource
    }

    /// The counter, or ID, of the current epoch
    access(all) var currentEpochCounter: UInt64

    /// The current phase that the epoch is in
    access(all) var currentEpochPhase: EpochPhase

    /// Path where the `FlowEpoch.Admin` resource is stored
    access(all) let adminStoragePath: StoragePath

    /// Path where the `FlowEpoch.Heartbeat` resource is stored
    access(all) let heartbeatStoragePath: StoragePath

    /// Path where the `{UInt64: EpochMetadata}` dictionary is stored
    access(all) let metadataStoragePath: StoragePath

    /// Resource that can update some of the contract fields
    access(all) resource Admin {
        access(all) fun updateEpochViews(_ newEpochViews: UInt64) {
            pre {
                FlowEpoch.currentEpochPhase == EpochPhase.STAKINGAUCTION: "Can only update fields during the staking auction"
                FlowEpoch.isValidPhaseConfiguration(FlowEpoch.configurableMetadata.numViewsInStakingAuction,
                    FlowEpoch.configurableMetadata.numViewsInDKGPhase,
                    newEpochViews): "New Epoch Views must be greater than the sum of staking and DKG Phase views"
            }

            FlowEpoch.configurableMetadata.setNumViewsInEpoch(newEpochViews)
        }

        access(all) fun updateAuctionViews(_ newAuctionViews: UInt64) {
            pre {
                FlowEpoch.currentEpochPhase == EpochPhase.STAKINGAUCTION: "Can only update fields during the staking auction"
                FlowEpoch.isValidPhaseConfiguration(newAuctionViews,
                    FlowEpoch.configurableMetadata.numViewsInDKGPhase,
                    FlowEpoch.configurableMetadata.numViewsInEpoch): "Epoch Views must be greater than the sum of new staking and DKG Phase views"
            }

            FlowEpoch.configurableMetadata.setNumViewsInStakingAuction(newAuctionViews)
        }

        access(all) fun updateDKGPhaseViews(_ newPhaseViews: UInt64) {
            pre {
                FlowEpoch.currentEpochPhase == EpochPhase.STAKINGAUCTION: "Can only update fields during the staking auction"
                FlowEpoch.isValidPhaseConfiguration(FlowEpoch.configurableMetadata.numViewsInStakingAuction,
                    newPhaseViews,
                    FlowEpoch.configurableMetadata.numViewsInEpoch): "Epoch Views must be greater than the sum of staking and new DKG Phase views"
            }

            FlowEpoch.configurableMetadata.setNumViewsInDKGPhase(newPhaseViews)
        }

        access(all) fun updateEpochTimingConfig(_ newConfig: EpochTimingConfig) {
            pre {
                FlowEpoch.currentEpochCounter >= newConfig.refCounter: "Reference epoch must be before next epoch"
            }
            FlowEpoch.account.storage.load<EpochTimingConfig>(from: /storage/flowEpochTimingConfig)
            FlowEpoch.account.storage.save(newConfig, to: /storage/flowEpochTimingConfig)
        }

        access(all) fun updateNumCollectorClusters(_ newNumClusters: UInt16) {
            pre {
                FlowEpoch.currentEpochPhase == EpochPhase.STAKINGAUCTION: "Can only update fields during the staking auction"
            }

            FlowEpoch.configurableMetadata.setNumCollectorClusters(newNumClusters)
        }

        access(all) fun updateFLOWSupplyIncreasePercentage(_ newPercentage: UFix64) {
            pre {
                FlowEpoch.currentEpochPhase == EpochPhase.STAKINGAUCTION: "Can only update fields during the staking auction"
                newPercentage <= 1.0: "New value must be between zero and one"
            }

            FlowEpoch.configurableMetadata.setFLOWsupplyIncreasePercentage(newPercentage)
        }

        // Enable or disable automatic rewards calculations and payments
        access(all) fun updateAutomaticRewardsEnabled(_ enabled: Bool) {
            FlowEpoch.account.storage.load<Bool>(from: /storage/flowAutomaticRewardsEnabled)
            FlowEpoch.account.storage.save(enabled, to: /storage/flowAutomaticRewardsEnabled)
        }
        /// Emits the EpochRecover service event. Inputs for the recovery epoch will be validated before the recover event is emitted.
        /// This func should only be used during the epoch recovery governance intervention.
        access(self) fun emitEpochRecoverEvent(epochCounter: UInt64,
            startView: UInt64,
            stakingEndView: UInt64,
            endView: UInt64,
            nodeIDs: [String],
            clusterAssignments: [[String]],
            randomSource: String,
            targetDuration: UInt64,
            targetEndTime: UInt64,
            clusterQCVoteData: [FlowClusterQC.ClusterQCVoteData],
            dkgPubKeys: [String],
            dkgGroupKey: String,
            dkgIdMapping: {String: Int},
            ) {
            self.recoverEpochPreChecks(
                startView: startView, 
                stakingEndView: stakingEndView, 
                endView: endView, 
                nodeIDs: nodeIDs,
                numOfClusterAssignments: clusterAssignments.length,
                numOfClusterQCVoteData: clusterQCVoteData.length,
            )
            /// Construct the identity table for the recovery epoch
            let nodes: [FlowIDTableStaking.NodeInfo] = []
            for nodeID in nodeIDs {
                nodes.append(FlowIDTableStaking.NodeInfo(nodeID: nodeID))
            }
            
            let numViewsInStakingAuction = stakingEndView - startView
            let numViewsInDKGPhase = FlowEpoch.configurableMetadata.numViewsInDKGPhase
            let dkgPhase1FinalView = startView + numViewsInStakingAuction + numViewsInDKGPhase - 1
            let dkgPhase2FinalView = startView + numViewsInStakingAuction + (2 * numViewsInDKGPhase) - 1
            let dkgPhase3FinalView = startView + numViewsInStakingAuction + (3 * numViewsInDKGPhase) - 1

            /// emit EpochRecover event
            emit FlowEpoch.EpochRecover(
                counter: epochCounter,
                nodeInfo: nodes,
                firstView: startView,
                finalView: endView,
                clusterAssignments: clusterAssignments,
                randomSource: randomSource,
                DKGPhase1FinalView: dkgPhase1FinalView,
                DKGPhase2FinalView: dkgPhase2FinalView,
                DKGPhase3FinalView: dkgPhase3FinalView,
                targetDuration: targetDuration,
                targetEndTime: targetEndTime,
                clusterQCVoteData: clusterQCVoteData,
                dkgPubKeys: dkgPubKeys,
                dkgGroupKey: dkgGroupKey,
                dkgIdMapping: dkgIdMapping,
            )
        }

        /// Performs sanity checks for the provided epoch configuration. It will ensure the following;
        /// - There is a valid phase configuration.
        /// - All nodes in the node ids list have a weight > 0.
        access(self) fun recoverEpochPreChecks(startView: UInt64,
            stakingEndView: UInt64,
            endView: UInt64,
            nodeIDs: [String],
            numOfClusterAssignments: Int,
            numOfClusterQCVoteData: Int) 
        {
            pre {
                FlowEpoch.isValidPhaseConfiguration(stakingEndView-startView+1, FlowEpoch.configurableMetadata.numViewsInDKGPhase, endView-startView+1):
                    "Invalid startView, stakingEndView, and endView configuration"
            }

            /// sanity check all nodes should have a weight > 0
            for nodeID in nodeIDs {
                assert(
                    FlowIDTableStaking.NodeInfo(nodeID: nodeID).initialWeight > 0, 
                    message: "all nodes in node ids list for recovery epoch must have a weight > 0"
                )
            }

            // sanity check we must receive qc vote data for each cluster
            assert(
                numOfClusterAssignments == numOfClusterQCVoteData, 
                message: "number of cluster assignments does not match number of cluster qc vote data"
            )
        }
        
        /// Stops epoch components. When we are in the StakingAuction phase the staking auction is stopped 
        /// otherwise cluster qc voting and the dkg is stopped.
        access(self) fun stopEpochComponents() {
            if FlowEpoch.currentEpochPhase == EpochPhase.STAKINGAUCTION {
                /// Since we are resetting the epoch, we do not need to
                /// start epoch setup also. We only need to end the staking auction
                FlowEpoch.borrowStakingAdmin().endStakingAuction()
            } else {
                /// force reset the QC and DKG
                FlowEpoch.borrowClusterQCAdmin().forceStopVoting()
                FlowEpoch.borrowDKGAdmin().forceEndDKG()
            }
        }

        /// Ends the currently active epoch and starts a new one with the provided configuration.
        /// This meta data will be emitted in the EpochRecover service event. This function differs 
        /// from recoverCurrentEpoch because it increments the epoch counter and will calculate rewards. 
        /// This function is used within sporks to recover the network from Epoch Fallback Mode (EFM).
        access(all) fun recoverNewEpoch(recoveryEpochCounter: UInt64,
            startView: UInt64,
            stakingEndView: UInt64,
            endView: UInt64,
            targetDuration: UInt64,
            targetEndTime: UInt64,
            clusterAssignments: [[String]],
            clusterQCVoteData: [FlowClusterQC.ClusterQCVoteData],
            dkgPubKeys: [String],
            dkgGroupKey: String,
            dkgIdMapping: {String: Int},
            nodeIDs: [String]) 
        {
            // sanity check recovery epoch counter should increment current epoch counter
            assert(
                recoveryEpochCounter == FlowEpoch.proposedEpochCounter(), 
                message: "recovery epoch counter should equal current epoch counter + 1"
            )
            self.stopEpochComponents()
            let randomSource = FlowEpoch.generateRandomSource()

            /// Create new EpochMetadata for the recovery epoch with the new values
            let newEpochMetadata = EpochMetadata(
                /// Increment the epoch counter when recovering with a new epoch
                counter: recoveryEpochCounter,
                seed: randomSource,
                startView: startView,
                endView: endView,
                stakingEndView: stakingEndView,
                // The following fields will be overwritten in `calculateAndSetRewards` below
                totalRewards: 0.0,
                collectorClusters: [],
                clusterQCs: [],
                dkgKeys: [dkgGroupKey].concat(dkgPubKeys)
            )

            /// Save the new epoch meta data, it will be referenced as             
            /// the epoch progresses through each phase.
            FlowEpoch.saveEpochMetadata(newEpochMetadata)

            /// Calculate rewards for the current epoch
            /// and set the payout for the next epoch
            FlowEpoch.calculateAndSetRewards()

            /// emit the epoch recover event
            self.emitEpochRecoverEvent(epochCounter: recoveryEpochCounter,
                startView: startView,
                stakingEndView: stakingEndView,
                endView: endView,
                nodeIDs: nodeIDs,
                clusterAssignments: clusterAssignments,
                randomSource: randomSource,
                targetDuration: targetDuration,
                targetEndTime: targetEndTime,
                clusterQCVoteData: clusterQCVoteData,
                dkgPubKeys: dkgPubKeys,
                dkgGroupKey: dkgGroupKey,
                dkgIdMapping: dkgIdMapping,
            )

            /// Start a new Epoch, which increments the current epoch counter
            FlowEpoch.startNewEpoch()
        }

        /// Ends the currently active epoch and restarts it with the provided configuration.
        /// This function is intended to update the current epoch configuration when a recovery
        /// transaction needs to be submitted more than once. This function differs 
        /// from recoverNewEpoch because it does not increment the epoch counter. It also 
        /// does not calculate or distribute rewards avoiding double paying rewards for the same epoch.
        /// This meta data will be emitted in the EpochRecover service event. This function is used 
        /// within sporks to recover the network from Epoch Fallback Mode (EFM).
        access(all) fun recoverCurrentEpoch(recoveryEpochCounter: UInt64,
            startView: UInt64,
            stakingEndView: UInt64,
            endView: UInt64,
            targetDuration: UInt64,
            targetEndTime: UInt64,
            clusterAssignments: [[String]],
            clusterQCVoteData: [FlowClusterQC.ClusterQCVoteData],
            dkgPubKeys: [String],
            dkgGroupKey: String,
            dkgIdMapping: {String: Int},
            nodeIDs: [String]) 
        { 
            // sanity check recovery epoch counter should be the current epoch counter
            assert(
                recoveryEpochCounter == FlowEpoch.currentEpochCounter, 
                message: "recovery epoch counter does not equal current epoch counter"
            )
            self.stopEpochComponents()
            
            let currentEpochMetadata = FlowEpoch.getEpochMetadata(recoveryEpochCounter)
            /// Create new EpochMetadata for the recovery epoch with the new values. This epoch metadata will overwrite 
            /// the epoch metadata of the current epoch.
            let epochMetadata: FlowEpoch.EpochMetadata = EpochMetadata(
                counter: recoveryEpochCounter,
                seed: currentEpochMetadata!.seed,
                startView: startView,
                endView: endView,
                stakingEndView: stakingEndView,
                totalRewards: 0.0,
                collectorClusters: [],
                clusterQCs: [],
                dkgKeys: [dkgGroupKey].concat(dkgPubKeys)
            )

            /// Save the new epoch meta data, it will be referenced as             
            /// the epoch progresses through each phase.
            FlowEpoch.saveEpochMetadata(epochMetadata)

            /// emit the epoch recover event
            self.emitEpochRecoverEvent(epochCounter: recoveryEpochCounter,
                startView: startView,
                stakingEndView: stakingEndView,
                endView: endView,
                nodeIDs: nodeIDs,
                clusterAssignments: clusterAssignments,
                randomSource: currentEpochMetadata!.seed,
                targetDuration: targetDuration,
                targetEndTime: targetEndTime,
                clusterQCVoteData: clusterQCVoteData,
                dkgPubKeys: dkgPubKeys,
                dkgGroupKey: dkgGroupKey,
                dkgIdMapping: dkgIdMapping,
            )
        }

        /// Ends the currently active epoch and starts a new one with the provided configuration.
        /// The new epoch, after resetEpoch completes, has `counter = currentEpochCounter + 1`.
        /// This function is used during sporks - since the consensus view is reset, and the protocol is
        /// bootstrapped with a new initial state snapshot, this initializes FlowEpoch with the first epoch
        /// of the new spork, as defined in that snapshot.
        access(all) fun resetEpoch(
            currentEpochCounter: UInt64,
            randomSource: String,
            startView: UInt64,
            stakingEndView: UInt64,
            endView: UInt64,
            collectorClusters: [FlowClusterQC.Cluster],
            clusterQCs: [FlowClusterQC.ClusterQC],
            dkgPubKeys: [String])
        {
            pre {
                currentEpochCounter == FlowEpoch.currentEpochCounter:
                    "Cannot submit a current Epoch counter that does not match the current counter stored in the smart contract"
                FlowEpoch.isValidPhaseConfiguration(stakingEndView-startView+1, FlowEpoch.configurableMetadata.numViewsInDKGPhase, endView-startView+1):
                    "Invalid startView, stakingEndView, and endView configuration"
            }

            if FlowEpoch.currentEpochPhase == EpochPhase.STAKINGAUCTION {
                // Since we are resetting the epoch, we do not need to
                // start epoch setup also. We only need to end the staking auction
                FlowEpoch.borrowStakingAdmin().endStakingAuction()
            } else {
                // force reset the QC and DKG
                FlowEpoch.borrowClusterQCAdmin().forceStopVoting()
                FlowEpoch.borrowDKGAdmin().forceEndDKG()
            }

            // Create new Epoch metadata for the next epoch
            // with the new values
            let newEpochMetadata = EpochMetadata(
                    counter: currentEpochCounter + 1,
                    seed: randomSource,
                    startView: startView,
                    endView: endView,
                    stakingEndView: stakingEndView,
                    // This will be overwritten in `calculateAndSetRewards` below
                    totalRewards: UFix64(0.0),
                    collectorClusters: collectorClusters,
                    clusterQCs: clusterQCs,
                    dkgKeys: dkgPubKeys)

            FlowEpoch.saveEpochMetadata(newEpochMetadata)

            // Calculate rewards for the current epoch
            // and set the payout for the next epoch
            FlowEpoch.calculateAndSetRewards()

            // Start a new Epoch, which increments the current epoch counter
            FlowEpoch.startNewEpoch()
        }
    }

    /// Resource that is controlled by the protocol and is used
    /// to change the current phase of the epoch or reset the epoch if needed
    access(all) resource Heartbeat {
        /// Function that is called every block to advance the epoch
        /// and change phase if the required conditions have been met
        access(all) fun advanceBlock() {
            switch FlowEpoch.currentEpochPhase {
                case EpochPhase.STAKINGAUCTION:
                    let currentBlock = getCurrentBlock()
                    let currentEpochMetadata = FlowEpoch.getEpochMetadata(FlowEpoch.currentEpochCounter)!
                    // Pay rewards only if automatic rewards are enabled
                    // This will only actually happen once immediately after the epoch begins
                    // because `payRewardsForPreviousEpoch()` will only pay rewards once
                    if FlowEpoch.automaticRewardsEnabled() {
                        self.payRewardsForPreviousEpoch()
                    }
                    if currentBlock.view >= currentEpochMetadata.stakingEndView {
                        self.endStakingAuction()
                    }
                case EpochPhase.EPOCHSETUP:
                    if FlowClusterQC.votingCompleted() && (FlowDKG.dkgCompleted() != nil) {
                        self.calculateAndSetRewards()
                        self.startEpochCommit()
                    }
                case EpochPhase.EPOCHCOMMIT:
                    let currentBlock = getCurrentBlock()
                    let currentEpochMetadata = FlowEpoch.getEpochMetadata(FlowEpoch.currentEpochCounter)!
                    if currentBlock.view >= currentEpochMetadata.endView {
                        self.endEpoch()
                    }
                default:
                    return
            }
        }

        /// Calls `FlowEpoch` functions to end the staking auction phase
        /// and start the Epoch Setup phase
        access(all) fun endStakingAuction() {
            pre {
                FlowEpoch.currentEpochPhase == EpochPhase.STAKINGAUCTION: "Can only end staking auction during the staking auction"
            }

            let proposedNodeIDs = FlowEpoch.endStakingAuction()

            /// random source must be a hex string of 32 characters (i.e 16 bytes or 128 bits)
            let randomSource = FlowEpoch.generateRandomSource()

            FlowEpoch.startEpochSetup(proposedNodeIDs: proposedNodeIDs, randomSource: randomSource)
        }

        /// Calls `FlowEpoch` functions to end the Epoch Setup phase
        /// and start the Epoch Setup Phase
        access(all) fun startEpochCommit() {
            pre {
                FlowEpoch.currentEpochPhase == EpochPhase.EPOCHSETUP: "Can only end Epoch Setup during Epoch Setup"
            }

            FlowEpoch.startEpochCommit()
        }

        /// Calls `FlowEpoch` functions to end the Epoch Commit phase
        /// and start the Staking Auction phase of a new epoch
        access(all) fun endEpoch() {
            pre {
                FlowEpoch.currentEpochPhase == EpochPhase.EPOCHCOMMIT: "Can only end epoch during Epoch Commit"
            }

            FlowEpoch.startNewEpoch()
        }

        /// Needs to be called before the epoch is over
        /// Calculates rewards for the current epoch and stores them in epoch metadata
        access(all) fun calculateAndSetRewards() {
            FlowEpoch.calculateAndSetRewards()
        }

        access(all) fun payRewardsForPreviousEpoch() {
            FlowEpoch.payRewardsForPreviousEpoch()
        }
    }

    /// Calculates a new token payout for the current epoch
    /// and sets the new payout for the next epoch
    access(account) fun calculateAndSetRewards() {

        let stakingAdmin = self.borrowStakingAdmin()

        // Calculate rewards for the current epoch that is about to end
        // and save that reward breakdown in the epoch metadata for the current epoch
        let rewardsSummary = stakingAdmin.calculateRewards()
        let currentMetadata = self.getEpochMetadata(self.currentEpochCounter)!
        currentMetadata.setRewardAmounts(rewardsSummary.breakdown)
        currentMetadata.setTotalRewards(rewardsSummary.totalRewards)
        self.saveEpochMetadata(currentMetadata)

        if FlowEpoch.automaticRewardsEnabled() {
            // Calculate the total supply of FLOW after the current epoch's payout
            // the calculation includes the tokens that haven't been minted for the current epoch yet
            let currentPayout = FlowIDTableStaking.getEpochTokenPayout()
            let feeAmount = FlowFees.getFeeBalance()
            var flowTotalSupplyAfterPayout = 0.0
            if feeAmount >= currentPayout {
                flowTotalSupplyAfterPayout = FlowToken.totalSupply
            } else {
                flowTotalSupplyAfterPayout = FlowToken.totalSupply + (currentPayout - feeAmount)
            }

            // Load the amount of bonus tokens from storage
            let bonusTokens = FlowEpoch.getBonusTokens()

            // Subtract bonus tokens from the total supply to get the real supply
            if bonusTokens < flowTotalSupplyAfterPayout {
                flowTotalSupplyAfterPayout = flowTotalSupplyAfterPayout - bonusTokens
            }

            // Calculate the payout for the next epoch
            let proposedPayout = flowTotalSupplyAfterPayout * FlowEpoch.configurableMetadata.FLOWsupplyIncreasePercentage

            // Set the new payout in the staking contract and proposed Epoch Metadata
            self.borrowStakingAdmin().setEpochTokenPayout(proposedPayout)
            let proposedMetadata = self.getEpochMetadata(self.proposedEpochCounter())
                ?? panic("Cannot set rewards for the next epoch becuase it hasn't been proposed yet")
            proposedMetadata.setTotalRewards(proposedPayout)
            self.saveEpochMetadata(proposedMetadata)
        }
    }

    /// Pays rewards to the nodes and delegators of the previous epoch
    access(account) fun payRewardsForPreviousEpoch() {
        if let previousEpochMetadata = self.getEpochMetadata(self.currentEpochCounter - 1) {
            if !previousEpochMetadata.rewardsPaid {
                let summary = FlowIDTableStaking.EpochRewardsSummary(totalRewards: previousEpochMetadata.totalRewards, breakdown: previousEpochMetadata.rewardAmounts)
                self.borrowStakingAdmin().payRewards(forEpochCounter: previousEpochMetadata.counter, rewardsSummary: summary)
                previousEpochMetadata.setRewardsPaid(true)
                self.saveEpochMetadata(previousEpochMetadata)
            }
        }
    }

    /// Moves staking tokens between buckets,
    /// and starts the new epoch staking auction
    access(account) fun startNewEpoch() {

        // End QC and DKG if they are still enabled
        if FlowClusterQC.inProgress {
            self.borrowClusterQCAdmin().stopVoting()
        }
        if FlowDKG.dkgEnabled {
            self.borrowDKGAdmin().endDKG()
        }

        self.borrowStakingAdmin().moveTokens(newEpochCounter: self.proposedEpochCounter())

        self.currentEpochPhase = EpochPhase.STAKINGAUCTION

        // Update the epoch counters
        self.currentEpochCounter = self.proposedEpochCounter()

        let previousEpochMetadata = self.getEpochMetadata(self.currentEpochCounter - 1)!
        let newEpochMetadata = self.getEpochMetadata(self.currentEpochCounter)!

        emit EpochStart (
            counter: self.currentEpochCounter,
            firstView: newEpochMetadata.startView,
            stakingAuctionEndView: newEpochMetadata.stakingEndView,
            finalView: newEpochMetadata.endView,
            totalStaked: FlowIDTableStaking.getTotalStaked(),
            totalFlowSupply: FlowToken.totalSupply + previousEpochMetadata.totalRewards,
            totalRewards: FlowIDTableStaking.getEpochTokenPayout(),
        )
    }

    /// Ends the staking Auction with all the proposed nodes approved
    access(account) fun endStakingAuction(): [String] {
        return self.borrowStakingAdmin().endStakingAuction()
    }

    /// Starts the EpochSetup phase and emits the epoch setup event
    /// This has to be called directly after `endStakingAuction`
    access(account) fun startEpochSetup(proposedNodeIDs: [String], randomSource: String) {

        // Holds the node Information of all the approved nodes
        var nodeInfoArray: [FlowIDTableStaking.NodeInfo] = []

        // Holds node IDs of only collector nodes for QC
        var collectorNodeIDs: [String] = []

        // Holds node IDs of only consensus nodes for DKG
        var consensusNodeIDs: [String] = []

        // Get NodeInfo for all the nodes
        // Get all the collector and consensus nodes
        // to initialize the QC and DKG
        for id in proposedNodeIDs {
            let nodeInfo = FlowIDTableStaking.NodeInfo(nodeID: id)

            nodeInfoArray.append(nodeInfo)

            if nodeInfo.role == NodeRole.Collector.rawValue {
                collectorNodeIDs.append(nodeInfo.id)
            }

            if nodeInfo.role == NodeRole.Consensus.rawValue {
                consensusNodeIDs.append(nodeInfo.id)
            }
        }

        // Organize the collector nodes into clusters
        let collectorClusters = self.createCollectorClusters(nodeIDs: collectorNodeIDs)

        // Start QC Voting with the supplied clusters
        self.borrowClusterQCAdmin().startVoting(clusters: collectorClusters)

        // Start DKG with the consensus nodes
        self.borrowDKGAdmin().startDKG(nodeIDs: consensusNodeIDs)

        let currentEpochMetadata = self.getEpochMetadata(self.currentEpochCounter)!

        // Initialize the metadata for the next epoch
        // QC and DKG metadata will be filled in later
        let proposedEpochMetadata = EpochMetadata(counter: self.proposedEpochCounter(),
                                                seed: randomSource,
                                                startView: currentEpochMetadata.endView + UInt64(1),
                                                endView: currentEpochMetadata.endView + self.configurableMetadata.numViewsInEpoch,
                                                stakingEndView: currentEpochMetadata.endView + self.configurableMetadata.numViewsInStakingAuction,
                                                totalRewards: 0.0,
                                                collectorClusters: collectorClusters,
                                                clusterQCs: [],
                                                dkgKeys: [])

        // Compute the target end time for the next epoch
        let timingConfig = self.getEpochTimingConfig()
        let proposedTargetDuration = timingConfig.duration
        let proposedTargetEndTime = timingConfig.getTargetEndTimeForEpoch(self.proposedEpochCounter())

        self.saveEpochMetadata(proposedEpochMetadata)

        self.currentEpochPhase = EpochPhase.EPOCHSETUP

        let dkgPhase1FinalView = proposedEpochMetadata.startView + self.configurableMetadata.numViewsInStakingAuction + self.configurableMetadata.numViewsInDKGPhase - 1
let dkgPhase2FinalView = dkgPhase1FinalView + self.configurableMetadata.numViewsInDKGPhase
let dkgPhase3FinalView = dkgPhase2FinalView + self.configurableMetadata.numViewsInDKGPhase
        emit EpochSetup(counter: proposedEpochMetadata.counter,
                        nodeInfo: nodeInfoArray,
                        firstView: proposedEpochMetadata.startView,
                        finalView: proposedEpochMetadata.endView,
                        collectorClusters: collectorClusters,
                        randomSource: randomSource,
                        DKGPhase1FinalView: dkgPhase1FinalView,
                        DKGPhase2FinalView:  dkgPhase2FinalView,
                        DKGPhase3FinalView:  dkgPhase3FinalView,
                        targetDuration: proposedTargetDuration,
                        targetEndTime: proposedTargetEndTime)
    }

    /// Ends the EpochSetup phase when the QC and DKG are completed
    /// and emits the EpochCommit event with the results
    access(account) fun startEpochCommit() {
        if !FlowClusterQC.votingCompleted() || FlowDKG.dkgCompleted() == nil {
            return
        }

        let clusters = FlowClusterQC.getClusters()

        // Holds the quorum certificates for each cluster
        var clusterQCs: [FlowClusterQC.ClusterQC] = []

        // iterate through all the clusters and create their certificate arrays
        for cluster in clusters {
            var certificate = cluster.generateQuorumCertificate()
                ?? panic("Could not generate the quorum certificate for this cluster")

            clusterQCs.append(certificate)
        }

        // Set cluster QCs in the proposed epoch metadata and stop QC voting
        let proposedEpochMetadata = self.getEpochMetadata(self.proposedEpochCounter())!
        proposedEpochMetadata.setClusterQCs(qcs: clusterQCs)

        // Set DKG result in the proposed epoch metadata and stop DKG
        let dkgResult = FlowDKG.dkgCompleted()!
        // Construct a partial representation of the DKG result for storage in the epoch metadata.
        // See setDKGKeys documentation for context on why the node ID mapping is omitted here.
        let dkgPubKeys = [dkgResult.groupPubKey!].concat(dkgResult.pubKeys!)
        proposedEpochMetadata.setDKGKeys(keys: dkgPubKeys)
        self.saveEpochMetadata(proposedEpochMetadata)

        self.currentEpochPhase = EpochPhase.EPOCHCOMMIT

        emit EpochCommit(counter: self.proposedEpochCounter(),
                            clusterQCs: clusterQCs,
                            dkgPubKeys: dkgResult.pubKeys!,
                            dkgGroupKey: dkgResult.groupPubKey!,
                            dkgIdMapping: dkgResult.idMapping!)
    }

    /// Borrow a reference to the FlowIDTableStaking Admin resource
    access(contract) view fun borrowStakingAdmin(): &FlowIDTableStaking.Admin {
        let adminCapability = self.account.storage.copy<Capability>(from: /storage/flowStakingAdminEpochOperations)
            ?? panic("Could not get capability from account storage")

        // borrow a reference to the staking admin object
        let adminRef = adminCapability.borrow<&FlowIDTableStaking.Admin>()
            ?? panic("Could not borrow reference to staking admin")

        return adminRef
    }

    /// Borrow a reference to the ClusterQCs Admin resource
    access(contract) fun borrowClusterQCAdmin(): &FlowClusterQC.Admin {
        let adminCapability = self.account.storage.copy<Capability>(from: /storage/flowQCAdminEpochOperations)
            ?? panic("Could not get capability from account storage")

        // borrow a reference to the QC admin object
        let adminRef = adminCapability.borrow<&FlowClusterQC.Admin>()
            ?? panic("Could not borrow reference to QC admin")

        return adminRef
    }

    /// Borrow a reference to the DKG Admin resource
    access(contract) fun borrowDKGAdmin(): &FlowDKG.Admin {
        let adminCapability = self.account.storage.copy<Capability>(from: /storage/flowDKGAdminEpochOperations)
            ?? panic("Could not get capability from account storage")

        // borrow a reference to the dkg admin object
        let adminRef = adminCapability.borrow<&FlowDKG.Admin>()
            ?? panic("Could not borrow reference to dkg admin")

        return adminRef
    }

    /// Makes sure the set of phase lengths (in views) are valid.
    /// Sub-phases cannot be greater than the full epoch length.
    access(all) view fun isValidPhaseConfiguration(_ auctionLen: UInt64, _ dkgPhaseLen: UInt64, _ epochLen: UInt64): Bool {
        return (auctionLen + (3*dkgPhaseLen)) < epochLen
    }

    /// Randomizes the list of collector node ID and uses a round robin algorithm
    /// to assign all collector nodes to equal sized clusters
    access(all) fun createCollectorClusters(nodeIDs: [String]): [FlowClusterQC.Cluster] {
        pre {
            UInt16(nodeIDs.length) >= self.configurableMetadata.numCollectorClusters: "Cannot have less collector nodes than clusters"
        }
        var shuffledIDs = self.randomize(nodeIDs)

        // Holds cluster assignments for collector nodes
        let clusters: [FlowClusterQC.Cluster] = []
        var clusterIndex: UInt16 = 0
        let nodeWeightsDictionary: [{String: UInt64}] = []
        while clusterIndex < self.configurableMetadata.numCollectorClusters {
            nodeWeightsDictionary.append({})
            clusterIndex = clusterIndex + 1
        }
        clusterIndex = 0

        for id in shuffledIDs {

            let nodeInfo = FlowIDTableStaking.NodeInfo(nodeID: id)

            nodeWeightsDictionary[clusterIndex][id] = nodeInfo.initialWeight

            // Advance to the next cluster, or back to the first if we have gotten to the last one
            clusterIndex = clusterIndex + 1
            if clusterIndex == self.configurableMetadata.numCollectorClusters {
                clusterIndex = 0
            }
        }

        // Create the clusters Array that is sent to the QC contract
        // and emitted in the EpochSetup event
        clusterIndex = 0
        while clusterIndex < self.configurableMetadata.numCollectorClusters {
            clusters.append(FlowClusterQC.Cluster(index: clusterIndex, nodeWeights: nodeWeightsDictionary[clusterIndex]!))
            clusterIndex = clusterIndex + 1
        }

        return clusters
    }

    /// A function to generate a random permutation of arr[]
    /// using the fisher yates shuffling algorithm
    access(all) fun randomize(_ array: [String]): [String] {

        var i = array.length - 1

        // Start from the last element and swap one by one. We don't
        // need to run for the first element that's why i > 0
        while i > 0
        {
            // Pick a random index from 0 to i
            /// TODO: this naive implementation is unnecessarily costly at runtime -- update with revertibleRandom<UInt64>(i+1) when available
            var randomNum = revertibleRandom<UInt64>()
            var randomIndex = randomNum % UInt64(i + 1)

            // Swap arr[i] with the element at random index
            var temp = array[i]
            array[i] = array[randomIndex]
            array[randomIndex] = temp

            i = i - 1
        }

        return array
    }

    /// Collector nodes call this function to get their QC Voter resource
    /// in order to participate the the QC generation for their cluster
    access(all) fun getClusterQCVoter(nodeStaker: &FlowIDTableStaking.NodeStaker): @FlowClusterQC.Voter {
        let nodeInfo = FlowIDTableStaking.NodeInfo(nodeID: nodeStaker.id)

        assert (
            nodeInfo.role == NodeRole.Collector.rawValue,
            message: "Node operator must be a collector node to get a QC Voter object"
        )

        let clusterQCAdmin = self.borrowClusterQCAdmin()
        return <-clusterQCAdmin.createVoter(nodeID: nodeStaker.id, stakingKey: nodeInfo.stakingKey)
    }

    /// Consensus nodes call this function to get their DKG Participant resource
    /// in order to participate in the DKG for the next epoch
    access(all) fun getDKGParticipant(nodeStaker: &FlowIDTableStaking.NodeStaker): @FlowDKG.Participant {
        let nodeInfo = FlowIDTableStaking.NodeInfo(nodeID: nodeStaker.id)

        assert (
            nodeInfo.role == NodeRole.Consensus.rawValue,
            message: "Node operator must be a consensus node to get a DKG Participant object"
        )

        let dkgAdmin = self.borrowDKGAdmin()
        return <-dkgAdmin.createParticipant(nodeID: nodeStaker.id)
    }

    /// Returns the metadata that is able to be configured by the admin
    access(all) view fun getConfigMetadata(): Config {
        return self.configurableMetadata
    }

    /// Returns the config for epoch timing, which can be configured by the admin.
    /// Conceptually, this should be part of `Config`, however it was added later in an
    /// upgrade which requires new fields be specified separately from existing structs.
    access(all) fun getEpochTimingConfig(): EpochTimingConfig {
        return self.account.storage.copy<EpochTimingConfig>(from: /storage/flowEpochTimingConfig)!
    }

    /// The proposed Epoch counter is always the current counter plus 1
    access(all) view fun proposedEpochCounter(): UInt64 {
        return self.currentEpochCounter + 1 as UInt64
    }

    access(all) fun automaticRewardsEnabled(): Bool {
        return self.account.storage.copy<Bool>(from: /storage/flowAutomaticRewardsEnabled) ?? false
    }

    /// Gets the current amount of bonus tokens left to be destroyed
    /// Bonus tokens are tokens that were allocated as a decentralization incentive
    /// that are currently in the process of being destroyed. The presence of bonus
    /// tokens throws off the intended calculation for the FLOW inflation rate
    /// so they are not included in that calculation
    /// Eventually, all the bonus tokens will be destroyed and
    /// this will not be needed anymore
    access(all) fun getBonusTokens(): UFix64 {
        return self.account.storage.copy<UFix64>(from: /storage/FlowBonusTokenAmount)
                ?? 0.0
    }

    init (currentEpochCounter: UInt64,
          numViewsInEpoch: UInt64,
          numViewsInStakingAuction: UInt64,
          numViewsInDKGPhase: UInt64,
          numCollectorClusters: UInt16,
          FLOWsupplyIncreasePercentage: UFix64,
          randomSource: String,
          collectorClusters: [FlowClusterQC.Cluster],
          clusterQCs: [FlowClusterQC.ClusterQC],
          dkgPubKeys: [String]) {
        pre {
            FlowEpoch.isValidPhaseConfiguration(numViewsInStakingAuction, numViewsInDKGPhase, numViewsInEpoch):
                "Invalid startView and endView configuration"
        }

        self.configurableMetadata = Config(numViewsInEpoch: numViewsInEpoch,
                                           numViewsInStakingAuction: numViewsInStakingAuction,
                                           numViewsInDKGPhase: numViewsInDKGPhase,
                                           numCollectorClusters: numCollectorClusters,
                                           FLOWsupplyIncreasePercentage: FLOWsupplyIncreasePercentage)

        // Set a reasonable default for the epoch timing config targeting 1 block per second
        let defaultEpochTimingConfig = EpochTimingConfig(
            duration: numViewsInEpoch,
            refCounter: currentEpochCounter,
            refTimestamp: UInt64(getCurrentBlock().timestamp)+numViewsInEpoch)
        FlowEpoch.account.storage.save(defaultEpochTimingConfig, to: /storage/flowEpochTimingConfig)

        self.currentEpochCounter = currentEpochCounter
        self.currentEpochPhase = EpochPhase.STAKINGAUCTION
        self.adminStoragePath = /storage/flowEpochAdmin
        self.heartbeatStoragePath = /storage/flowEpochHeartbeat
        self.metadataStoragePath = /storage/flowEpochMetadata

        let epochMetadata: {UInt64: EpochMetadata} = {}

        self.account.storage.save(epochMetadata, to: self.metadataStoragePath)

        self.account.storage.save(<-create Admin(), to: self.adminStoragePath)
        self.account.storage.save(<-create Heartbeat(), to: self.heartbeatStoragePath)

        // Create a private capability to the staking admin and store it in a different path
        // On Mainnet and Testnet, the Admin resources are stored in the service account, rather than here.
        // As a default, we store both the admin resources, and the capabilities linking to those resources, in the same account.
        // This ensures that this constructor produces a state which is compatible with the system chunk
        // so that newly created networks are functional without additional resource manipulation.
        let stakingAdminCapability = self.account.capabilities.storage.issue<&FlowIDTableStaking.Admin>(FlowIDTableStaking.StakingAdminStoragePath)
        self.account.storage.save<Capability<&FlowIDTableStaking.Admin>>(stakingAdminCapability, to: /storage/flowStakingAdminEpochOperations)

        // Create a private capability to the qc admin
        // and store it in a different path
        let qcAdminCapability = self.account.capabilities.storage.issue<&FlowClusterQC.Admin>(FlowClusterQC.AdminStoragePath)
        self.account.storage.save<Capability<&FlowClusterQC.Admin>>(qcAdminCapability, to: /storage/flowQCAdminEpochOperations)

        // Create a private capability to the dkg admin
        // and store it in a different path
        let dkgAdminCapability = self.account.capabilities.storage.issue<&FlowDKG.Admin>(FlowDKG.AdminStoragePath)
        self.account.storage.save<Capability<&FlowDKG.Admin>>(dkgAdminCapability, to: /storage/flowDKGAdminEpochOperations)

        self.borrowStakingAdmin().startStakingAuction()

        let currentBlock = getCurrentBlock()

        let firstEpochMetadata = EpochMetadata(counter: self.currentEpochCounter,
                    seed: randomSource,
                    startView: currentBlock.view,
                    endView: currentBlock.view + self.configurableMetadata.numViewsInEpoch - 1,
                    stakingEndView: currentBlock.view + self.configurableMetadata.numViewsInStakingAuction - 1,
                    totalRewards: FlowIDTableStaking.getEpochTokenPayout(),
                    collectorClusters: collectorClusters,
                    clusterQCs: clusterQCs,
                    dkgKeys: dkgPubKeys)

        self.saveEpochMetadata(firstEpochMetadata)
    }
}<|MERGE_RESOLUTION|>--- conflicted
+++ resolved
@@ -149,7 +149,6 @@
         dkgGroupKey: String,
 
         dkgIdMapping: {String: Int},
-<<<<<<< HEAD
     )
 
     /// The EpochRecover service event is emitted via the recoverEpoch governance transaction to execute an epoch recovery.
@@ -218,12 +217,9 @@
         /// Invalid DKG information has the potential to prevent Flow's main consensus from continuing,
         /// which would halt the chain for good and can only be resolved through a spork.
 
-        // TODO(EFM, #6213): include id->index mapping
         dkgPubKeys: [String],
         dkgGroupKey: String,
         dkgIdMapping: {String: Int},
-=======
->>>>>>> 85953952
     )
 
     /// Contains specific metadata about a particular epoch
