/* 
*
*  Manages the process of generating a group key with the participation of all the consensus nodes
*  for the upcoming epoch.
*
*  When consensus nodes are first confirmed, they can request a Participant object from this contract
*  They'll use this object for every subsequent epoch that they are a staked consensus node.
*
*  At the beginning of each EpochSetup phase, the admin initializes this contract with
*  the list of consensus nodes for the upcoming epoch. Each consensus node
*  can post as many messages as they want to the DKG "whiteboard" with the `Participant.postMessage()` method,
*  but each node can only submit a final submission once per epoch via the `Participant.sendFinalSubmission() method.
*  
*  Once a >50% threshold of consensus nodes have submitted the exact same set of keys,
*  the DKG phase is technically finished.
*  Anyone can query the state of the submissions with the FlowDKG.getFinalSubmissions()
*  or FlowDKG.dkgCompleted() methods.
*  Consensus nodes can continue to submit final messages even after the required amount have been submitted though.
* 
*  This contract is a member of a series of epoch smart contracts which coordinates the 
*  process of transitioning between epochs in Flow.
*/

access(all) contract FlowDKG {

    // ================================================================================
    // DKG EVENTS
    // ================================================================================

    /// Emitted when the admin enables the DKG
    access(all) event StartDKG()

    /// Emitted when the admin ends the DKG (one DKG instance).
    /// The event includes the canonical result submission if the DKG succeeded,
    /// or nil if the DKG failed or was stopped before completion.
    access(all) event EndDKG(finalSubmission: ResultSubmission?)

    /// Emitted when a consensus node has posted a message to the DKG whiteboard
    access(all) event BroadcastMessage(nodeID: String, content: String)

    // ================================================================================
    // CONTRACT VARIABLES
    // ================================================================================

    /// The length of keys that have to be submitted as a final submission
    access(all) let submissionKeyLength: Int

    /// Indicates if the DKG is enabled or not
    access(all) var dkgEnabled: Bool

    /// Indicates if a Participant resource has already been claimed by a node ID
    /// from the identity table contract
    /// Node IDs have to claim a participant once
    /// one node will use the same specific ID and Participant resource for all time
    /// `nil` or false means that there is no voting capability for the node ID
    /// true means that the participant capability has been claimed by the node
    access(account) var nodeClaimed: {String: Bool}

    /// Record of whiteboard messages for the current epoch
    /// This is reset at the beginning of every DKG instance (once per epoch)
    access(account) var whiteboardMessages: [Message]

    // DEPRECATED FIELDS (replaced by SubmissionTracker)
    access(account) var finalSubmissionByNodeID: {String: [String?]} // deprecated and unused
    access(account) var uniqueFinalSubmissions: [[String?]]          // deprecated and unused
    access(account) var uniqueFinalSubmissionCount: {Int: UInt64}    // deprecated and unused

    // ================================================================================
    // CONTRACT CONSTANTS
    // ================================================================================

    // Canonical paths for admin and participant resources
    access(all) let AdminStoragePath: StoragePath
    access(all) let ParticipantStoragePath: StoragePath
    access(all) let ParticipantPublicPath: PublicPath

    /// Struct to represent a single whiteboard message
    access(all) struct Message {

        /// The ID of the node who submitted the message
        access(all) let nodeID: String

        /// The content of the message
        /// We make no assumptions or assertions about the content of the message
        access(all) let content: String

        init(nodeID: String, content: String) {
            self.nodeID = nodeID
            self.content = content
        }
    }

    // Checks whether the ResultSubmission constructor arguments satisfy Invariant (1):
    //   (1) either all fields are nil (empty submission) or no fields are nil
    // A valid empty submission has all fields nil, and is used when the submittor locally failed the DKG.
    // All non-empty submissions must have all non-nil fields.
    access(all) view fun checkEmptySubmissionInvariant(groupPubKey: String?, pubKeys: [String]?, idMapping: {String:Int}?): Bool {
        // If any fields are nil, then this represents a empty submission and all fields must be nil
        if groupPubKey == nil && pubKeys == nil && idMapping == nil {
            return true
        }
        // Otherwise, all fields must be non-nil
        return groupPubKey != nil && pubKeys != nil && idMapping != nil 
    }

    // Checks the group public key (part of a ResultSubmission) for validity.
    // A valid public key in this context is either: (1) a hex-encoded 96 bytes, or (2) nil.
    access(all) view fun isValidGroupKey(_ groupKey: String?): Bool {
         if groupKey == nil {
            // By Invariant (1), This is a nil/empty submission (see checkEmptySubmissionInvariant)
            return true
        }
        return groupKey!.length == FlowDKG.submissionKeyLength
    }

    // Checks a list of participant public keys (part of a ResultSubmission) for validity.
    // A valid public key in this context is either: (1) a hex-encoded 96 bytes, or (2) nil.
    access(all) view fun isValidPubKeys(_ pubKeys: [String]?): Bool {
        if pubKeys == nil {
            // By Invariant (1), This is a nil/empty submission (see checkEmptySubmissionInvariant)
            return true
        }
        for key in pubKeys! {
            // keys must be exactly 96 bytes
             if key.length != FlowDKG.submissionKeyLength {
                 return false
             }
        }
        return true
    }

    // Checks that an id mapping (part of ResultSubmission) contains one entry per public key.
    access(all) view fun isValidIDMapping(pubKeys: [String]?, idMapping: {String: Int}?): Bool {
        if pubKeys == nil {
            // By Invariant (1), This is a nil/empty submission (see checkEmptySubmissionInvariant)
            return true
        }
        return pubKeys!.length == idMapping!.keys.length
    }

    // ResultSubmission represents a result submission from one DKG participant.
    // Each submission includes a group public key and an ordered list of participant public keys.
    // A submission may be empty, in which case all fields are nil - this is used to represent a local DKG failure.
    // All non-empty submission will have all non-nil, valid fields.
    // By convention, all keys are encoded as lowercase hex strings, though it is not enforced here.
    //
    // INVARIANTS:
    //  (1) either all fields are nil (empty submission) or no fields are nil
    //  (2) all key strings are the expected length for BLS public keys
    //  (3) all non-empty submissions have one participant key per node ID in idMapping
    access(all) struct ResultSubmission {
        // The group public key for the beacon committee resulting from the DKG.
        access(all) let groupPubKey: String?
        // An ordered list of individual public keys for the beacon committee resulting from the DKG.
        access(all) let pubKeys: [String]?
        // A mapping from node ID to DKG index.
        // There must be exactly one key per authorized DKG participant.
        // The set of values should form the set {0, 1, 2, ... n-1}, where n is the number of
        // authorized DKG participant, however this is not enforced here.
        access(all) let idMapping: {String:Int}?

        init(groupPubKey: String?, pubKeys: [String]?, idMapping: {String:Int}?) {
            pre {
                FlowDKG.checkEmptySubmissionInvariant(groupPubKey: groupPubKey, pubKeys: pubKeys, idMapping: idMapping): 
                    "FlowDKG.ResultSubmission.init: violates empty submission invariant - ResultSubmission fields must be all nil or all non-nil"
                FlowDKG.isValidGroupKey(groupPubKey):
                    "FlowDKG.ResultSubmission.init: invalid group key - must be nil or hex-encoded 96-byte string"
                FlowDKG.isValidPubKeys(pubKeys):
                    "FlowDKG.ResultSubmission.init: invalid participant key - must be nil or hex-encoded 96-byte string"
                FlowDKG.isValidIDMapping(pubKeys: pubKeys, idMapping: idMapping):
                    "FlowDKG.ResultSubmission.init: invalid ID mapping - must be same size as pubKeys"
            }
            self.groupPubKey = groupPubKey
            self.pubKeys = pubKeys
            self.idMapping = idMapping
        }

        // Returns true if this ResultSubmission instance represents an empty submission.
        // Since the constructor enforces invariant (1), we only need to check one field.
        access(all) view fun isEmpty(): Bool {
            return self.groupPubKey == nil
        }

        // Checks whether the input is equivalent to this ResultSubmission.
        // Submissions must have identical keys, in the same order, and identical index mappings.
        // Empty submissions are considered equal.
        access(all) fun equals(_ other: FlowDKG.ResultSubmission): Bool {
            if self.groupPubKey != other.groupPubKey {
                return false
            }
            if self.pubKeys != other.pubKeys {
                return false
            }
            if self.idMapping != other.idMapping {
                return false
            }
            return true
        }

        // Checks whether this ResultSubmission COULD BE a valid submission for the given DKG committee.
        access(all) view fun isValidForCommittee(authorized: [String]): Bool {
            if self.isEmpty() {
                return true
            }

            // Must have one public key per DKG participant
            if authorized.length != self.pubKeys!.length {
                return false
            }
            // Must have a DKG index mapped for each DKG participant
            for nodeID in authorized {
                if self.idMapping![nodeID] == nil {
                    return false
                }
            }
            return true
        }
    }

    // SubmissionTracker tracks all state related to result submissions.
    // It is intended for internal use by the FlowDKG contract as a private singleton.
    // Future modifications MUST NOT make this singleton instance of SubmissionTracker publicly accessible.
    access(all) struct SubmissionTracker {
        // Set of authorized participants for this DKG instance (the "DKG committee")
        // Keys are node IDs, as registered in the FlowIDTableStaking contract.
        // NOTE: all values are true - this is structured as a map for O(1) lookup; conceptually it is a set.
        access(all) var authorized: {String: Bool}
        // List of unique submissions, in submission order
        access(all) var uniques: [FlowDKG.ResultSubmission]
        // Maps node ID of authorized participants to an index within "uniques"
        access(all) var byNodeID: {String: Int}
        // Maps index within "uniques" to count of submissions
        access(all) var counts: {Int: UInt64}

        init() {
            self.authorized = {}
            self.uniques = []
            self.byNodeID = {}
            self.counts = {}
        }

        // Called each time a new DKG instance starts, to reset SubmissionTracker state.
        // NOTE: we could also re-instantiate a new SubmissionTracker each time, but this pattern makes
        // storage management simpler because you never load/save the tracker after construction or upgrade.
        access(all) fun reset(nodeIDs: [String]) {
            self.authorized = {}
            self.uniques = []
            self.byNodeID = {}
            self.counts = {}
            for nodeID in nodeIDs {
                self.authorized[nodeID] = true
            }
        }

        // Adds the result submission for the DKG participant identified by nodeID.
        // The DKG participant must be authorized for the current epoch, and each participant may submit only once.
        // CAUTION: This method should only be called by Participant, which enforces that Participant.nodeID is passed in.
        access(all) fun addSubmission(nodeID: String, submission: ResultSubmission) {
            pre {
                self.authorized[nodeID] != nil:
                    "FlowDKG.addSubmission: Submittor (node ID: "
                        .concat(nodeID)
                        .concat(") is not authorized for this DKG instance.")
                self.byNodeID[nodeID] == nil:
                    "FlowDKG.SubmissionTracker.addSubmission: Submittor (node ID: "
                        .concat(nodeID)
                        .concat(") may only submit once and has already submitted")
                submission.isValidForCommittee(authorized: self.authorized.keys):
                    "FlowDKG.SubmissionTracker.addSubmission: Submission must contain exactly one public key per authorized participant"
            }

            // 1) Check whether this submission is equivalent to an existing submission (typical case)
            var submissionIndex = 0
            while submissionIndex < self.uniques.length {
                if submission.equals(self.uniques[submissionIndex]) {
                    self.byNodeID[nodeID] = submissionIndex
                    self.counts[submissionIndex] = self.counts[submissionIndex]! + 1 
                    return
                }
                submissionIndex = submissionIndex + 1
            }

            // 2) This submission differs from all existing submissions (or is the first), so add a new unique submission.
            // NOTE: at this point submissionIndex == self.uniques.length (the index of the submission we are adding)
            self.uniques.append(submission)
            self.byNodeID[nodeID] = submissionIndex
            self.counts[submissionIndex] = 1
        }

        // Returns the non-empty result which was submitted by at least threshold+1 DKG participants.
        // If no result received enough submissions, returns nil.
        // Callers should use a threshold that is greater than or equal to half the DKG committee size.
        access(all) view fun submissionExceedsThreshold(_ threshold: UInt64): ResultSubmission? {
            post {
                result == nil || !result!.isEmpty():
                    "FlowDKG.SubmissionTracker.submissionExceedsThreshold: If a submission is returned, it must be non-empty"
            }
            var submissionIndex = 0
            while submissionIndex < self.uniques.length {
                if self.counts[submissionIndex]! > threshold {
                    let submission = self.uniques[submissionIndex]
                    // exclude empty submissions, as these are ineligible for considering the DKG completed
                    if submission.isEmpty() {
                        submissionIndex = submissionIndex + 1
                        continue
                    }
                    // return the non-empty submission submitted by >threshold DKG participants
                    return submission
                }
                submissionIndex = submissionIndex + 1
            }
            return nil
        }

        // Returns the result submitted by the node with the given ID.
        // Returns nil if the node is not authorized or has not submitted for the current DKG.
        access(all) view fun getSubmissionByNodeID(_ nodeID: String): ResultSubmission? {
            if let submissionIndex = self.byNodeID[nodeID] {
                return self.uniques[submissionIndex]
            }
            return nil
        }

        // Returns all unique submissions for the current DKG instance.
        access(all) view fun getUniqueSubmissions(): [ResultSubmission] {
            return self.uniques
        }
    }

    /// The Participant resource is generated for each consensus node when they register.
    /// Each resource instance is good for all future potential epochs, but will
    /// only be valid if the node operator has been confirmed as a consensus node for the next epoch.
    access(all) resource Participant {

        /// The node ID of the participant
        access(all) let nodeID: String

        init(nodeID: String) {
            pre {
                FlowDKG.participantIsClaimed(nodeID) == nil:
                    "FlowDKG.Participant.init: Cannot create Participant resource for a node ID ("
                        .concat(nodeID)
                        .concat(") that has already been claimed")
            }
            self.nodeID = nodeID
            FlowDKG.nodeClaimed[nodeID] = true
        }

        /// Posts a whiteboard message to the contract
        access(all) fun postMessage(_ content: String) {
            // TODO: DKG enabled?
            pre {
                FlowDKG.participantIsRegistered(self.nodeID):
                    "FlowDKG.Participant.postMessage: Cannot post whiteboard message. Sender (node ID: "
                        .concat(self.nodeID)
                        .concat(") is not registered for the current DKG instance")
                content.length > 0:
                    "FlowDKG.Participant.postMessage: Cannot post empty message to the whiteboard"
<<<<<<< HEAD
=======
                FlowDKG.dkgEnabled:
                    "FlowDKG.Participant.postMessage: Cannot post whiteboard message when DKG is disabled"
>>>>>>> 85953952
            }

            // create the message struct
            let message = Message(nodeID: self.nodeID, content: content)

            // add the message to the message record
            FlowDKG.whiteboardMessages.append(message)

            emit BroadcastMessage(nodeID: self.nodeID, content: content)

        }

        /// Sends the final key vector submission. 
        /// Can only be called by consensus nodes that are registered
        /// and can only be called once per consensus node per epoch
        access(all) fun sendFinalSubmission(_ submission: ResultSubmission) {
<<<<<<< HEAD
            // TODO: DKG enabled?
=======
            pre {
                FlowDKG.dkgEnabled:
                    "FlowDKG.Participant.postMessage: Cannot send final submission when DKG is disabled"
            }
>>>>>>> 85953952
            FlowDKG.borrowSubmissionTracker().addSubmission(nodeID: self.nodeID, submission: submission)
        }
    }

    /// Interface that only contains operations that are part
    /// of the regular automated functioning of the epoch process
    /// These are accessed by the `FlowEpoch` contract through a capability
    access(all) resource interface EpochOperations {
        access(all) fun createParticipant(nodeID: String): @Participant
        access(all) fun startDKG(nodeIDs: [String])
        access(all) fun endDKG()
        access(all) fun forceEndDKG()
    }

    /// The Admin resource provides the ability to begin and end voting for an epoch
    access(all) resource Admin: EpochOperations {

        /// Sets the optional safe DKG success threshold
        /// Set the threshold to nil if it isn't needed
        access(all) fun setSafeSuccessThreshold(newThresholdPercentage: UFix64?) {
            pre {
                !FlowDKG.dkgEnabled:
                    "FlowDKG.Admin.setSafeSuccessThreshold: Cannot set the DKG success threshold while the DKG is enabled"
                newThresholdPercentage == nil ||  newThresholdPercentage! < 1.0:
                    "FlowDKG.Admin.setSafeSuccessThreshold: Invalid input. Safe threshold percentage must be in [0,1)"
            }

            FlowDKG.account.storage.load<UFix64>(from: /storage/flowDKGSafeThreshold)

            // If newThresholdPercentage is nil, we exit here. Since we loaded from
            // storage previously, this results in /storage/flowDKGSafeThreshold being empty
            if let percentage = newThresholdPercentage {
                FlowDKG.account.storage.save<UFix64>(percentage, to: /storage/flowDKGSafeThreshold)
            }
        }

        /// Creates a new Participant resource for a consensus node
        access(all) fun createParticipant(nodeID: String): @Participant {
            let participant <-create Participant(nodeID: nodeID)
            FlowDKG.nodeClaimed[nodeID] = true
            return <-participant
        }

        /// Resets all the fields for tracking the current DKG process
        /// and sets the given node IDs as registered
        access(all) fun startDKG(nodeIDs: [String]) {
            pre {
                FlowDKG.dkgEnabled == false:
                    "FlowDKG.Admin.startDKG: Cannot start the DKG when it is already running"
            }

            // Clear all per-instance DKG state
            FlowDKG.whiteboardMessages = []
            FlowDKG.borrowSubmissionTracker().reset(nodeIDs: nodeIDs)
            FlowDKG.uniqueFinalSubmissions = []     // deprecated and unused
            FlowDKG.uniqueFinalSubmissionCount = {} // deprecated and unused

            FlowDKG.dkgEnabled = true

            emit StartDKG()
        }

        /// Disables the DKG and closes the opportunity for messages and submissions
        /// until the next time the DKG is enabled
        access(all) fun endDKG() {
            pre { 
                FlowDKG.dkgEnabled == true:
                    "FlowDKG.Admin.endDKG: Cannot end the DKG when it is already disabled"
            }
            let dkgResult = FlowDKG.dkgCompleted()
            assert(
                dkgResult != nil,
                message: "FlowDKG.Admin.endDKG: Cannot end the DKG without a canonical final ResultSubmission"
            )

            FlowDKG.dkgEnabled = false

            emit EndDKG(finalSubmission: dkgResult)
        }

        /// Ends the DKG without checking if it is completed
        /// Should only be used if something goes wrong with the DKG,
        /// the protocol halts, or needs to be reset for some reason
        access(all) fun forceEndDKG() {
            FlowDKG.dkgEnabled = false

            emit EndDKG(finalSubmission: FlowDKG.dkgCompleted())
        }
    }

    /// Returns true if a node is registered as a consensus node for the proposed epoch
    access(all) view fun participantIsRegistered(_ nodeID: String): Bool {
        return FlowDKG.mustBorrowSubmissionTracker().authorized[nodeID] != nil
    }

    /// Returns true if a consensus node has claimed their Participant resource
    /// which is valid for all future epochs where the node is registered
    access(all) view fun participantIsClaimed(_ nodeID: String): Bool? {
        return FlowDKG.nodeClaimed[nodeID]
    }

    /// Gets an array of all the whiteboard messages
    /// that have been submitted by all nodes in the DKG
    access(all) view fun getWhiteBoardMessages(): [Message] {
        return self.whiteboardMessages
    }

    /// Returns whether this node has successfully submitted a final submission for this epoch.
    access(all) view fun nodeHasSubmitted(_ nodeID: String): Bool {
        return self.mustBorrowSubmissionTracker().byNodeID[nodeID] != nil
    }

    /// Gets the specific final submission for a node ID
    /// If the node hasn't submitted or registered, this returns `nil`
    access(all) view fun getNodeFinalSubmission(_ nodeID: String): ResultSubmission? {
        return self.mustBorrowSubmissionTracker().getSubmissionByNodeID(nodeID)
    }

    /// Get the list of all the consensus node IDs participating
    access(all) view fun getConsensusNodeIDs(): [String] {
        return *self.mustBorrowSubmissionTracker().authorized.keys
    }

    /// Get the array of all the unique final submissions
    access(all) view fun getFinalSubmissions(): [ResultSubmission] {
        return self.mustBorrowSubmissionTracker().getUniqueSubmissions()
    }

    /// Get the count of the final submissions array
    access(all) view fun getFinalSubmissionCount(): {Int: UInt64} {
        return *self.mustBorrowSubmissionTracker().counts
    }

    /// Gets the native threshold that the submission count needs to exceed to be considered complete [t=floor((n-1)/2)]
    /// This function returns the NON-INCLUSIVE lower bound of honest participants.
    /// For the DKG to succeed, the number of honest participants must EXCEED this threshold value.
    /// 
    /// Example:
    /// We have 10 DKG nodes (n=10)
    /// The threshold value is t=floor(10-1)/2) (t=4)
    /// There must be AT LEAST 5 honest nodes for the DKG to succeed
    access(all) view fun getNativeSuccessThreshold(): UInt64 {
        return UInt64((self.getConsensusNodeIDs().length-1)/2)
    }

    /// Gets the safe threshold that the submission count needs to exceed to be considered complete.
    /// (always greater than or equal to the native success threshold)
    /// 
    /// This function returns the NON-INCLUSIVE lower bound of honest participants. If this function 
    /// returns threshold t, there must be AT LEAST t+1 honest nodes for the DKG to succeed.
    access(all) view fun getSafeSuccessThreshold(): UInt64 {
        var threshold = self.getNativeSuccessThreshold()

        // Get the safety rate percentage
        if let safetyRate = self.getSafeThresholdPercentage() {

            let safeThreshold = UInt64(safetyRate * UFix64(self.getConsensusNodeIDs().length))

            if safeThreshold > threshold {
                threshold = safeThreshold
            }
        }

        return threshold
    }

    /// Gets the safe threshold percentage. This value must be either nil (semantically: 0) or in [0, 1.0)
    /// This safe threshold is used to artificially increase the DKG participation requirements to 
    /// ensure a lower-bound number of Random Beacon Committee members (beyond the bare minimum required
    /// by the DKG protocol).
    access(all) view fun getSafeThresholdPercentage(): UFix64? {
        let safetyRate = self.account.storage.copy<UFix64>(from: /storage/flowDKGSafeThreshold)
        return safetyRate
    }

    // Borrows the singleton SubmissionTracker from storage, creating it if none exists.
    access(contract) fun borrowSubmissionTracker(): &FlowDKG.SubmissionTracker {
        // The singleton SubmissionTracker already exists in storage - return a reference to it.
        if let tracker = self.account.storage.borrow<&SubmissionTracker>(from: /storage/flowDKGFinalSubmissionTracker) {
            return tracker
        }
        // The singleton SubmissionTracker has not been created yet - create it and return a reference.
        // This codepath should be executed at most once per FlowDKG instance and only if it was upgraded from an older version.
        self.account.storage.save(SubmissionTracker(), to: /storage/flowDKGFinalSubmissionTracker)
        return self.mustBorrowSubmissionTracker()
    }

    // Borrows the singleton SubmissionTracker from storage; panics if none exists.
    access(contract) view fun mustBorrowSubmissionTracker(): &FlowDKG.SubmissionTracker {
        return self.account.storage.borrow<&SubmissionTracker>(from: /storage/flowDKGFinalSubmissionTracker) ??
            panic("FlowDKG.mustBorrowSubmissionTracker: Critical invariant violated! No SubmissionTracker instance stored at /storage/flowDKGFinalSubmissionTracker")
    }

    /// Returns the final set of keys if any one set of keys has strictly more than (nodes-1)/2 submissions
    /// Returns nil if not found (incomplete)
    access(all) fun dkgCompleted(): ResultSubmission? {
        if !self.dkgEnabled { return nil }

        let threshold = self.getSafeSuccessThreshold()
        return self.borrowSubmissionTracker().submissionExceedsThreshold(threshold)
    }

    init() {
        self.submissionKeyLength = 192 // 96 bytes, hex-encoded

        self.AdminStoragePath = /storage/flowEpochsDKGAdmin
        self.ParticipantStoragePath = /storage/flowEpochsDKGParticipant
        self.ParticipantPublicPath = /public/flowEpochsDKGParticipant

        self.dkgEnabled = false

        self.finalSubmissionByNodeID = {}    // deprecated
        self.uniqueFinalSubmissionCount = {} // deprecated
        self.uniqueFinalSubmissions = []     // deprecated
        
        self.nodeClaimed = {}
        self.whiteboardMessages = []

        self.account.storage.save(<-create Admin(), to: self.AdminStoragePath)
        self.account.storage.save(SubmissionTracker(), to: /storage/flowDKGFinalSubmissionTracker)
    }
}
 <|MERGE_RESOLUTION|>--- conflicted
+++ resolved
@@ -356,11 +356,8 @@
                         .concat(") is not registered for the current DKG instance")
                 content.length > 0:
                     "FlowDKG.Participant.postMessage: Cannot post empty message to the whiteboard"
-<<<<<<< HEAD
-=======
                 FlowDKG.dkgEnabled:
                     "FlowDKG.Participant.postMessage: Cannot post whiteboard message when DKG is disabled"
->>>>>>> 85953952
             }
 
             // create the message struct
@@ -377,14 +374,10 @@
         /// Can only be called by consensus nodes that are registered
         /// and can only be called once per consensus node per epoch
         access(all) fun sendFinalSubmission(_ submission: ResultSubmission) {
-<<<<<<< HEAD
-            // TODO: DKG enabled?
-=======
             pre {
                 FlowDKG.dkgEnabled:
                     "FlowDKG.Participant.postMessage: Cannot send final submission when DKG is disabled"
             }
->>>>>>> 85953952
             FlowDKG.borrowSubmissionTracker().addSubmission(nodeID: self.nodeID, submission: submission)
         }
     }
