--- conflicted
+++ resolved
@@ -5,10 +5,6 @@
       "aliases": {
         "testing": "0x0000000000000007",
         "emulator": "0xf8d6e0586b0a20c7",
-<<<<<<< HEAD
-        "previewnet": "0xb6763b4399a888c8",
-=======
->>>>>>> 5634f763
         "testnet": "0x9eca2b38b18b5dfe",
         "mainnet": "0x8624b52f9ddcd04a"
       }
@@ -18,10 +14,6 @@
       "aliases": {
         "testing": "0x0000000000000007",
         "emulator": "0xf8d6e0586b0a20c7",
-<<<<<<< HEAD
-        "previewnet": "0xb6763b4399a888c8",
-=======
->>>>>>> 5634f763
         "testnet": "0x9eca2b38b18b5dfe",
         "mainnet": "0x8624b52f9ddcd04a"
       }
@@ -31,10 +23,6 @@
       "aliases": {
         "testing": "0x0000000000000007",
         "emulator": "0xf8d6e0586b0a20c7",
-<<<<<<< HEAD
-        "previewnet": "0xb6763b4399a888c8",
-=======
->>>>>>> 5634f763
         "testnet": "0x9eca2b38b18b5dfe",
         "mainnet": "0x8624b52f9ddcd04a"
       }
@@ -44,10 +32,6 @@
       "aliases": {
         "testing": "0x0000000000000007",
         "emulator": "0xf8d6e0586b0a20c7",
-<<<<<<< HEAD
-        "previewnet": "0xb6763b4399a888c8",
-=======
->>>>>>> 5634f763
         "testnet": "0x9eca2b38b18b5dfe",
         "mainnet": "0x8624b52f9ddcd04a"
       }
@@ -57,10 +41,6 @@
       "aliases": {
         "testing": "0x0000000000000007",
         "emulator": "0xf8d6e0586b0a20c7",
-<<<<<<< HEAD
-        "previewnet": "0xb6763b4399a888c8",
-=======
->>>>>>> 5634f763
         "testnet": "0x8c5303eaa26202d6",
         "mainnet": "0xe467b9dd11fa00df"
       }
@@ -70,10 +50,6 @@
       "aliases": {
         "testing": "0x0000000000000007",
         "emulator": "0x0ae53cb6e3f42a79",
-<<<<<<< HEAD
-        "previewnet": "0x4445e7ad11568276",
-=======
->>>>>>> 5634f763
         "testnet": "0x7e60df042a9c0868",
         "mainnet": "0x1654653399040a61"
       }
@@ -83,10 +59,6 @@
       "aliases": {
         "testing": "0x0000000000000007",
         "emulator": "0xe5a8b7f23e8b548f",
-<<<<<<< HEAD
-        "previewnet": "0xab086ce9cc29fc80",
-=======
->>>>>>> 5634f763
         "testnet": "0x912d5440f7e3769e",
         "mainnet": "0xf919ee77447b7497"
       }
@@ -96,10 +68,6 @@
       "aliases": {
         "testing": "0x0000000000000007",
         "emulator": "0xf8d6e0586b0a20c7",
-<<<<<<< HEAD
-        "previewnet": "0xab086ce9cc29fc80",
-=======
->>>>>>> 5634f763
         "testnet": "0x8c5303eaa26202d6",
         "mainnet": "0xe467b9dd11fa00df"
       }
@@ -109,10 +77,6 @@
       "aliases": {
         "testing": "0x0000000000000007",
         "emulator": "0xf8d6e0586b0a20c7",
-<<<<<<< HEAD
-        "previewnet": "0xb6763b4399a888c8",
-=======
->>>>>>> 5634f763
         "testnet": "0x95e019a17d0e23d7",
         "mainnet": "0x8d0e87b65159ae63"
       }
@@ -122,10 +86,6 @@
       "aliases": {
         "testing": "0x0000000000000007",
         "emulator": "0xf8d6e0586b0a20c7",
-<<<<<<< HEAD
-        "previewnet": "0xb6763b4399a888c8",
-=======
->>>>>>> 5634f763
         "testnet": "0x95e019a17d0e23d7",
         "mainnet": "0x8d0e87b65159ae63"
       }
@@ -135,10 +95,6 @@
       "aliases": {
         "testing": "0x0000000000000007",
         "emulator": "0xf8d6e0586b0a20c7",
-<<<<<<< HEAD
-        "previewnet": "0xb6763b4399a888c8",
-=======
->>>>>>> 5634f763
         "testnet": "0x8c5303eaa26202d6",
         "mainnet": "0xe467b9dd11fa00df"
       }
@@ -148,10 +104,6 @@
       "aliases": {
         "testing": "0x0000000000000007",
         "emulator": "0xf8d6e0586b0a20c7",
-<<<<<<< HEAD
-        "previewnet": "0xb6763b4399a888c8",
-=======
->>>>>>> 5634f763
         "testnet": "0x8c5303eaa26202d6",
         "mainnet": "0xe467b9dd11fa00df"
       }
@@ -161,10 +113,6 @@
       "aliases": {
         "testing": "0x0000000000000007",
         "emulator": "0xf8d6e0586b0a20c7",
-<<<<<<< HEAD
-        "previewnet": "0xb6763b4399a888c8",
-=======
->>>>>>> 5634f763
         "testnet": "0x7aad92e5a0715d21",
         "mainnet": "0x62430cf28c26d095"
       }
