import LockedTokens from 0xf3fcd2c1a78f5eee

pub fun main(account: Address): UFix64 {

<<<<<<< HEAD
    let holderRef = getAccount(account).getCapability<&LockedTokens.TokenHolder{LockedTokens.LockedAccountInfo}>(LockedTokens.UnlockLimitPublicPath)!
        .borrow() ?? panic("Could not borrow a reference to public TokenHolder unlock limit")
=======
    let lockedAccountInfoRef = getAccount(account)
        .getCapability<&LockedTokens.TokenHolder{LockedTokens.LockedAccountInfo}>(LockedTokens.LockedAccountInfoPublicPath)!
        .borrow() ?? panic("Could not borrow a reference to public LockedAccountInfo")
>>>>>>> b169d983

    return lockedAccountInfoRef.getUnlockLimit()
}<|MERGE_RESOLUTION|>--- conflicted
+++ resolved
@@ -2,14 +2,9 @@
 
 pub fun main(account: Address): UFix64 {
 
-<<<<<<< HEAD
-    let holderRef = getAccount(account).getCapability<&LockedTokens.TokenHolder{LockedTokens.LockedAccountInfo}>(LockedTokens.UnlockLimitPublicPath)!
-        .borrow() ?? panic("Could not borrow a reference to public TokenHolder unlock limit")
-=======
     let lockedAccountInfoRef = getAccount(account)
         .getCapability<&LockedTokens.TokenHolder{LockedTokens.LockedAccountInfo}>(LockedTokens.LockedAccountInfoPublicPath)!
         .borrow() ?? panic("Could not borrow a reference to public LockedAccountInfo")
->>>>>>> b169d983
 
     return lockedAccountInfoRef.getUnlockLimit()
 }