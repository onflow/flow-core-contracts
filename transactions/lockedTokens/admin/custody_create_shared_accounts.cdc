import Crypto
import FlowToken from "FlowToken"
import FungibleToken from "FungibleToken"
import LockedTokens from "LockedTokens"

/// Transaction that a custody provider would sign
/// to create a shared account and an unlocked
/// account for a user

transaction(
    partialAdminPublicKey: Crypto.KeyListEntry, // Weight: 100
    partialUserPublicKey: Crypto.KeyListEntry, // Weight: 900
    fullUserPublicKey: Crypto.KeyListEntry, // Weight: 1000
) {

    prepare(custodyProvider: auth(BorrowValue) &Account) {

        let sharedAccount = Account(payer: custodyProvider)
        let userAccount = Account(payer: custodyProvider)

        sharedAccount.keys.add(publicKey: partialAdminPublicKey.publicKey, hashAlgorithm: partialAdminPublicKey.hashAlgorithm, weight: partialAdminPublicKey.weight)
        sharedAccount.keys.add(publicKey: partialUserPublicKey.publicKey, hashAlgorithm: partialUserPublicKey.hashAlgorithm, weight: partialUserPublicKey.weight)

        userAccount.keys.add(publicKey: fullUserPublicKey.publicKey, hashAlgorithm: fullUserPublicKey.hashAlgorithm, weight: fullUserPublicKey.weight)

        let vaultCapability = sharedAccount.capabilities.storage
            .issue<auth(FungibleToken.Withdraw) &FlowToken.Vault>(/storage/flowTokenVault)

        let lockedTokenManager <- LockedTokens.createLockedTokenManager(vault: vaultCapability)

        sharedAccount.storage.save(<-lockedTokenManager, to: LockedTokens.LockedTokenManagerStoragePath)

        let tokenManagerCapability = sharedAccount.capabilities.storage
<<<<<<< HEAD
            .issue<auth(FungibleToken.Withdraw) &LockedTokens.LockedTokenManager>(
=======
            .issue<auth(FungibleToken.Withdraw, LockedTokens.UnlockTokens) &LockedTokens.LockedTokenManager>(
>>>>>>> 5634f763
                LockedTokens.LockedTokenManagerStoragePath
            )

        let tokenHolder <- LockedTokens.createTokenHolder(
            lockedAddress: sharedAccount.address,
            tokenManager: tokenManagerCapability
        )

        userAccount.storage.save(
            <-tokenHolder,
            to: LockedTokens.TokenHolderStoragePath
        )

        let tokenHolderCap = userAccount.capabilities.storage.issue<&LockedTokens.TokenHolder>(LockedTokens.TokenHolderStoragePath)
        userAccount.capabilities.publish(tokenHolderCap, at: LockedTokens.LockedAccountInfoPublicPath)

        let tokenAdminCapability = sharedAccount.capabilities.storage
<<<<<<< HEAD
            .issue<auth(FungibleToken.Withdraw) &LockedTokens.LockedTokenManager>(
=======
            .issue<auth(FungibleToken.Withdraw, LockedTokens.UnlockTokens) &LockedTokens.LockedTokenManager>(
>>>>>>> 5634f763
                LockedTokens.LockedTokenManagerStoragePath
            )

        let lockedAccountCreator = custodyProvider.storage
            .borrow<auth(LockedTokens.AccountCreator) &LockedTokens.LockedAccountCreator>(from: LockedTokens.LockedAccountCreatorStoragePath)
            ?? panic("Could not borrow account creator reference")

        lockedAccountCreator.addAccount(
            sharedAccountAddress: sharedAccount.address,
            unlockedAccountAddress: userAccount.address,
            tokenAdmin: tokenAdminCapability
        )

        // Override the default FlowToken receiver.
        sharedAccount.capabilities.unpublish(/public/flowTokenReceiver)

        // create new receiver that marks received tokens as unlocked.
        let lockedTokensManagerCap = sharedAccount.capabilities.storage.issue<&{FungibleToken.Receiver}>(LockedTokens.LockedTokenManagerStoragePath)
        sharedAccount.capabilities.publish(
            lockedTokensManagerCap,
            at: /public/flowTokenReceiver
        )

        // put normal receiver in a separate unique path.
        let tokenReceiverCap = sharedAccount.capabilities.storage.issue<&{FungibleToken.Receiver}>(/storage/flowTokenVault)
        sharedAccount.capabilities.publish(
            tokenReceiverCap,
            at: /public/lockedFlowTokenReceiver
        )
    }
}<|MERGE_RESOLUTION|>--- conflicted
+++ resolved
@@ -31,11 +31,7 @@
         sharedAccount.storage.save(<-lockedTokenManager, to: LockedTokens.LockedTokenManagerStoragePath)
 
         let tokenManagerCapability = sharedAccount.capabilities.storage
-<<<<<<< HEAD
-            .issue<auth(FungibleToken.Withdraw) &LockedTokens.LockedTokenManager>(
-=======
             .issue<auth(FungibleToken.Withdraw, LockedTokens.UnlockTokens) &LockedTokens.LockedTokenManager>(
->>>>>>> 5634f763
                 LockedTokens.LockedTokenManagerStoragePath
             )
 
@@ -53,11 +49,7 @@
         userAccount.capabilities.publish(tokenHolderCap, at: LockedTokens.LockedAccountInfoPublicPath)
 
         let tokenAdminCapability = sharedAccount.capabilities.storage
-<<<<<<< HEAD
-            .issue<auth(FungibleToken.Withdraw) &LockedTokens.LockedTokenManager>(
-=======
             .issue<auth(FungibleToken.Withdraw, LockedTokens.UnlockTokens) &LockedTokens.LockedTokenManager>(
->>>>>>> 5634f763
                 LockedTokens.LockedTokenManagerStoragePath
             )
 
