import FlowToken from 0x0ae53cb6e3f42a79
import FungibleToken from 0xee82856bf20e2aa6
import LockedTokens from 0xf3fcd2c1a78f5eee

/// Transaction that a custody provider would sign
/// to create a shared account for a user who already
/// has their unlocked account created
///
/// The unlocked account has to sign the transaction also

transaction(
    partialAdminPublicKey: [UInt8], // Weight: 100
    partialUserPublicKey: [UInt8], // Weight: 900
)  {

    prepare(custodyProvider: AuthAccount, userAccount: AuthAccount) {

        let sharedAccount = AuthAccount(payer: custodyProvider)

        sharedAccount.addPublicKey(partialAdminPublicKey)
        sharedAccount.addPublicKey(partialUserPublicKey)

        let vaultCapability = sharedAccount
            .link<&FlowToken.Vault>(/private/flowTokenVault, target: /storage/flowTokenVault)
            ?? panic("Could not link Flow Token Vault capability")

        let lockedTokenManager <- LockedTokens.createLockedTokenManager(vault: vaultCapability)

        sharedAccount.save(<-lockedTokenManager, to: LockedTokens.LockedTokenManagerStoragePath)

        let tokenManagerCapability = sharedAccount
            .link<&LockedTokens.LockedTokenManager>(
                LockedTokens.LockedTokenManagerPrivatePath,
                target: LockedTokens.LockedTokenManagerStoragePath
        )   ?? panic("Could not link token manager capability")

        let tokenHolder <- LockedTokens.createTokenHolder(lockedAddress: sharedAccount.address, tokenManager: tokenManagerCapability)

        userAccount.save(
            <-tokenHolder, 
            to: LockedTokens.TokenHolderStoragePath,
        )

<<<<<<< HEAD
        userAccount.link<&LockedTokens.TokenHolder{LockedTokens.LockedAccountInfo}>(LockedTokens.UnlockLimitPublicPath, target: LockedTokens.TokenHolderStoragePath)
=======
        userAccount.link<&LockedTokens.TokenHolder{LockedTokens.LockedAccountInfo}>(LockedTokens.LockedAccountInfoPublicPath, target: LockedTokens.TokenHolderStoragePath)
>>>>>>> b169d983

        let tokenAdminCapability = sharedAccount
            .link<&LockedTokens.LockedTokenManager>(
                LockedTokens.LockedTokenAdminPrivatePath,
                target: LockedTokens.LockedTokenManagerStoragePath)
            ?? panic("Could not link token custodyProvider to token manager")


        let lockedAccountCreator = custodyProvider
            .borrow<&LockedTokens.LockedAccountCreator>(from: LockedTokens.LockedAccountCreatorStoragePath)
            ?? panic("Could not borrow reference to LockedAccountCreator")

        lockedAccountCreator.addAccount(sharedAccountAddress: sharedAccount.address, unlockedAccountAddress: userAccount.address, tokenAdmin: tokenAdminCapability)

        // Override the default FlowToken receiver
        sharedAccount.unlink(/public/flowTokenReceiver)
            
        // create new receiver that marks received tokens as unlocked
        sharedAccount.link<&AnyResource{FungibleToken.Receiver}>(
            /public/flowTokenReceiver,
            target: LockedTokens.LockedTokenManagerStoragePath
        )

        // pub normal receiver in a separate unique path
        sharedAccount.link<&AnyResource{FungibleToken.Receiver}>(
            /public/lockedFlowTokenReceiver,
            target: /storage/flowTokenVault
        )
    }
}<|MERGE_RESOLUTION|>--- conflicted
+++ resolved
@@ -41,11 +41,7 @@
             to: LockedTokens.TokenHolderStoragePath,
         )
 
-<<<<<<< HEAD
-        userAccount.link<&LockedTokens.TokenHolder{LockedTokens.LockedAccountInfo}>(LockedTokens.UnlockLimitPublicPath, target: LockedTokens.TokenHolderStoragePath)
-=======
         userAccount.link<&LockedTokens.TokenHolder{LockedTokens.LockedAccountInfo}>(LockedTokens.LockedAccountInfoPublicPath, target: LockedTokens.TokenHolderStoragePath)
->>>>>>> b169d983
 
         let tokenAdminCapability = sharedAccount
             .link<&LockedTokens.LockedTokenManager>(
