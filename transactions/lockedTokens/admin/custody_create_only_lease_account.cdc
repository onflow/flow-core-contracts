--- conflicted
+++ resolved
@@ -27,11 +27,7 @@
         sharedAccount.storage.save(<-lockedTokenManager, to: LockedTokens.LockedTokenManagerStoragePath)
 
         let tokenManagerCapability = sharedAccount.capabilities.storage
-<<<<<<< HEAD
-            .issue<auth(FungibleToken.Withdraw) &LockedTokens.LockedTokenManager>(
-=======
             .issue<auth(FungibleToken.Withdraw, LockedTokens.UnlockTokens) &LockedTokens.LockedTokenManager>(
->>>>>>> 5634f763
                 LockedTokens.LockedTokenManagerStoragePath
             )
 
@@ -49,11 +45,7 @@
         userAccount.capabilities.publish(tokenHolderCap, at: LockedTokens.LockedAccountInfoPublicPath)
 
         let tokenAdminCapability = sharedAccount.capabilities.storage
-<<<<<<< HEAD
-            .issue<auth(FungibleToken.Withdraw) &LockedTokens.LockedTokenManager>(
-=======
             .issue<auth(FungibleToken.Withdraw, LockedTokens.UnlockTokens) &LockedTokens.LockedTokenManager>(
->>>>>>> 5634f763
                 LockedTokens.LockedTokenManagerStoragePath
             )
 
