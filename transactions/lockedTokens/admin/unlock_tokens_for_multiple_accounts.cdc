--- conflicted
+++ resolved
@@ -56,16 +56,11 @@
 
         admin.storage.save<{Address: UFix64}>(badAccounts, to: /storage/unlockingBadAccounts)
 
-<<<<<<< HEAD
-        let unlockingBadAccountCap = admin.capabilities.storage.issue<&{Address: UFix64}>(/storage/unlockingBadAccounts)
-        admin.capabilities.publish(unlockingBadAccountCap, at: /public/unlockingBadAccounts)
-=======
         let unlockingBadAccountCap = admin.capabilities.get<&{Address: UFix64}>(/public/unlockingBadAccounts)
         if !unlockingBadAccountCap.check() {
             let unlockingBadAccountCap = admin.capabilities.storage.issue<&{Address: UFix64}>(/storage/unlockingBadAccounts)
             admin.capabilities.unpublish(/public/unlockingBadAccounts)
             admin.capabilities.publish(unlockingBadAccountCap, at: /public/unlockingBadAccounts)
         }
->>>>>>> 5634f763
     }
 }