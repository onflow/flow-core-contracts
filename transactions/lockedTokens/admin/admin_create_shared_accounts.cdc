import Crypto
import FlowToken from "FlowToken"
import FungibleToken from "FungibleToken"
import LockedTokens from "LockedTokens"

/// Transaction that the main token admin would sign
/// to create a shared account and an unlocked
/// acount for a user

transaction(
    partialAdminPublicKey: Crypto.KeyListEntry, // Weight: 100
    partialUserPublicKey: Crypto.KeyListEntry, // Weight: 900
    fullUserPublicKey: Crypto.KeyListEntry, // Weight: 1000
)  {

    prepare(admin: auth(BorrowValue) &Account) {

        // Create the new accounts and add their keys
        let sharedAccount = Account(payer: admin)
        let userAccount = Account(payer: admin)

        sharedAccount.keys.add(publicKey: partialAdminPublicKey.publicKey, hashAlgorithm: partialAdminPublicKey.hashAlgorithm, weight: partialAdminPublicKey.weight)
        sharedAccount.keys.add(publicKey: partialUserPublicKey.publicKey, hashAlgorithm: partialUserPublicKey.hashAlgorithm, weight: partialUserPublicKey.weight)

        userAccount.keys.add(publicKey: fullUserPublicKey.publicKey, hashAlgorithm: fullUserPublicKey.hashAlgorithm, weight: fullUserPublicKey.weight)

        // Create a private link to the stored vault
        let vaultCapability = sharedAccount.capabilities.storage.issue
            <auth(FungibleToken.Withdraw) &FlowToken.Vault>
            (/storage/flowTokenVault)

        // create a locked token manager and stored it in the shared account
        let lockedTokenManager <- LockedTokens.createLockedTokenManager(vault: vaultCapability)
        sharedAccount.storage.save(<-lockedTokenManager, to: LockedTokens.LockedTokenManagerStoragePath)

        let tokenManagerCapability = sharedAccount
<<<<<<< HEAD
            .capabilities.storage.issue<auth(FungibleToken.Withdraw) &LockedTokens.LockedTokenManager>(
=======
            .capabilities.storage.issue<auth(FungibleToken.Withdraw, LockedTokens.UnlockTokens) &LockedTokens.LockedTokenManager>(
>>>>>>> 5634f763
                LockedTokens.LockedTokenManagerStoragePath)

        let tokenHolder <- LockedTokens.createTokenHolder(
            lockedAddress: sharedAccount.address,
            tokenManager: tokenManagerCapability
        )

        userAccount.storage.save(
            <-tokenHolder,
            to: LockedTokens.TokenHolderStoragePath
        )

        let infoCap = userAccount.capabilities.storage.issue<&LockedTokens.TokenHolder>(
            LockedTokens.TokenHolderStoragePath
        )
        userAccount.capabilities.publish(infoCap, at: LockedTokens.LockedAccountInfoPublicPath)

        let tokenAdminCollection = admin.storage
            .borrow<auth(LockedTokens.AccountCreator) &LockedTokens.TokenAdminCollection>(
                from: LockedTokens.LockedTokenAdminCollectionStoragePath
            )
            ?? panic("Could not borrow reference to admin collection")

        let tokenManagerUnlockCapability = sharedAccount
            .capabilities.storage.issue<auth(FungibleToken.Withdraw, LockedTokens.UnlockTokens) &LockedTokens.LockedTokenManager>(
                LockedTokens.LockedTokenManagerStoragePath)

        tokenAdminCollection.addAccount(
            sharedAccountAddress: sharedAccount.address,
            unlockedAccountAddress: userAccount.address,
<<<<<<< HEAD
            tokenAdmin: tokenManagerCapability
=======
            tokenAdmin: tokenManagerUnlockCapability
>>>>>>> 5634f763
        )

        // Override the default FlowToken receiver
        sharedAccount.capabilities.unpublish(/public/flowTokenReceiver)

        // create new receiver that marks received tokens as unlocked
        let lockedTokensManagerCap = sharedAccount.capabilities.storage.issue<&{FungibleToken.Receiver}>(LockedTokens.LockedTokenManagerStoragePath)
        sharedAccount.capabilities.publish(
            lockedTokensManagerCap,
            at: /public/flowTokenReceiver
        )

        // put normal receiver in a separate unique path
        let tokenReceiverCap = sharedAccount.capabilities.storage.issue<&{FungibleToken.Receiver}>(/storage/flowTokenVault)
        sharedAccount.capabilities.publish(
            tokenReceiverCap,
            at: /public/lockedFlowTokenReceiver
        )
    }
}<|MERGE_RESOLUTION|>--- conflicted
+++ resolved
@@ -34,11 +34,7 @@
         sharedAccount.storage.save(<-lockedTokenManager, to: LockedTokens.LockedTokenManagerStoragePath)
 
         let tokenManagerCapability = sharedAccount
-<<<<<<< HEAD
-            .capabilities.storage.issue<auth(FungibleToken.Withdraw) &LockedTokens.LockedTokenManager>(
-=======
             .capabilities.storage.issue<auth(FungibleToken.Withdraw, LockedTokens.UnlockTokens) &LockedTokens.LockedTokenManager>(
->>>>>>> 5634f763
                 LockedTokens.LockedTokenManagerStoragePath)
 
         let tokenHolder <- LockedTokens.createTokenHolder(
@@ -69,11 +65,7 @@
         tokenAdminCollection.addAccount(
             sharedAccountAddress: sharedAccount.address,
             unlockedAccountAddress: userAccount.address,
-<<<<<<< HEAD
-            tokenAdmin: tokenManagerCapability
-=======
             tokenAdmin: tokenManagerUnlockCapability
->>>>>>> 5634f763
         )
 
         // Override the default FlowToken receiver
