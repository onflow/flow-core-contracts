import FlowEpoch from 0xEPOCHADDRESS
import FlowIDTableStaking from 0xIDENTITYTABLEADDRESS

transaction(phase: String) {
    prepare(signer: AuthAccount) {
        let heartbeat = signer.borrow<&FlowEpoch.Heartbeat>(from: FlowEpoch.heartbeatStoragePath)
            ?? panic("Could not borrow heartbeat from storage path")

        if phase == "EPOCHSETUP" {
<<<<<<< HEAD
            let ids = FlowIDTableStaking.getProposedNodeIDs()

            let approvedIDs: {String: Bool} = {}
            for id in ids {
                // Here is where we would make sure that each node's 
                // keys and addresses are correct, they haven't committed any violations,
                // and are operating properly
                // for now we just set approved to true for all
                approvedIDs[id] = true
            }
=======
>>>>>>> 6c18941e
            heartbeat.endStakingAuction()
        } else if phase == "EPOCHCOMMIT" {
            heartbeat.startEpochCommit()
        } else if phase == "ENDEPOCH" {
            heartbeat.endEpoch()
        } else if phase == "BLOCK" {
            heartbeat.advanceBlock()
        }
    }
}<|MERGE_RESOLUTION|>--- conflicted
+++ resolved
@@ -7,19 +7,6 @@
             ?? panic("Could not borrow heartbeat from storage path")
 
         if phase == "EPOCHSETUP" {
-<<<<<<< HEAD
-            let ids = FlowIDTableStaking.getProposedNodeIDs()
-
-            let approvedIDs: {String: Bool} = {}
-            for id in ids {
-                // Here is where we would make sure that each node's 
-                // keys and addresses are correct, they haven't committed any violations,
-                // and are operating properly
-                // for now we just set approved to true for all
-                approvedIDs[id] = true
-            }
-=======
->>>>>>> 6c18941e
             heartbeat.endStakingAuction()
         } else if phase == "EPOCHCOMMIT" {
             heartbeat.startEpochCommit()
