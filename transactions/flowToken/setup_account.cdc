
// This transaction is a template for a transaction
// to add a Vault resource to their account
// so that they can use the flowToken

import "FungibleToken"
import "FlowToken"

transaction {

    prepare(signer: auth(Storage) &Account) {

        if signer.storage.borrow<&FlowToken.Vault>(from: /storage/flowTokenVault) == nil {
            // Create a new flowToken Vault and put it in storage
<<<<<<< HEAD
            signer.storage.save(<-FlowToken.createEmptyVault(), to: /storage/flowTokenVault)
=======
            signer.storage.save(<-FlowToken.createEmptyVault(vaultType: Type<@FlowToken.Vault>()), to: /storage/flowTokenVault)
>>>>>>> 5634f763

            // Create a public capability to the Vault that only exposes
            // the deposit function through the Receiver interface
            let vaultCap = signer.capabilities.storage.issue<&FlowToken.Vault>(
                /storage/flowTokenVault
            )

            signer.capabilities.publish(
                vaultCap,
                at: /public/flowTokenReceiver
            )

            // Create a public capability to the Vault that only exposes
            // the balance field through the Balance interface
            let balanceCap = signer.capabilities.storage.issue<&FlowToken.Vault>(
                /storage/flowTokenVault
            )

            signer.capabilities.publish(
                balanceCap,
                at: /public/flowTokenBalance
            )
        }
    }
}
 <|MERGE_RESOLUTION|>--- conflicted
+++ resolved
@@ -12,11 +12,7 @@
 
         if signer.storage.borrow<&FlowToken.Vault>(from: /storage/flowTokenVault) == nil {
             // Create a new flowToken Vault and put it in storage
-<<<<<<< HEAD
-            signer.storage.save(<-FlowToken.createEmptyVault(), to: /storage/flowTokenVault)
-=======
             signer.storage.save(<-FlowToken.createEmptyVault(vaultType: Type<@FlowToken.Vault>()), to: /storage/flowTokenVault)
->>>>>>> 5634f763
 
             // Create a public capability to the Vault that only exposes
             // the deposit function through the Receiver interface
