import Crypto
import FlowToken from "FlowToken"
import FungibleToken from "FungibleToken"
import LockedTokens from "LockedTokens"
import FlowStakingCollection from "FlowStakingCollection"

// This transaction allows the controller of the locked account
// to create a new LockedTokens.TokenHolder object and store it in a new account
// also adding a staking collection object to the new account

// Keep in mind that this does not invalidate the existing TokenHolder account
// To invalidate that account, you need to either delete the TokenHolder resource
// or revoke all keys from that account

transaction(publicKeys: [Crypto.KeyListEntry]) {
    prepare(signer: auth(BorrowValue, Storage, Capabilities) &Account) {

        // Create the new account and add public keys.
        let newAccount = Account(payer: signer)
        for key in publicKeys {
            newAccount.keys.add(publicKey: key.publicKey, hashAlgorithm: key.hashAlgorithm, weight: key.weight)
        }

        // Get the TokenManager Capability from the locked account.
<<<<<<< HEAD
        let tokenManagerCapabilityController = signer.capabilities.storage.getControllers(forPath: LockedTokens.LockedTokenManagerStoragePath)[1]!
        let tokenManagerCapability = tokenManagerCapabilityController.capability as! Capability<auth(FungibleToken.Withdraw) &LockedTokens.LockedTokenManager>
=======
        let tokenManagerCapabilityController = signer.capabilities.storage.getControllers(forPath: LockedTokens.LockedTokenManagerStoragePath)[2]!
        let tokenManagerCapability = tokenManagerCapabilityController.capability as! Capability<auth(FungibleToken.Withdraw, LockedTokens.UnlockTokens) &LockedTokens.LockedTokenManager>
>>>>>>> 5634f763

        // Use the manager capability to create a new TokenHolder.
        let tokenHolder <- LockedTokens.createTokenHolder(
            lockedAddress: signer.address,
            tokenManager: tokenManagerCapability
        )

        // Save the TokenHolder resource to the new account and create a public capability.
        newAccount.storage.save(
            <-tokenHolder,
            to: LockedTokens.TokenHolderStoragePath
        )

        let tokenHolderCap = newAccount.capabilities.storage
            .issue<&LockedTokens.TokenHolder>(LockedTokens.TokenHolderStoragePath)
        newAccount.capabilities.publish(
            tokenHolderCap,
            at: LockedTokens.LockedAccountInfoPublicPath
        )


        // Create capabilities for the token holder and unlocked vault.
        let lockedHolder = newAccount.capabilities.storage.issue<auth(FungibleToken.Withdraw, LockedTokens.TokenOperations) &LockedTokens.TokenHolder>(LockedTokens.TokenHolderStoragePath)
        let flowToken = newAccount.capabilities.storage.issue<auth(FungibleToken.Withdraw) &FlowToken.Vault>(/storage/flowTokenVault)
        
        // Create a new Staking Collection and put it in storage.
        if lockedHolder.check() {
            newAccount.storage.save(
                <- FlowStakingCollection.createStakingCollection(
                    unlockedVault: flowToken,
                    tokenHolder: lockedHolder
                ),
                to: FlowStakingCollection.StakingCollectionStoragePath
            )
        } else {
            newAccount.storage.save(
                <- FlowStakingCollection.createStakingCollection(
                    unlockedVault: flowToken,
                    tokenHolder: nil
                ),
                to: FlowStakingCollection.StakingCollectionStoragePath
            )
        }

        // Publish a capability to the created staking collection.
        let stakingCollectionCap = newAccount.capabilities.storage.issue<&FlowStakingCollection.StakingCollection>(
            FlowStakingCollection.StakingCollectionStoragePath
        )

        newAccount.capabilities.publish(
            stakingCollectionCap,
            at: FlowStakingCollection.StakingCollectionPublicPath
        )
    }
}<|MERGE_RESOLUTION|>--- conflicted
+++ resolved
@@ -22,13 +22,8 @@
         }
 
         // Get the TokenManager Capability from the locked account.
-<<<<<<< HEAD
-        let tokenManagerCapabilityController = signer.capabilities.storage.getControllers(forPath: LockedTokens.LockedTokenManagerStoragePath)[1]!
-        let tokenManagerCapability = tokenManagerCapabilityController.capability as! Capability<auth(FungibleToken.Withdraw) &LockedTokens.LockedTokenManager>
-=======
         let tokenManagerCapabilityController = signer.capabilities.storage.getControllers(forPath: LockedTokens.LockedTokenManagerStoragePath)[2]!
         let tokenManagerCapability = tokenManagerCapabilityController.capability as! Capability<auth(FungibleToken.Withdraw, LockedTokens.UnlockTokens) &LockedTokens.LockedTokenManager>
->>>>>>> 5634f763
 
         // Use the manager capability to create a new TokenHolder.
         let tokenHolder <- LockedTokens.createTokenHolder(
