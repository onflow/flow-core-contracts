.PHONY: test
test: 
	$(MAKE) generate -C lib/go
	$(MAKE) test -C lib/go
<<<<<<< HEAD
	flow-c1 test --cover --covercode="contracts" tests/*.cdc
=======
	flow test --cover --covercode="contracts" tests/*.cdc
>>>>>>> 5634f763

.PHONY: ci
ci:
	$(MAKE) ci -C lib/go
<<<<<<< HEAD
	flow-c1 test --cover --covercode="contracts" tests/*.cdc
=======
	flow test --cover --covercode="contracts" tests/*.cdc
>>>>>>> 5634f763
<|MERGE_RESOLUTION|>--- conflicted
+++ resolved
@@ -2,17 +2,9 @@
 test: 
 	$(MAKE) generate -C lib/go
 	$(MAKE) test -C lib/go
-<<<<<<< HEAD
-	flow-c1 test --cover --covercode="contracts" tests/*.cdc
-=======
 	flow test --cover --covercode="contracts" tests/*.cdc
->>>>>>> 5634f763
 
 .PHONY: ci
 ci:
 	$(MAKE) ci -C lib/go
-<<<<<<< HEAD
-	flow-c1 test --cover --covercode="contracts" tests/*.cdc
-=======
-	flow test --cover --covercode="contracts" tests/*.cdc
->>>>>>> 5634f763
+	flow test --cover --covercode="contracts" tests/*.cdc